--- conflicted
+++ resolved
@@ -17,11 +17,7 @@
 import sys, platform
 from abc import abstractmethod
 
-<<<<<<< HEAD
-VERSION = "1.11.1.4"
-=======
-VERSION = "1.12.0"
->>>>>>> 9b4483b8
+VERSION = "1.12.0.1"
 
 
 class RCProvider(object):
