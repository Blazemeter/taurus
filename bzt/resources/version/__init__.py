--- conflicted
+++ resolved
@@ -1,8 +1,4 @@
-<<<<<<< HEAD
-DEV_VERSION = "0.0.0dev0"
-=======
 DEV_VERSION = "0.0.1-DEV"
->>>>>>> 06c7c47a
 
 try:
     from .version import VERSION
