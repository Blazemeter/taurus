--- conflicted
+++ resolved
@@ -17,9 +17,6 @@
 }
 
 
-<<<<<<< HEAD
-def get_locator(locators, parent_el=None, ignore_implicit_wait=False, raise_exception=False):
-=======
 def find_element_by_shadow(shadow_loc):
     """
     Enables finding element using the Shadow Locator
@@ -44,8 +41,7 @@
     return el
 
 
-def get_locator(locators, ignore_implicit_wait=False, raise_exception=False):
->>>>>>> d00bc63f
+def get_locator(locators, parent_el=None, ignore_implicit_wait=False, raise_exception=False):
     """
     :param locators: List of Dictionaries holding the locators, e.g. [{'id': 'elem_id'},
     {css: 'my_cls'}]
