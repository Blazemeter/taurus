# Utility functions and classes for Taurus Selenium tests
import time

from apiritif import get_transaction_handlers, set_transaction_handlers, get_from_thread_store, get_iteration
from selenium.common.exceptions import NoSuchWindowException, NoSuchFrameException, NoSuchElementException, \
    TimeoutException
from selenium.webdriver.common.by import By
from selenium.webdriver.support.wait import WebDriverWait
from selenium.webdriver.support import expected_conditions as econd

BYS = {
    'xpath': By.XPATH,
    'css': By.CSS_SELECTOR,
    'name': By.NAME,
    'id': By.ID,
    'linktext': By.LINK_TEXT
}

<<<<<<< HEAD

def get_locator(locators, parent_el=None, ignore_implicit_wait=False):
=======
def get_locator(locators, ignore_implicit_wait=False, raise_exception=False):
>>>>>>> 966e338a
    """
    :param locators: List of Dictionaries holding the locators, e.g. [{'id': 'elem_id'},
    {css: 'my_cls'}]
    :param parent_el: reference to the parent element (WebElement instance), optional - if provided the find_elements
    method is called on it instead of global context
    :param ignore_implicit_wait: set it to True to set the implicit wait immediately to 0
    :param raise_exception: set it to True to get the NoSuchElementException in case no elements are matching any
    of the passed locators, if set to False then the first locator is returned in that case
    :return: first valid locator from the passed List, if no locator is valid then returns the
    first one
    """
    driver = _get_driver()
    timeout = _get_timeout()
    first_locator = None
    if ignore_implicit_wait:
        driver.implicitly_wait(0)
    for locator in locators:
        locator_type = list(locator.keys())[0]
        locator_value = locator[locator_type]
        if not first_locator:
            first_locator = (BYS[locator_type.lower()], locator_value)
        else:
            # set implicit wait to 0 get the result instantly for the other locators
            driver.implicitly_wait(0)
        if parent_el:
            elements = parent_el.find_elements(BYS[locator_type.lower()], locator_value)
        else:
            elements = driver.find_elements(BYS[locator_type.lower()], locator_value)
        if len(elements) > 0:
            locator = (BYS[locator_type.lower()], locator_value)
            break
    else:
        if raise_exception:
            driver.implicitly_wait(timeout)
            msg = "Element not found: (%s, %s)" % first_locator
            raise NoSuchElementException(msg)
        else:
            locator = first_locator

    # restore the implicit wait value
    driver.implicitly_wait(timeout)
    return locator


def get_elements(locators):
    """
    :param locators: List of Dictionaries holding the locators, e.g. [{'id': 'elem_id'},
    {css: 'my_cls'}]
    :return: all elements that match the first valid locator out of the passed locators
    """
    elements = []
    first_locator = True
    driver = _get_driver()
    for locator in locators:
        locator_type = list(locator.keys())[0]
        locator_value = locator[locator_type]
        if not first_locator:
            driver.implicitly_wait(0)
        elements = driver.find_elements(BYS[locator_type.lower()], locator_value)
        first_locator = False
        if len(elements) > 0:
            break

    # restore the implicit wait value
    driver.implicitly_wait(_get_timeout())
    return elements


def _get_driver():
    return get_from_thread_store("driver")


def _get_timeout():
    timeout = get_from_thread_store("timeout")
    if not (timeout or timeout == 0):   # timeout in (None, []), default requires
        timeout = 30

    return timeout


def add_flow_markers():
    handlers = get_transaction_handlers()
    handlers["enter"].append(_send_start_flow_marker)
    handlers["exit"].append(_send_exit_flow_marker)
    set_transaction_handlers(handlers)


def _send_marker(stage, params):
    _get_driver().execute_script("/* FLOW_MARKER test-case-%s */" % stage, params)


def _send_start_flow_marker(*args, **kwargs):   # for apiritif. remove when compatibiltiy code in
    stage = "start"                             # apiritif removed (http.py) and apiritif released ( > 0.9.2)

    test_case, test_suite, scenario_name, data_sources = get_from_thread_store(
        ['test_case', 'test_suite', 'scenario_name', 'data_sources']
    )
    params = {
        "testCaseName": test_case,
        "testSuiteName": scenario_name or test_suite}

    if data_sources:
        params["testDataIterationId"] = get_iteration()

    _send_marker(stage, params)


def _send_exit_flow_marker(*args, **kwargs):   # for apiritif. remove when compatibiltiy code in
    stage = "stop"                             # apiritif removed (http.py) and apiritif released ( > 0.9.2)
    labels = "status", "message"
    values = get_from_thread_store(labels)
    params = dict(zip(labels, values))
    _send_marker(stage, params)


def dialogs_replace():
    """
    Replaces the standard JavaScript methods, i.e. 'window.confirm', 'window.alert' and 'window.prompt' with
    own implementation that stores the messages from the dialogs and also is capable of returning user defined
    values
    """

    _get_driver().execute_script("""
          if (window.__webdriverAlerts) { return; }
          window.__webdriverAlerts = [];
          window.__webdriverOriginalAlert = window.alert;
          window.__webdriverNextAlert = null;
          window.alert = function(msg) {
            if (window.__webdriverNextAlert === null) {
                window.__webdriverOriginalAlert(msg);
            }
            window.__webdriverNextAlert = null; 
            window.__webdriverAlerts.push(msg); 
          };
          window.__webdriverConfirms = [];
          window.__webdriverNextConfirm = null;
          window.__webdriverPrevConfirm = window.confirm;
          window.confirm = function(msg) {
            window.__webdriverConfirms.push(msg);
            var res = window.__webdriverNextConfirm;
            if (res === null) {
                return window.__webdriverPrevConfirm(msg);
            }
            window.__webdriverNextConfirm = null;
            return res;
          };
          window.__webdriverPrompts = [];
          window.__webdriverNextPrompts = true;
          window.prompt = function(msg, def) {
            window.__webdriverPrompts.push(msg || def);
            var res = window.__webdriverNextPrompt;
            window.__webdriverNextPrompt = true;
            return res;
          };
        """)


def dialogs_get_next_confirm():
    """
    :return: the message from the last invocation of 'window.confirm'
    """
    return _get_driver().execute_script("""
                 if (!window.__webdriverConfirms) { return null; }
                 return window.__webdriverConfirms.shift();
               """)


def dialogs_get_next_alert():
    """
    :return: the alert message from the last invocation of 'window.alert'
    """
    return _get_driver().execute_script("""
                if (!window.__webdriverAlerts) { return null } 
                var t = window.__webdriverAlerts.shift(); 
                if (t) { t = t.replace(/\\n/g, ' '); }
                return t;
              """)


def dialogs_get_next_prompt():
    """
    :return: the message from the last invocation of 'window.prompt'
    """
    return _get_driver().execute_script("""
                if (!window.__webdriverPrompts) { return null; }
                return window.__webdriverPrompts.shift();
              """)


def dialogs_answer_on_next_alert(value):
    """
    Simulates click on OK button in the next alert
    """
    if str(value).lower() == '#ok':
        _get_driver().execute_script("window.__webdriverNextAlert = true")


def dialogs_answer_on_next_prompt(value):
    """
    :param value: The value to be used to answer the next 'window.prompt', if '#cancel' is provided then
    click on cancel button is simulated by returning null
    """
    if str(value).lower() == '#cancel':
        _get_driver().execute_script("window.__webdriverNextPrompt = null")
    else:
        _get_driver().execute_script("window.__webdriverNextPrompt = '%s';" % value)


def dialogs_answer_on_next_confirm(value):
    """
    :param value: either '#ok' to click on OK button or '#cancel' to simulate click on Cancel button in the
    next 'window.confirm' method
    """
    if str(value).lower() == '#ok':
        confirm = 'true'
    else:
        confirm = 'false'
    _get_driver().execute_script("window.__webdriverNextConfirm = %s;" % confirm)


def wait_for(condition, locators, wait_timeout=10):
    if condition.lower() in ["present", "visible", "clickable"]:
        _wait_for_positive(condition.lower(), locators, wait_timeout)
    elif condition.lower() in ["notpresent", "notvisible", "notclickable"]:
        _wait_for_negative(condition.lower(), locators, wait_timeout)


def _wait_for_positive(condition, locators, wait_timeout):
    start_time = time.time()
    while True:
        locator = None
        try:
            locator = get_locator(locators, ignore_implicit_wait=True, raise_exception=True)
        except NoSuchElementException:
            pass
        if locator:
            element = None
            try:
                element = WebDriverWait(_get_driver(), wait_timeout).until(_get_until_cond(condition, locator))
            except TimeoutException:
                pass
            if element:
                return

        elapsed_time = time.time() - start_time
        if elapsed_time > wait_timeout:
            raise NoSuchElementException("Timeout occurred while waiting for '%s' condition" % condition)


def _wait_for_negative(condition, locators, wait_timeout):
    present_locs = []
    for locator in locators:
        try:
            present_locs.append(get_locator([locator], ignore_implicit_wait=True, raise_exception=True))
        except NoSuchElementException:
            pass
    if not present_locs:
        return
    start_time = time.time()
    for locator in present_locs:
        elapsed_time = time.time() - start_time
        timeout = wait_timeout - elapsed_time
        WebDriverWait(_get_driver(), timeout).until_not(
            _get_until_cond(condition, locator),
            message="Timeout occurred while waiting for element (%s=%s) to become '%s'" %
                    (locator[0], locator[1], condition))


def _get_until_cond(condition, locator):
    loc_tuple = (locator[0], locator[1])
    if "clickable" in condition:
        return econd.element_to_be_clickable(loc_tuple)
    if "present" in condition:
        return econd.presence_of_element_located(loc_tuple)
    if "visible" in condition:
        return econd.visibility_of_element_located(loc_tuple)


def get_loop_range(start, end, step):
    """
    :return: the range over which the loop will operate
    """
    start = int(start)
    end = int(end)
    step = int(step)
    end = end + 1 if step > 0 else end - 1
    return range(start, end, step)


def switch_frame(frame_name=None):
    driver = _get_driver()
    try:
        if not frame_name or frame_name == "relative=top":
            driver.switch_to_default_content()
        elif frame_name.startswith("index="):  # Switch using index frame using relative position
            driver.switch_to.frame(int(frame_name.split("=")[1]))
        elif frame_name == "relative=parent":  # Switch to parent frame of the current frame
            driver.switch_to.parent_frame()
        else:  # Use the selenium alternative
            driver.switch_to.frame(frame_name)
    except NoSuchFrameException:
        raise NoSuchFrameException("Invalid Frame ID: %s" % frame_name)


def switch_window(window_name=None):
    driver = _get_driver()
    try:
        if window_name is None:  # Switch to last window created
            driver.switch_to.window(driver.window_handles[-1])
        else:
            if isinstance(window_name, int) or window_name.isdigit():  # Switch to window handler index
                _switch_by_idx(int(window_name))
            else:
                if window_name.startswith("win_ser_"):  # Switch using window sequential mode
                    _switch_by_win_ser(window_name)
                else:  # Switch using window name
                    driver.switch_to.window(window_name)
    except NoSuchWindowException:
        raise NoSuchWindowException("Invalid Window ID: %s" % window_name)


def _switch_by_idx(win_index):
    driver = _get_driver()
    wnd_handlers = driver.window_handles
    if 0 <= win_index < len(wnd_handlers):
        driver.switch_to.window(wnd_handlers[win_index])
    else:
        raise NoSuchWindowException("Invalid Window ID: %s" % str(win_index))


def _switch_by_win_ser(window_name):
    driver = _get_driver()
    if window_name == "win_ser_local":
        wnd_handlers = driver.window_handles
        if len(wnd_handlers) > 0:
            driver.switch_to.window(wnd_handlers[0])
        else:
            raise NoSuchWindowException("Invalid Window ID: %s" % window_name)
    elif window_name.split("win_ser_")[1].isdigit():    # e.g. win_ser_1
        _switch_by_idx(int(window_name.split("win_ser_")[1]))
    else:
        windows = get_from_thread_store("windows")
        if window_name not in windows:
            windows[window_name] = driver.current_window_handle
        driver.switch_to.window(windows[window_name])


def close_window(window_name=None):
    if window_name:
        switch_window(window_name)
    _get_driver().close()<|MERGE_RESOLUTION|>--- conflicted
+++ resolved
@@ -16,12 +16,8 @@
     'linktext': By.LINK_TEXT
 }
 
-<<<<<<< HEAD
-
-def get_locator(locators, parent_el=None, ignore_implicit_wait=False):
-=======
-def get_locator(locators, ignore_implicit_wait=False, raise_exception=False):
->>>>>>> 966e338a
+
+def get_locator(locators, parent_el=None, ignore_implicit_wait=False, raise_exception=False):
     """
     :param locators: List of Dictionaries holding the locators, e.g. [{'id': 'elem_id'},
     {css: 'my_cls'}]
