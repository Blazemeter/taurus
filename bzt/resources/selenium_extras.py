# Utility functions and classes for Taurus Selenium tests
import time
import datetime

from apiritif import get_transaction_handlers, set_transaction_handlers, get_from_thread_store, get_iteration
from apiritif import get_logging_handlers, set_logging_handlers
from selenium.common.exceptions import NoSuchWindowException, NoSuchFrameException, NoSuchElementException, \
    TimeoutException
from selenium.webdriver.common.by import By
from selenium.webdriver.remote.webelement import WebElement
from selenium.webdriver.support.wait import WebDriverWait
from selenium.webdriver.support import expected_conditions as econd

BYS = {
    'xpath': By.XPATH,
    'css': By.CSS_SELECTOR,
    'name': By.NAME,
    'id': By.ID,
    'linktext': By.LINK_TEXT
}


def find_element_by_shadow(shadow_loc):
    """
    Enables finding element using the Shadow Locator
    :param shadow_loc: shadow locator in the string form - css locators divided by commas, e.g. 'c-comp1, c-basic, .std_btn'
    :return: the found element otherwise NoSuchElementException is raised
    """
    el = None
    css_path = [x.strip() for x in shadow_loc.split(',')]
    for p in css_path:
        if not el:
            el = _get_driver().find_element_by_css_selector(p)
        else:
            shadow_root = el.get_property("shadowRoot")
            if shadow_root:
                try:
                    el = shadow_root.find_element_by_css_selector(p)
                except NoSuchElementException:
                    # sometimes the element is not located under the shadowRoot so try to look for it the usual way
                    el = el.find_element_by_css_selector(p)
            else:
                el = el.find_element_by_css_selector(p)
    return el


def get_locator(locators, parent_el=None, ignore_implicit_wait=False, raise_exception=False):
    """
    :param locators: List of Dictionaries holding the locators, e.g. [{'id': 'elem_id'},
    {css: 'my_cls'}]
    :param parent_el: reference to the parent element (WebElement instance), optional - if provided the find_elements
    method is called on it instead of global context
    :param ignore_implicit_wait: set it to True to set the implicit wait immediately to 0
    :param raise_exception: set it to True to get the NoSuchElementException in case no elements are matching any
    of the passed locators, if set to False then the first locator is returned in that case
    :return: first valid locator from the passed List, if no locator is valid then returns the
    first one
    """
    driver = _get_driver()
    timeout = _get_timeout()
    first_locator = None
    if ignore_implicit_wait:
        driver.implicitly_wait(0)
    if len(locators) == 1 and locators[0].get("shadow"):
        return locators
    for locator in locators:
        locator_type = list(locator.keys())[0]
        locator_value = locator[locator_type]
        if not first_locator:
            first_locator = (BYS[locator_type.lower()], locator_value)
        else:
            # set implicit wait to 0 get the result instantly for the other locators
            driver.implicitly_wait(0)
        if parent_el:
            elements = parent_el.find_elements(BYS[locator_type.lower()], locator_value)
        else:
            elements = driver.find_elements(BYS[locator_type.lower()], locator_value)
        if len(elements) > 0:
            locator = (BYS[locator_type.lower()], locator_value)
            break
    else:
        if raise_exception:
            driver.implicitly_wait(timeout)
            msg = "Element not found: (%s, %s)" % first_locator
            raise NoSuchElementException(msg)
        else:
            locator = first_locator

    # restore the implicit wait value
    driver.implicitly_wait(timeout)
    return locator


def get_elements(locators):
    """
    :param locators: List of Dictionaries holding the locators, e.g. [{'id': 'elem_id'},
    {css: 'my_cls'}]
    :return: all elements that match the first valid locator out of the passed locators
    """
    elements = []
    first_locator = True
    driver = _get_driver()
    for locator in locators:
        locator_type = list(locator.keys())[0]
        locator_value = locator[locator_type]
        if not first_locator:
            driver.implicitly_wait(0)
        elements = driver.find_elements(BYS[locator_type.lower()], locator_value)
        first_locator = False
        if len(elements) > 0:
            break

    # restore the implicit wait value
    driver.implicitly_wait(_get_timeout())
    return elements


def _get_driver():
    return get_from_thread_store("driver")


def _get_timeout():
    timeout = get_from_thread_store("timeout")
    if not (timeout or timeout == 0):   # timeout in (None, []), default requires
        timeout = 30

    return timeout


def add_flow_markers():
    handlers = get_transaction_handlers()
    handlers["enter"].append(_send_start_flow_marker)
    handlers["exit"].append(_send_exit_flow_marker)
    set_transaction_handlers(handlers)


def add_logging_handlers(methods=None):
    if methods is None:
        methods = [log_into_file]
    if methods:
        handlers = get_logging_handlers()
        handlers.extend(methods)
        set_logging_handlers(handlers)


def log_into_file(log_line):
    with open('/tmp/apiritif_external.log', 'at') as log_file:
        log_file.write(f"{datetime.datetime.now()} {log_line} \n")


def _send_marker(stage, params):
    _get_driver().execute_script("/* FLOW_MARKER test-case-%s */" % stage, params)


def _send_start_flow_marker(*args, **kwargs):   # for apiritif. remove when compatibiltiy code in
    stage = "start"                             # apiritif removed (http.py) and apiritif released ( > 0.9.2)

    test_case, test_suite, scenario_name, data_sources = get_from_thread_store(
        ['test_case', 'test_suite', 'scenario_name', 'data_sources']
    )
    params = {
        "testCaseName": test_case,
        "testSuiteName": scenario_name or test_suite}

    if data_sources:
        params["testDataIterationId"] = get_iteration()

    _send_marker(stage, params)


def _send_exit_flow_marker(*args, **kwargs):   # for apiritif. remove when compatibiltiy code in
    stage = "stop"                             # apiritif removed (http.py) and apiritif released ( > 0.9.2)
    labels = "status", "message"
    values = get_from_thread_store(labels)
    params = dict(zip(labels, values))
    _send_marker(stage, params)


def dialogs_replace():
    """
    Replaces the standard JavaScript methods, i.e. 'window.confirm', 'window.alert' and 'window.prompt' with
    own implementation that stores the messages from the dialogs and also is capable of returning user defined
    values
    """

    _get_driver().execute_script("""
          if (window.__webdriverAlerts) { return; }
          window.__webdriverAlerts = [];
          window.__webdriverOriginalAlert = window.alert;
          window.__webdriverNextAlert = null;
          window.alert = function(msg) {
            if (window.__webdriverNextAlert === null) {
                window.__webdriverOriginalAlert(msg);
            }
            window.__webdriverNextAlert = null; 
            window.__webdriverAlerts.push(msg); 
          };
          window.__webdriverConfirms = [];
          window.__webdriverNextConfirm = null;
          window.__webdriverPrevConfirm = window.confirm;
          window.confirm = function(msg) {
            window.__webdriverConfirms.push(msg);
            var res = window.__webdriverNextConfirm;
            if (res === null) {
                return window.__webdriverPrevConfirm(msg);
            }
            window.__webdriverNextConfirm = null;
            return res;
          };
          window.__webdriverPrompts = [];
          window.__webdriverNextPrompts = true;
          window.prompt = function(msg, def) {
            window.__webdriverPrompts.push(msg || def);
            var res = window.__webdriverNextPrompt;
            window.__webdriverNextPrompt = true;
            return res;
          };
        """)


def dialogs_get_next_confirm():
    """
    :return: the message from the last invocation of 'window.confirm'
    """
    return _get_driver().execute_script("""
                 if (!window.__webdriverConfirms) { return null; }
                 return window.__webdriverConfirms.shift();
               """)


def dialogs_get_next_alert():
    """
    :return: the alert message from the last invocation of 'window.alert'
    """
    return _get_driver().execute_script("""
                if (!window.__webdriverAlerts) { return null } 
                var t = window.__webdriverAlerts.shift(); 
                if (t) { t = t.toString().replace(/\\n/g, ' '); }
                return t;
              """)


def dialogs_get_next_prompt():
    """
    :return: the message from the last invocation of 'window.prompt'
    """
    return _get_driver().execute_script("""
                if (!window.__webdriverPrompts) { return null; }
                return window.__webdriverPrompts.shift();
              """)


def dialogs_answer_on_next_alert(value):
    """
    Simulates click on OK button in the next alert
    """
    dialogs_replace()
    if str(value).lower() == '#ok':
        _get_driver().execute_script("window.__webdriverNextAlert = true")


def dialogs_answer_on_next_prompt(value):
    """
    :param value: The value to be used to answer the next 'window.prompt', if '#cancel' is provided then
    click on cancel button is simulated by returning null
    """
    dialogs_replace()
    if str(value).lower() == '#cancel':
        _get_driver().execute_script("window.__webdriverNextPrompt = null")
    else:
        _get_driver().execute_script("window.__webdriverNextPrompt = '%s';" % value)


def dialogs_answer_on_next_confirm(value):
    """
    :param value: either '#ok' to click on OK button or '#cancel' to simulate click on Cancel button in the
    next 'window.confirm' method
    """
    dialogs_replace()
    if str(value).lower() == '#ok':
        confirm = 'true'
    else:
        confirm = 'false'
    _get_driver().execute_script("window.__webdriverNextConfirm = %s;" % confirm)


def wait_for(condition, locators, wait_timeout=10):
    if condition.lower() in ["present", "visible", "clickable"]:
        _wait_for_positive(condition.lower(), locators, wait_timeout)
    elif condition.lower() in ["notpresent", "notvisible", "notclickable"]:
        _wait_for_negative(condition.lower(), locators, wait_timeout)


def _wait_for_positive(condition, locators, wait_timeout):
    start_time = time.time()
    while True:
        locator = None
        try:
            locator = get_locator(locators, ignore_implicit_wait=True, raise_exception=True)
        except NoSuchElementException:
            pass
        if locator:
            element = None
            try:
                element = WebDriverWait(_get_driver(), wait_timeout).until(_get_until_cond(condition, locator))
            except TimeoutException:
                pass
            if element:
                return

        elapsed_time = time.time() - start_time
        if elapsed_time > wait_timeout:
            raise NoSuchElementException("Timeout occurred while waiting for '%s' condition" % condition)


def _wait_for_negative(condition, locators, wait_timeout):
    present_locs = []
    for locator in locators:
        try:
            present_locs.append(get_locator([locator], ignore_implicit_wait=True, raise_exception=True))
        except NoSuchElementException:
            pass
    if not present_locs:
        return
    start_time = time.time()
    for locator in present_locs:
        elapsed_time = time.time() - start_time
        timeout = wait_timeout - elapsed_time
        WebDriverWait(_get_driver(), timeout).until_not(
            _get_until_cond(condition, locator),
            message="Timeout occurred while waiting for element (%s=%s) to become '%s'" %
                    (locator[0], locator[1], condition))


def _get_until_cond(condition, locator):
    loc_tuple = (locator[0], locator[1])
    if "clickable" in condition:
        return econd.element_to_be_clickable(loc_tuple)
    if "present" in condition:
        return econd.presence_of_element_located(loc_tuple)
    if "visible" in condition:
        return econd.visibility_of_element_located(loc_tuple)


def get_loop_range(start, end, step):
    """
    :return: the range over which the loop will operate
    """
    start = int(start)
    end = int(end)
    step = int(step)
    end = end + 1 if step > 0 else end - 1
    return range(start, end, step)


def switch_frame(frame_name=None):
    driver = _get_driver()
    try:
        if not frame_name or frame_name == "relative=top":
            driver.switch_to_default_content()
        elif isinstance(frame_name, str) and frame_name.startswith("index="):  # Switch using index frame using relative position
            driver.switch_to.frame(int(frame_name.split("=")[1]))
        elif frame_name == "relative=parent":  # Switch to parent frame of the current frame
            driver.switch_to.parent_frame()
        else:  # Use the selenium alternative
            driver.switch_to.frame(frame_name)
    except NoSuchFrameException:
        raise NoSuchFrameException("Invalid Frame ID: %s" % frame_name)


def switch_window(window_name=None):
    driver = _get_driver()
    try:
        if window_name is None:  # Switch to last window created
            driver.switch_to.window(driver.window_handles[-1])
        else:
            if isinstance(window_name, int) or window_name.isdigit():  # Switch to window handler index
                _switch_by_idx(int(window_name))
            else:
                if window_name.startswith("win_ser_"):  # Switch using window sequential mode
                    _switch_by_win_ser(window_name)
                else:  # Switch using window name
                    driver.switch_to.window(window_name)
    except NoSuchWindowException:
        raise NoSuchWindowException("Invalid Window ID: %s" % window_name)


def open_window(url):
    """
    Opens the given url in a new window and also switches to it automatically
    """
    driver = _get_driver()
    driver.execute_script("window.open('%s');" % url)
    driver.switch_to.window(driver.window_handles[-1])


def _switch_by_idx(win_index):
    driver = _get_driver()
    wnd_handlers = driver.window_handles
    if 0 <= win_index < len(wnd_handlers):
        driver.switch_to.window(wnd_handlers[win_index])
    else:
        raise NoSuchWindowException("Invalid Window ID: %s" % str(win_index))


def _switch_by_win_ser(window_name):
    driver = _get_driver()
    if window_name == "win_ser_local":
        wnd_handlers = driver.window_handles
        if len(wnd_handlers) > 0:
            driver.switch_to.window(wnd_handlers[0])
        else:
            raise NoSuchWindowException("Invalid Window ID: %s" % window_name)
    elif window_name.split("win_ser_")[1].isdigit():    # e.g. win_ser_1
        _switch_by_idx(int(window_name.split("win_ser_")[1]))
    else:
        windows = get_from_thread_store("windows")
        if window_name not in windows:
            windows[window_name] = driver.current_window_handle
        driver.switch_to.window(windows[window_name])


def close_window(window_name=None):
    if window_name:
        switch_window(window_name)
<<<<<<< HEAD
    _get_driver().close()
    WebDriverWait(driver, _get_timeout()).until(econd.number_of_windows_to_be(prev_no_of_windows-1))
    windows_after = driver.window_handles
    closed_window = [x for x in list(prev_windows.values()) if x not in windows_after][0]
    key_list = list(prev_windows.keys())
    val_list = list(prev_windows.values())
    key = key_list[val_list.index(closed_window)]
    del prev_windows[key]


def go(url):
    dialogs_replace()
    driver = _get_driver()
    windows = get_from_thread_store("windows")
    wait_for_wnd_open = False
    if len(windows) == 0:
        wait_for_wnd_open = True
    driver.get(url)
    if wait_for_wnd_open:
        WebDriverWait(driver, _get_timeout()).until(econd.number_of_windows_to_be(1))
        windows["wnd_name_internal_0"] = driver.window_handles[0]


def _is_range_type(element):
    if element.tag_name == "input" and element.get_property("type") == "range":
        return True
    return False


def send_keys(loc_or_elem, value):
    """
    Standard Selenium send_keys method doesn't work well with inputs of type range so we need to invoke custom
    JavaScript call to set it manually
    :param loc_or_elem: the target locator or WebElement
    :param value: the value to be set
    """
    element = None
    if isinstance(loc_or_elem, WebElement):
        element = loc_or_elem
    elif loc_or_elem[0] in BYS.keys():
        loc_dict = {loc_or_elem[0]: loc_or_elem[1]}
        element = get_elements([loc_dict])[0]
    else:
        for key, value in BYS.items():
            if value == loc_or_elem[0]:
                loc_dict = {key: loc_or_elem[1]}
                element = get_elements([loc_dict])[0]
                break
    if _is_range_type(element):
        _get_driver().execute_script("""
            arguments[0].value = arguments[1];
            arguments[0].dispatchEvent(new Event('input'));
        """, element, value)
    else:
        element.send_keys(value)
=======
    _get_driver().close()
>>>>>>> fd85c5d4
<|MERGE_RESOLUTION|>--- conflicted
+++ resolved
@@ -423,28 +423,7 @@
 def close_window(window_name=None):
     if window_name:
         switch_window(window_name)
-<<<<<<< HEAD
     _get_driver().close()
-    WebDriverWait(driver, _get_timeout()).until(econd.number_of_windows_to_be(prev_no_of_windows-1))
-    windows_after = driver.window_handles
-    closed_window = [x for x in list(prev_windows.values()) if x not in windows_after][0]
-    key_list = list(prev_windows.keys())
-    val_list = list(prev_windows.values())
-    key = key_list[val_list.index(closed_window)]
-    del prev_windows[key]
-
-
-def go(url):
-    dialogs_replace()
-    driver = _get_driver()
-    windows = get_from_thread_store("windows")
-    wait_for_wnd_open = False
-    if len(windows) == 0:
-        wait_for_wnd_open = True
-    driver.get(url)
-    if wait_for_wnd_open:
-        WebDriverWait(driver, _get_timeout()).until(econd.number_of_windows_to_be(1))
-        windows["wnd_name_internal_0"] = driver.window_handles[0]
 
 
 def _is_range_type(element):
@@ -478,7 +457,4 @@
             arguments[0].dispatchEvent(new Event('input'));
         """, element, value)
     else:
-        element.send_keys(value)
-=======
-    _get_driver().close()
->>>>>>> fd85c5d4
+        element.send_keys(value)