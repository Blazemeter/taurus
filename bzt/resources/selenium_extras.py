# Utility functions and classes for Taurus Selenium tests
import time

from apiritif import get_transaction_handlers, set_transaction_handlers, get_from_thread_store, get_iteration
from selenium.common.exceptions import NoSuchWindowException, NoSuchFrameException, NoSuchElementException, \
    TimeoutException
from selenium.webdriver.common.by import By
from selenium.webdriver.support.wait import WebDriverWait
from selenium.webdriver.support import expected_conditions as econd

BYS = {
    'xpath': By.XPATH,
    'css': By.CSS_SELECTOR,
    'name': By.NAME,
    'id': By.ID,
    'linktext': By.LINK_TEXT
}

<<<<<<< HEAD

def get_locator(locators, ignore_implicit_wait=False, raise_exception=False):
=======
def get_locator(locators, ignore_implicit_wait=False):
>>>>>>> 16e30d9e
    """
    :param locators: List of Dictionaries holding the locators, e.g. [{'id': 'elem_id'},
    {css: 'my_cls'}]
    :param ignore_implicit_wait: set it to True to set the implicit wait immediately to 0
    :param raise_exception: set it to True to get the NoSuchElementException in case no elements are matching any
    of the passed locators, if set to False then the first locator is returned in that case
    :return: first valid locator from the passed List, if no locator is valid then returns the
    first one
    """
    driver = _get_driver()
    timeout = _get_timeout()
    first_locator = None
    if ignore_implicit_wait:
        driver.implicitly_wait(0)
    for locator in locators:
        locator_type = list(locator.keys())[0]
        locator_value = locator[locator_type]
        if not first_locator:
            first_locator = (BYS[locator_type.lower()], locator_value)
        else:
            # set implicit wait to 0 get the result instantly for the other locators
            driver.implicitly_wait(0)
        elements = driver.find_elements(BYS[locator_type.lower()], locator_value)
        if len(elements) > 0:
            locator = (BYS[locator_type.lower()], locator_value)
            break
    else:
        if raise_exception:
            driver.implicitly_wait(timeout)
            msg = "Element not found: (%s, %s)" % first_locator
            raise NoSuchElementException(msg)
        else:
            locator = first_locator

    # restore the implicit wait value
    driver.implicitly_wait(timeout)
    return locator


def get_elements(locators):
    """
    :param locators: List of Dictionaries holding the locators, e.g. [{'id': 'elem_id'},
    {css: 'my_cls'}]
    :return: all elements that match the first valid locator out of the passed locators
    """
    elements = []
    first_locator = True
    driver = _get_driver()
    for locator in locators:
        locator_type = list(locator.keys())[0]
        locator_value = locator[locator_type]
        if not first_locator:
            driver.implicitly_wait(0)
        elements = driver.find_elements(BYS[locator_type.lower()], locator_value)
        first_locator = False
        if len(elements) > 0:
            break

    # restore the implicit wait value
    driver.implicitly_wait(_get_timeout())
    return elements


def _get_driver():
    return get_from_thread_store("driver")


def _get_timeout():
    timeout = get_from_thread_store("timeout")
    if not (timeout or timeout == 0):   # timeout in (None, []), default requires
        timeout = 30

    return timeout


def add_flow_markers():
    handlers = get_transaction_handlers()
    handlers["enter"].append(_send_start_flow_marker)
    handlers["exit"].append(_send_exit_flow_marker)
    set_transaction_handlers(handlers)


def _send_marker(stage, params):
    _get_driver().execute_script("/* FLOW_MARKER test-case-%s */" % stage, params)


def _send_start_flow_marker(*args, **kwargs):   # for apiritif. remove when compatibiltiy code in
    stage = "start"                             # apiritif removed (http.py) and apiritif released ( > 0.9.2)

    test_case, test_suite, scenario_name, data_sources = get_from_thread_store(
        ['test_case', 'test_suite', 'scenario_name', 'data_sources']
    )
    params = {
        "testCaseName": test_case,
        "testSuiteName": scenario_name or test_suite}

    if data_sources:
        params["testDataIterationId"] = get_iteration()

    _send_marker(stage, params)


def _send_exit_flow_marker(*args, **kwargs):   # for apiritif. remove when compatibiltiy code in
    stage = "stop"                             # apiritif removed (http.py) and apiritif released ( > 0.9.2)
    labels = "status", "message"
    values = get_from_thread_store(labels)
    params = dict(zip(labels, values))
    _send_marker(stage, params)


def dialogs_replace():
    """
    Replaces the standard JavaScript methods, i.e. 'window.confirm', 'window.alert' and 'window.prompt' with
    own implementation that stores the messages from the dialogs and also is capable of returning user defined
    values
    """

    _get_driver().execute_script("""
          if (window.__webdriverAlerts) { return; }
          window.__webdriverAlerts = [];
          window.__webdriverOriginalAlert = window.alert;
          window.__webdriverNextAlert = null;
          window.alert = function(msg) {
            if (window.__webdriverNextAlert === null) {
                window.__webdriverOriginalAlert(msg);
            }
            window.__webdriverNextAlert = null; 
            window.__webdriverAlerts.push(msg); 
          };
          window.__webdriverConfirms = [];
          window.__webdriverNextConfirm = null;
          window.__webdriverPrevConfirm = window.confirm;
          window.confirm = function(msg) {
            window.__webdriverConfirms.push(msg);
            var res = window.__webdriverNextConfirm;
            if (res === null) {
                return window.__webdriverPrevConfirm(msg);
            }
            window.__webdriverNextConfirm = null;
            return res;
          };
          window.__webdriverPrompts = [];
          window.__webdriverNextPrompts = true;
          window.prompt = function(msg, def) {
            window.__webdriverPrompts.push(msg || def);
            var res = window.__webdriverNextPrompt;
            window.__webdriverNextPrompt = true;
            return res;
          };
        """)


def dialogs_get_next_confirm():
    """
    :return: the message from the last invocation of 'window.confirm'
    """
    return _get_driver().execute_script("""
                 if (!window.__webdriverConfirms) { return null; }
                 return window.__webdriverConfirms.shift();
               """)


def dialogs_get_next_alert():
    """
    :return: the alert message from the last invocation of 'window.alert'
    """
    return _get_driver().execute_script("""
                if (!window.__webdriverAlerts) { return null } 
                var t = window.__webdriverAlerts.shift(); 
                if (t) { t = t.replace(/\\n/g, ' '); }
                return t;
              """)


def dialogs_get_next_prompt():
    """
    :return: the message from the last invocation of 'window.prompt'
    """
    return _get_driver().execute_script("""
                if (!window.__webdriverPrompts) { return null; }
                return window.__webdriverPrompts.shift();
              """)


def dialogs_answer_on_next_alert(value):
    """
    Simulates click on OK button in the next alert
    """
    if str(value).lower() == '#ok':
        _get_driver().execute_script("window.__webdriverNextAlert = true")


def dialogs_answer_on_next_prompt(value):
    """
    :param value: The value to be used to answer the next 'window.prompt', if '#cancel' is provided then
    click on cancel button is simulated by returning null
    """
    if str(value).lower() == '#cancel':
        _get_driver().execute_script("window.__webdriverNextPrompt = null")
    else:
        _get_driver().execute_script("window.__webdriverNextPrompt = '%s';" % value)


def dialogs_answer_on_next_confirm(value):
    """
    :param value: either '#ok' to click on OK button or '#cancel' to simulate click on Cancel button in the
    next 'window.confirm' method
    """
    if str(value).lower() == '#ok':
        confirm = 'true'
    else:
        confirm = 'false'
    _get_driver().execute_script("window.__webdriverNextConfirm = %s;" % confirm)


def wait_for(condition, locators, wait_timeout=10):
    if condition.lower() in ["present", "visible", "clickable"]:
        _wait_for_positive(condition.lower(), locators, wait_timeout)
    elif condition.lower() in ["notpresent", "notvisible", "notclickable"]:
        _wait_for_negative(condition.lower(), locators, wait_timeout)


def _wait_for_positive(condition, locators, wait_timeout):
    start_time = time.time()
    while True:
        locator = None
        try:
            locator = get_locator(locators, ignore_implicit_wait=True, raise_exception=True)
        except NoSuchElementException:
            pass
        if locator:
            element = None
            try:
                element = WebDriverWait(_get_driver(), wait_timeout).until(_get_until_cond(condition, locator))
            except TimeoutException:
                pass
            if element:
                return

        elapsed_time = time.time() - start_time
        if elapsed_time > wait_timeout:
            raise NoSuchElementException("Timeout occurred while waiting for '%s' condition" % condition)


def _wait_for_negative(condition, locators, wait_timeout):
    present_locs = []
    for locator in locators:
        try:
            present_locs.append(get_locator([locator], ignore_implicit_wait=True, raise_exception=True))
        except NoSuchElementException:
            pass
    if not present_locs:
        return
    start_time = time.time()
    for locator in present_locs:
        elapsed_time = time.time() - start_time
        timeout = wait_timeout - elapsed_time
        WebDriverWait(_get_driver(), timeout).until_not(
            _get_until_cond(condition, locator),
            message="Timeout occurred while waiting for element (%s=%s) to become '%s'" %
                    (locator[0], locator[1], condition))


def _get_until_cond(condition, locator):
    loc_tuple = (locator[0], locator[1])
    if "clickable" in condition:
        return econd.element_to_be_clickable(loc_tuple)
    if "present" in condition:
        return econd.presence_of_element_located(loc_tuple)
    if "visible" in condition:
        return econd.visibility_of_element_located(loc_tuple)


def get_loop_range(start, end, step):
    """
    :return: the range over which the loop will operate
    """
    start = int(start)
    end = int(end)
    step = int(step)
    end = end + 1 if step > 0 else end - 1
    return range(start, end, step)


def switch_frame(frame_name=None):
    driver = _get_driver()
    try:
        if not frame_name or frame_name == "relative=top":
            driver.switch_to_default_content()
        elif frame_name.startswith("index="):  # Switch using index frame using relative position
            driver.switch_to.frame(int(frame_name.split("=")[1]))
        elif frame_name == "relative=parent":  # Switch to parent frame of the current frame
            driver.switch_to.parent_frame()
        else:  # Use the selenium alternative
            driver.switch_to.frame(frame_name)
    except NoSuchFrameException:
        raise NoSuchFrameException("Invalid Frame ID: %s" % frame_name)


def switch_window(window_name=None):
    driver = _get_driver()
    try:
        if window_name is None:  # Switch to last window created
            driver.switch_to.window(driver.window_handles[-1])
        else:
            if isinstance(window_name, int) or window_name.isdigit():  # Switch to window handler index
                _switch_by_idx(int(window_name))
            else:
                if window_name.startswith("win_ser_"):  # Switch using window sequential mode
                    _switch_by_win_ser(window_name)
                else:  # Switch using window name
                    driver.switch_to.window(window_name)
    except NoSuchWindowException:
        raise NoSuchWindowException("Invalid Window ID: %s" % window_name)


def _switch_by_idx(win_index):
    driver = _get_driver()
    wnd_handlers = driver.window_handles
    if 0 <= win_index < len(wnd_handlers):
        driver.switch_to.window(wnd_handlers[win_index])
    else:
        raise NoSuchWindowException("Invalid Window ID: %s" % str(win_index))


def _switch_by_win_ser(window_name):
    driver = _get_driver()
    if window_name == "win_ser_local":
        wnd_handlers = driver.window_handles
        if len(wnd_handlers) > 0:
            driver.switch_to.window(wnd_handlers[0])
        else:
            raise NoSuchWindowException("Invalid Window ID: %s" % window_name)
    elif window_name.split("win_ser_")[1].isdigit():    # e.g. win_ser_1
        _switch_by_idx(int(window_name.split("win_ser_")[1]))
    else:
        windows = get_from_thread_store("windows")
        if window_name not in windows:
            windows[window_name] = driver.current_window_handle
        driver.switch_to.window(windows[window_name])


def close_window(window_name=None):
    if window_name:
        switch_window(window_name)
    _get_driver().close()<|MERGE_RESOLUTION|>--- conflicted
+++ resolved
@@ -16,12 +16,7 @@
     'linktext': By.LINK_TEXT
 }
 
-<<<<<<< HEAD
-
 def get_locator(locators, ignore_implicit_wait=False, raise_exception=False):
-=======
-def get_locator(locators, ignore_implicit_wait=False):
->>>>>>> 16e30d9e
     """
     :param locators: List of Dictionaries holding the locators, e.g. [{'id': 'elem_id'},
     {css: 'my_cls'}]
