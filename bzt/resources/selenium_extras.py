# Utility functions and classes for Taurus Selenium tests

from selenium.common.exceptions import NoSuchWindowException, NoSuchFrameException, NoSuchElementException, \
    TimeoutException
from apiritif import get_transaction_handlers, set_transaction_handlers, get_from_thread_store, get_iteration
from selenium.webdriver.common.by import By
import time

from selenium.webdriver.support.wait import WebDriverWait
from selenium.webdriver.support import expected_conditions as econd

def add_flow_markers():
    handlers = get_transaction_handlers()
    handlers["enter"].append(_send_start_flow_marker)
    handlers["exit"].append(_send_exit_flow_marker)
    set_transaction_handlers(handlers)


def _send_marker(stage, params):
    driver = get_from_thread_store("driver")
    driver.execute_script("/* FLOW_MARKER test-case-%s */" % stage, params)


def _send_start_flow_marker(*args, **kwargs):   # for apiritif. remove when compatibiltiy code in
    stage = "start"                             # apiritif removed (http.py) and apiritif released ( > 0.9.2)

    test_case, test_suite, scenario_name, data_sources = get_from_thread_store(
        ['test_case', 'test_suite', 'scenario_name', 'data_sources']
    )
    params = {
        "testCaseName": test_case,
        "testSuiteName": scenario_name or test_suite}

    if data_sources:
        params["testDataIterationId"] = get_iteration()

    _send_marker(stage, params)


def _send_exit_flow_marker(*args, **kwargs):   # for apiritif. remove when compatibiltiy code in
    stage = "stop"                             # apiritif removed (http.py) and apiritif released ( > 0.9.2)
    labels = "status", "message"
    values = get_from_thread_store(labels)
    params = dict(zip(labels, values))
    _send_marker(stage, params)


class FrameManager:
    def __init__(self, driver):
        self.driver = driver

    def switch(self, frame_name=None):
        try:
            if not frame_name or frame_name == "relative=top":
                self.driver.switch_to_default_content()
            elif frame_name.startswith("index="):  # Switch using index frame using relative position
                self.driver.switch_to.frame(int(frame_name.split("=")[1]))
            elif frame_name == "relative=parent":  # Switch to parent frame of the current frame
                self.driver.switch_to.parent_frame()
            else:  # Use the selenium alternative
                self.driver.switch_to.frame(frame_name)
        except NoSuchFrameException:
            raise NoSuchFrameException("Invalid Frame ID: %s" % frame_name)


class WindowManager:
    def __init__(self, driver):
        self.driver = driver
        self.windows = {}

    def switch(self, window_name=None):
        try:
            if not window_name:  # Switch to last window created
                self.driver.switch_to.window(self.driver.window_handles[-1])
            else:
                if window_name.isdigit():  # Switch to window handler index
                    self._switch_by_idx(int(window_name))
                else:
                    if window_name.startswith("win_ser_"):  # Switch using window sequential mode
                        self._switch_by_win_ser(window_name)
                    else:  # Switch using window name
                        self.driver.switch_to.window(window_name)
        except NoSuchWindowException:
            raise NoSuchWindowException("Invalid Window ID: %s" % window_name)

    def _switch_by_idx(self, win_index):
        wnd_handlers = self.driver.window_handles
        if len(wnd_handlers) <= win_index and win_index >= 0:
            self.driver.switch_to.window(wnd_handlers[win_index])
        else:
            raise NoSuchWindowException("Invalid Window ID: %s" % str(win_index))

    def _switch_by_win_ser(self, window_name):
        if window_name == "win_ser_local":
            wnd_handlers = self.driver.window_handles
            if len(wnd_handlers) > 0:
                self.driver.switch_to.window(wnd_handlers[0])
            else:
                raise NoSuchWindowException("Invalid Window ID: %s" % window_name)
        else:
            if window_name not in self.windows:
                self.windows[window_name] = self.driver.window_handles[-1]
            self.driver.switch_to.window(self.windows[window_name])

    def close(self, window_name=None):
        if window_name:
            self.switch(window_name)
        self.driver.close()


class LocatorsManager:
    BYS = {
        'xpath': By.XPATH,
        'css': By.CSS_SELECTOR,
        'name': By.NAME,
        'id': By.ID,
        'linktext': By.LINK_TEXT
    }

    def __init__(self, driver, timeout=30):
        self.driver = driver
        self.timeout = timeout

    def get_locator(self, locators, ignore_implicit_wait=False):
        """
        :param locators: List of Dictionaries holding the locators, e.g. [{'id': 'elem_id'},
        {css: 'my_cls'}]
        :param ignore_implicit_wait: set it to True to set the implicit wait immediately to 0
        :return: first valid locator from the passed List, if no locator is valid then returns the
        first one
        """
        first_locator = None
        if ignore_implicit_wait:
            self.driver.implicitly_wait(0)
        for locator in locators:
            locator_type = list(locator.keys())[0]
            locator_value = locator[locator_type]
            if not first_locator:
                first_locator = (self.BYS[locator_type.lower()], locator_value)
            else:
                # set implicit wait to 0 get the result instantly for the other locators
                self.driver.implicitly_wait(0)
            elements = self.driver.find_elements(self.BYS[locator_type.lower()], locator_value)
            if len(elements) > 0:
                locator = (self.BYS[locator_type.lower()], locator_value)
                break
        else:
            self.driver.implicitly_wait(self.timeout)
            msg = "Element not found: (%s, %s)" % first_locator
            raise NoSuchElementException(msg)

        # restore the implicit wait value
        self.driver.implicitly_wait(self.timeout)
        return locator


<<<<<<< HEAD
class WaitForManager:

    def __init__(self, driver, timeout=30):
        self.driver = driver
        self.timeout = timeout
        self.loc_mngr = LocatorsManager(driver, timeout)

    POSITIVE_CONDS = [
        "present", "visible", "clickable"
    ]

    NEGATIVE_CONDS = [
        "notpresent", "notvisible", "notclickable"
    ]

    def wait_for(self, condition, locators, wait_timeout=10):
        if condition.lower() in self.POSITIVE_CONDS:
            self._wait_for_positive(condition.lower(), locators, wait_timeout)
        elif condition.lower() in self.NEGATIVE_CONDS:
            self._wait_for_negative(condition.lower(), locators, wait_timeout)

    def _wait_for_positive(self, condition, locators, wait_timeout):
        start_time = time.time()
        while True:
            locator = None
            try:
                locator = self.loc_mngr.get_locator(locators, True)
            except NoSuchElementException:
                pass
            if locator:
                element = None
                try:
                    element = WebDriverWait(self.driver, wait_timeout).until(self._get_until_cond(condition, locator))
                except TimeoutException:
                    pass
                if element:
                    return

            elapsed_time = time.time() - start_time
            if elapsed_time > wait_timeout:
                raise NoSuchElementException("Timeout occurred while waiting for '%s' condition" % condition)

    def _wait_for_negative(self, condition, locators, wait_timeout):
        present_locs = []
        for locator in locators:
            try:
                present_locs.append(self.loc_mngr.get_locator([locator], True))
            except NoSuchElementException:
                pass
        if not present_locs:
            return
        start_time = time.time()
        for locator in present_locs:
            elapsed_time = time.time() - start_time
            timeout = wait_timeout - elapsed_time
            WebDriverWait(self.driver, timeout).until_not(
                self._get_until_cond(condition, locator),
                message="Timeout occurred while waiting for element (%s=%s) to become '%s'" %
                        (locator[0], locator[1], condition))

    @staticmethod
    def _get_until_cond(condition, locator):
        loc_tuple = (locator[0], locator[1])
        if "clickable" in condition:
            return econd.element_to_be_clickable(loc_tuple)
        if "present" in condition:
            return econd.presence_of_element_located(loc_tuple)
        if "visible" in condition:
            return econd.visibility_of_element_located(loc_tuple)
=======
class DialogsManager:
    """
    Provides additional methods for working with Dialogs that are not available in the Python Webdriver.
    These JavaScript functions are taken from the Java Selenium WebDriver repository
    """

    def __init__(self, driver, is_active):
        """

        :param driver: the WebDriver instance
        :param is_active: flag indicating whether DialogsManager is going to be utilized in this test run,
        if yes then the dialogs will be replaced
        """
        self.driver = driver
        self.is_active = is_active

    def replace_dialogs(self):
        """
        Replaces the standard JavaScript methods, i.e. 'window.confirm', 'window.alert' and 'window.prompt' with
        own implementation that stores the messages from the dialogs and also is capable of returning user defined
        values
        """
        if not self.is_active:
            return  # don't replace dialogs in case DialogsManager is not activated

        self.driver.execute_script("""
          if (window.__webdriverAlerts) { return; }
          window.__webdriverAlerts = [];
          window.alert = function(msg) { window.__webdriverAlerts.push(msg); };
          window.__webdriverConfirms = [];
          window.__webdriverNextConfirm = true;
          window.confirm = function(msg) {
            window.__webdriverConfirms.push(msg);
            var res = window.__webdriverNextConfirm;
            window.__webdriverNextConfirm = true;
            return res;
          };
          window.__webdriverPrompts = [];
          window.__webdriverNextPrompts = true;
          window.prompt = function(msg, def) {
            window.__webdriverPrompts.push(msg || def);
            var res = window.__webdriverNextPrompt;
            window.__webdriverNextPrompt = true;
            return res;
          };
        """)

    def get_next_confirm(self):
        """
        :return: the message from the last invocation of 'window.confirm'
        """
        return self.driver.execute_script("""
                 if (!window.__webdriverConfirms) { return null; }
                 return window.__webdriverConfirms.shift();
               """)

    def get_next_alert(self):
        """
        :return: the alert message from the last invocation of 'window.alert'
        """
        return self.driver.execute_script("""
                if (!window.__webdriverAlerts) { return null } 
                var t = window.__webdriverAlerts.shift(); 
                if (t) { t = t.replace(/\\n/g, ' '); }
                return t;
              """)

    def get_next_prompt(self):
        """
        :return: the message from the last invocation of 'window.prompt'
        """
        return self.driver.execute_script("""
                if (!window.__webdriverPrompts) { return null; }
                return window.__webdriverPrompts.shift();
              """)

    def answer_on_next_prompt(self, value):
        """
        :param value: The value to be used to answer the next 'window.prompt', if '#cancel' is provided then
        click on cancel button is simulated by returning null
        """
        if str(value).lower() == '#cancel':
            self.driver.execute_script("window.__webdriverNextPrompt = null")
        else:
            self.driver.execute_script("window.__webdriverNextPrompt = '%s';" % value)

    def set_next_confirm_state(self, value):
        """
        :param value: either '#ok' to click on OK button or '#cancel' to simulate click on Cancel button in the
        next 'window.confirm' method
        """
        if str(value).lower() == '#ok':
            confirm = 'true'
        else:
            confirm = 'false'
        self.driver.execute_script("window.__webdriverNextConfirm = %s;" % confirm)
>>>>>>> fc541ed1
<|MERGE_RESOLUTION|>--- conflicted
+++ resolved
@@ -154,7 +154,6 @@
         return locator
 
 
-<<<<<<< HEAD
 class WaitForManager:
 
     def __init__(self, driver, timeout=30):
@@ -224,7 +223,8 @@
             return econd.presence_of_element_located(loc_tuple)
         if "visible" in condition:
             return econd.visibility_of_element_located(loc_tuple)
-=======
+
+
 class DialogsManager:
     """
     Provides additional methods for working with Dialogs that are not available in the Python Webdriver.
@@ -320,5 +320,4 @@
             confirm = 'true'
         else:
             confirm = 'false'
-        self.driver.execute_script("window.__webdriverNextConfirm = %s;" % confirm)
->>>>>>> fc541ed1
+        self.driver.execute_script("window.__webdriverNextConfirm = %s;" % confirm)