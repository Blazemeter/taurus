---
# base module class mapping
modules:
  # classic load executors
  ab:
    class: bzt.modules.ab.ApacheBenchmarkExecutor
  gatling:
    class: bzt.modules.gatling.GatlingExecutor
  grinder:
    class: bzt.modules.grinder.GrinderExecutor
  jmeter:
    class: bzt.modules.jmeter.JMeterExecutor
  locust:
    class: bzt.modules.locustio.LocustIOExecutor
  molotov:
    class: bzt.modules.molotov.MolotovExecutor
  pbench:
    class: bzt.modules.pbench.PBenchExecutor
  siege:
    class: bzt.modules.siege.SiegeExecutor
  tsung:
    class: bzt.modules.tsung.TsungExecutor

  # selenium & functional executors
  selenium:
    class: bzt.modules.selenium.SeleniumExecutor
  nose:
    class: bzt.modules.python.NoseTester
  junit:
    class: bzt.modules.java.JUnitTester
  testng:
    class: bzt.modules.java.TestNGTester
  rspec:
    class: bzt.modules.ruby.RSpecTester
  mocha:
    class: bzt.modules.javascript.MochaTester
  nunit:
    class: bzt.modules.csharp.NUnitExecutor
  pytest:
    class: bzt.modules.python.PyTestExecutor
<<<<<<< HEAD
  robot:
    class: bzt.modules.python.RobotExecutor
=======
  wdio:
    class: bzt.modules.javascript.WebdriverIOExecutor
>>>>>>> 73371ca8

  # service & infra modules
  local:
    class: bzt.modules.provisioning.Local
  monitoring:
    class: bzt.modules.monitoring.Monitoring
  passfail:
    class: bzt.modules.passfail.PassFailStatus
  shellexec:
    class: bzt.modules.shellexec.ShellExecutor
  junit-xml:
    class: bzt.modules.reporting.JUnitXMLReporter
  install-checker:
    class: bzt.modules.services.InstallChecker
  console:
    class: bzt.modules.console.ConsoleStatusReporter
  consolidator:
    class: bzt.modules.aggregator.ConsolidatingAggregator
  final-stats:
    class: bzt.modules.reporting.FinalStatus
  functional-consolidator:
    class: bzt.modules.functional.FunctionalAggregator
  android-emulator:
    class: bzt.modules.services.AndroidEmulatorLoader
  appium:
    class: bzt.modules.services.AppiumLoader
  virtual-display:
    class: bzt.modules.services.VirtualDisplay

  # online services integrations
  blazemeter:
    class: bzt.modules.blazemeter.BlazeMeterUploader
  cloud:
    class: bzt.modules.blazemeter.CloudProvisioning
  proxy2jmx:
    class: bzt.modules.proxy2jmx.Proxy2JMX
  unpacker:
    class: bzt.modules.services.Unpacker
  screenshoter:
    class: bzt.modules.blazemeter.ServiceStubScreenshoter
  capturehar:
    class: bzt.modules.blazemeter.ServiceStubCaptureHAR

---
# experimental & deprecated
modules:
  final_stats:
    class: bzt.modules.reporting.FinalStatus
  chrome-metric-reporter:
    class: bzt.modules.chrome.MetricReporter
  chrome-profiler:
    class: bzt.modules.chrome.ChromeProfiler
    processors:
      trace:
        class: bzt.modules.chrome.TraceProcessor
        extractors:
        - bzt.modules.chrome.TabNameExtractor
        - bzt.modules.chrome.MemoryMetricsExtractor


---
cli-aliases:
  cloud:
    provisioning: cloud
  detach:
    modules:
      cloud:
        detach: true
  func:
    modules:
      console:
        disable: true
    settings:
      aggregator: functional-consolidator
  gui:
    modules:
      jmeter:
        gui: true
  install-tools:
    services:
    - install-checker
  local:
    provisioning: local
  locations:
    modules:
      cloud:
        dump-locations: true
    provisioning: cloud
  report:
    reporting:
    - blazemeter
  sequential:
    modules:
      local:
        sequential: true

---
# real default config

settings:
  aggregator: consolidator
  default-executor: jmeter

provisioning: local

reporting:
- final-stats
- console

services:
- module: monitoring
  local:
  - metrics:
    - cpu
    - mem
    - bytes-sent
    - bytes-recv
    - disk-read
    - disk-write
    - disk-space
    - engine-loop
    - conn-all

modules: # TODO: cleanup as much as possible from defaults
  cloud:
    default-location: us-central1-a

  gatling:
    properties:
      gatling.data.file.bufferSize: 256

  grinder:
    properties:
      grinder.useConsole: false

  jmeter:
    plugins:
    - jpgc-casutg
    - jpgc-dummy
    - jpgc-ffw
    - jpgc-fifo
    - jpgc-functions
    - jpgc-json
    - jpgc-perfmon
    - jpgc-prmctl
    - jpgc-tst
    properties:
      jmeter.save.saveservice.autoflush: 'true'
      jmeter.save.saveservice.connect_time: 'true'
      jmeterengine.force.system.exit: 'true'
      mode: Stripped
      summariser.name: ''
<|MERGE_RESOLUTION|>--- conflicted
+++ resolved
@@ -38,13 +38,10 @@
     class: bzt.modules.csharp.NUnitExecutor
   pytest:
     class: bzt.modules.python.PyTestExecutor
-<<<<<<< HEAD
+  wdio:
+    class: bzt.modules.javascript.WebdriverIOExecutor
   robot:
     class: bzt.modules.python.RobotExecutor
-=======
-  wdio:
-    class: bzt.modules.javascript.WebdriverIOExecutor
->>>>>>> 73371ca8
 
   # service & infra modules
   local:
