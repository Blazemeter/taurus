---
# base module class mapping
modules:
  # classic load executors
  ab:
    class: bzt.modules.ab.ApacheBenchmarkExecutor
  gatling:
    class: bzt.modules.gatling.GatlingExecutor
  grinder:
    class: bzt.modules.grinder.GrinderExecutor
  jmeter:
    class: bzt.modules.jmeter.JMeterExecutor
  locust:
    class: bzt.modules.locustio.LocustIOExecutor
  molotov:
    class: bzt.modules.molotov.MolotovExecutor
  pbench:
    class: bzt.modules.pbench.PBenchExecutor
  siege:
    class: bzt.modules.siege.SiegeExecutor
  tsung:
    class: bzt.modules.tsung.TsungExecutor

  # selenium & functional executors
  selenium:
    class: bzt.modules.selenium.SeleniumExecutor
  nose:
    class: bzt.modules.python.NoseTester
  junit:
    class: bzt.modules.java.JUnitTester
  testng:
    class: bzt.modules.java.TestNGTester
  rspec:
    class: bzt.modules.ruby.RSpecTester
  mocha:
    class: bzt.modules.javascript.MochaTester
  nunit:
    class: bzt.modules.csharp.NUnitExecutor
  pytest:
    class: bzt.modules.python.PyTestExecutor
  wdio:
    class: bzt.modules.javascript.WebdriverIOExecutor
  robot:
    class: bzt.modules.python.RobotExecutor
<<<<<<< HEAD
  apiritif:
    class: bzt.modules.python.ApiritifExecutor
=======
  newman:
    class: bzt.modules.javascript.NewmanExecutor
>>>>>>> a8dd06be

  # service & infra modules
  local:
    class: bzt.modules.provisioning.Local
  monitoring:
    class: bzt.modules.monitoring.Monitoring
  passfail:
    class: bzt.modules.passfail.PassFailStatus
  shellexec:
    class: bzt.modules.shellexec.ShellExecutor
  junit-xml:
    class: bzt.modules.reporting.JUnitXMLReporter
  install-checker:
    class: bzt.modules.services.InstallChecker
  console:
    class: bzt.modules.console.ConsoleStatusReporter
  consolidator:
    class: bzt.modules.aggregator.ConsolidatingAggregator
  final-stats:
    class: bzt.modules.reporting.FinalStatus
  functional-consolidator:
    class: bzt.modules.functional.FunctionalAggregator
  android-emulator:
    class: bzt.modules.services.AndroidEmulatorLoader
  appium:
    class: bzt.modules.services.AppiumLoader
  virtual-display:
    class: bzt.modules.services.VirtualDisplay

  # online services integrations
  blazemeter:
    class: bzt.modules.blazemeter.BlazeMeterUploader
  cloud:
    class: bzt.modules.blazemeter.CloudProvisioning
  proxy2jmx:
    class: bzt.modules.proxy2jmx.Proxy2JMX
  unpacker:
    class: bzt.modules.services.Unpacker
  screenshoter:
    class: bzt.modules.blazemeter.ServiceStubScreenshoter
  capturehar:
    class: bzt.modules.blazemeter.ServiceStubCaptureHAR

---
# experimental & deprecated
modules:
  final_stats:
    class: bzt.modules.reporting.FinalStatus
  chrome-metric-reporter:
    class: bzt.modules.chrome.MetricReporter
  chrome-profiler:
    class: bzt.modules.chrome.ChromeProfiler
    processors:
      trace:
        class: bzt.modules.chrome.TraceProcessor
        extractors:
        - bzt.modules.chrome.TabNameExtractor
        - bzt.modules.chrome.MemoryMetricsExtractor


---
cli-aliases:
  cloud:
    provisioning: cloud
  detach:
    modules:
      cloud:
        detach: true
  func:
    modules:
      console:
        disable: true
    settings:
      aggregator: functional-consolidator
  gui:
    modules:
      jmeter:
        gui: true
  install-tools:
    services:
    - install-checker
  local:
    provisioning: local
  locations:
    modules:
      cloud:
        dump-locations: true
    provisioning: cloud
  report:
    reporting:
    - blazemeter
  public:
    modules:
      blazemeter:
        public-report: true
  sequential:
    modules:
      local:
        sequential: true

---
# real default config

settings:
  aggregator: consolidator
  default-executor: jmeter

provisioning: local

reporting:
- final-stats
- console

services:
- module: monitoring
  local:
  - metrics:
    - cpu
    - mem
    - bytes-sent
    - bytes-recv
    - disk-read
    - disk-write
    - disk-space
    - engine-loop
    - conn-all

modules: # TODO: cleanup as much as possible from defaults
  cloud:
    default-location: us-central1-a

  gatling:
    properties:
      gatling.data.file.bufferSize: 256

  grinder:
    properties:
      grinder.useConsole: false

  jmeter:
    plugins:
    - jpgc-casutg
    - jpgc-dummy
    - jpgc-ffw
    - jpgc-fifo
    - jpgc-functions
    - jpgc-json
    - jpgc-perfmon
    - jpgc-prmctl
    - jpgc-tst
    properties:
      jmeter.save.saveservice.autoflush: 'true'
      jmeter.save.saveservice.connect_time: 'true'
      jmeterengine.force.system.exit: 'true'
      summariser.name: ''
<|MERGE_RESOLUTION|>--- conflicted
+++ resolved
@@ -42,13 +42,10 @@
     class: bzt.modules.javascript.WebdriverIOExecutor
   robot:
     class: bzt.modules.python.RobotExecutor
-<<<<<<< HEAD
+  newman:
+    class: bzt.modules.javascript.NewmanExecutor
   apiritif:
     class: bzt.modules.python.ApiritifExecutor
-=======
-  newman:
-    class: bzt.modules.javascript.NewmanExecutor
->>>>>>> a8dd06be
 
   # service & infra modules
   local:
