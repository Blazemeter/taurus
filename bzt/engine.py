"""
Main BZT classes

Copyright 2015 BlazeMeter Inc.

Licensed under the Apache License, Version 2.0 (the "License");
you may not use this file except in compliance with the License.
You may obtain a copy of the License at

   http://www.apache.org/licenses/LICENSE-2.0

Unless required by applicable law or agreed to in writing, software
distributed under the License is distributed on an "AS IS" BASIS,
WITHOUT WARRANTIES OR CONDITIONS OF ANY KIND, either express or implied.
See the License for the specific language governing permissions and
limitations under the License.
"""
import copy
import datetime
import hashlib
import json
import logging
import os
import shutil
import sys
import time
import traceback
from abc import abstractmethod
from collections import namedtuple, defaultdict
from distutils.version import LooseVersion
from json import encoder

import yaml
from yaml.representer import SafeRepresenter

import bzt
from bzt import ManualShutdown, get_configs_dir, TaurusConfigException, TaurusInternalException
from bzt.six import build_opener, install_opener, urlopen, numeric_types, iteritems
from bzt.six import string_types, text_type, PY2, UserDict, parse, ProxyHandler, etree, reraise
from bzt.utils import PIPE, shell_exec, get_full_path, ExceptionalDownloader, get_uniq_name
from bzt.utils import load_class, to_json, BetterDict, ensure_is_dict, dehumanize_time

SETTINGS = "settings"


class Engine(object):
    """
    Core entity of the technology, used to coordinate whole process

    :type reporters: list[Reporter]
    :type services: list[EngineModule]
    :type log: logging.Logger
    :type aggregator: bzt.modules.aggregator.ConsolidatingAggregator
    :type stopping_reason: BaseException
    """

    def __init__(self, parent_logger, read_config_files=True):
        """

        :type parent_logger: logging.Logger
        """
        self.file_search_paths = []
        self.services = []
        self.__artifacts = []
        self.reporters = []
        self.artifacts_dir = None
        self.log = parent_logger.getChild(self.__class__.__name__)
        self.config = Configuration()
        self.config.log = self.log.getChild(Configuration.__name__)
        self.modules = {}  # available modules
        self.provisioning = Provisioning()
        self.aggregator = Aggregator(is_functional=False)  # FIXME: have issues with non-aggregator object set here
        self.interrupted = False
        self.check_interval = 1
        self.stopping_reason = None
        self.engine_loop_utilization = 0
        self.prepared = []
        self.started = []
        self.default_cwd = None
        self.read_config_files = read_config_files

    def configure(self, user_configs):
        """
        Load configuration files
        :type user_configs: list[str]
        :type read_config_files: bool
        """
        self.log.info("Configuring...")

        if self.read_config_files:
            self._load_base_configs()

        merged_config = self._load_user_configs(user_configs)

        if "included-configs" in self.config:
            included_configs = [get_full_path(conf) for conf in self.config.pop("included-configs")]
            self.config.load(included_configs)

        self.config.merge({"version": bzt.VERSION})
        self._set_up_proxy()
        self._check_updates()

        return merged_config

    def prepare(self):
        """
        Prepare engine for work, will call preparing of Provisioning and add
        downstream EngineModule instances
        """
        self.log.info("Preparing...")
        interval = self.config.get(SETTINGS).get("check-interval", self.check_interval)
        self.check_interval = dehumanize_time(interval)

        try:
            self.__prepare_aggregator()
            self.__prepare_services()
            self.__prepare_provisioning()
            self.__prepare_reporters()
            self.config.dump()

        except BaseException as exc:
            self.stopping_reason = exc
            raise

    def _startup(self):
        modules = self.services + [self.aggregator] + self.reporters + [self.provisioning]
        for module in modules:
            self.log.debug("Startup %s", module)
            self.started.append(module)
            module.startup()
        self.config.dump()

    def run(self):
        """
        Run the job. Calls `startup`, does periodic `check`,
        calls `shutdown` in any case
        """
        self.log.info("Starting...")
        exc_info = None
        try:
            self._startup()
            self._wait()
        except BaseException as exc:
            self.stopping_reason = exc
            exc_info = sys.exc_info()
        finally:
            self.log.warning("Please wait for graceful shutdown...")
            try:
                self._shutdown()
            except BaseException as exc:
                if not self.stopping_reason:
                    self.stopping_reason = exc
                if not exc_info:
                    exc_info = sys.exc_info()

        if exc_info:
            reraise(exc_info)

    def _check_modules_list(self):
        finished = False
        modules = [self.provisioning, self.aggregator] + self.services + self.reporters
        for module in modules:
            if module in self.started:
                self.log.debug("Checking %s", module)
                finished |= module.check()
        return finished

    def _wait(self):
        """
        Wait modules for finish
        :return:
        """
        prev = time.time()
        self.log.info("Waiting for results...")
        while not self._check_modules_list():
            now = time.time()
            diff = now - prev
            delay = self.check_interval - diff
            self.engine_loop_utilization = diff / self.check_interval
            self.log.debug("Iteration took %.3f sec, sleeping for %.3f sec...", diff, delay)
            if delay > 0:
                time.sleep(delay)
            prev = time.time()
            if self.interrupted:
                raise ManualShutdown()
        self.config.dump()

    def _shutdown(self):
        """
        Shutdown modules
        :return:
        """
        self.log.info("Shutting down...")
        exc_info = None
        modules = [self.provisioning, self.aggregator] + self.reporters + self.services
        for module in modules:
            try:
                if module in self.started:
                    module.shutdown()
            except BaseException:
                self.log.debug("Error while shutting down: %s", traceback.format_exc())
                if not exc_info:
                    exc_info = sys.exc_info()

        self.config.dump()
        if exc_info:
            reraise(exc_info)

    def post_process(self):
        """
        Do post-run analysis and processing for the results.
        """
        self.log.info("Post-processing...")
        # :type exception: BaseException
        exc_info = None
        modules = [self.provisioning, self.aggregator] + self.reporters + self.services
        for module in modules:
            if module in self.prepared:
                try:
                    module.post_process()
                except BaseException as exc:
                    if isinstance(exc, KeyboardInterrupt):
                        self.log.debug("Shutdown: %s", exc)
                    else:
                        self.log.debug("Error while post-processing: %s", exc)
                    if not self.stopping_reason:
                        self.stopping_reason = exc
                    if not exc_info:
                        exc_info = sys.exc_info()
        self.config.dump()

        if exc_info:
            reraise(exc_info)

    def create_artifact(self, prefix, suffix):
        """
        Create new artifact in artifacts dir with given prefix and suffix

        :type prefix: str
        :type suffix: str
        :return: Path to created file
        :rtype: str
        :raise TaurusInternalException: if no artifacts dir set
        """
        if not self.artifacts_dir:
            raise TaurusInternalException("Cannot create artifact: no artifacts_dir set up")

        filename = get_uniq_name(self.artifacts_dir, prefix, suffix, self.__artifacts)
        self.__artifacts.append(filename)
        self.log.debug("New artifact filename: %s", filename)
        return filename

    def existing_artifact(self, filename, move=False):
        """
        Add existing artifact, it will be collected into artifact_dir. If
        move=True, the original file will be deleted

        :type filename: str
        :type move: bool
        """
        self.log.debug("Add existing artifact (move=%s): %s", move, filename)
        if self.artifacts_dir is None:
            self.log.warning("Artifacts dir has not been set, will not copy %s", filename)
            return

        newname = os.path.join(self.artifacts_dir, os.path.basename(filename))
        self.__artifacts.append(newname)

        if os.path.realpath(filename) == os.path.realpath(newname):
            self.log.debug("No need to copy %s", filename)
            return

        if not os.path.exists(filename):
            self.log.warning("Artifact file not exists: %s", filename)
            return

        if move:
            self.log.debug("Moving %s to %s", filename, newname)
            shutil.move(filename, newname)
        else:
            self.log.debug("Copying %s to %s", filename, newname)
            shutil.copy(filename, newname)

    def create_artifacts_dir(self, existing_artifacts=(), merged_config=None):
        """
        Create directory for artifacts, directory name based on datetime.now()
        """
        if self.artifacts_dir:
            self.artifacts_dir = os.path.expanduser(self.artifacts_dir)
        else:
            default = "%Y-%m-%d_%H-%M-%S.%f"
            artifacts_dir = self.config.get(SETTINGS).get("artifacts-dir", default)
            self.artifacts_dir = datetime.datetime.now().strftime(artifacts_dir)
            self.artifacts_dir = os.path.expanduser(self.artifacts_dir)
            self.artifacts_dir = os.path.abspath(self.artifacts_dir)

        self.log.info("Artifacts dir: %s", self.artifacts_dir)

        if not os.path.isdir(self.artifacts_dir):
            os.makedirs(self.artifacts_dir)

        # dump current effective configuration
        dump = self.create_artifact("effective", "")  # FIXME: not good since this file not exists
        self.config.set_dump_file(dump)
        self.config.dump()

        # dump merged configuration
        if merged_config:
            merged_config.dump(self.create_artifact("merged", ".yml"), Configuration.YAML)
            merged_config.dump(self.create_artifact("merged", ".json"), Configuration.JSON)

        for artifact in existing_artifacts:
            self.existing_artifact(artifact)

    def is_functional_mode(self):
        return self.aggregator is not None and self.aggregator.is_functional

    def __load_module(self, alias):
        """
        Load module class by alias
        :param alias: str
        :return: class
        """
        if alias in self.modules:
            return self.modules[alias]

        mod_conf = self.config.get('modules')
        if alias not in mod_conf:
            msg = "Module '%s' not found in list of available aliases %s" % (alias, mod_conf.keys())
            raise TaurusConfigException(msg)

        settings = ensure_is_dict(mod_conf, alias, "class")

        acopy = copy.deepcopy(settings)
        BetterDict.traverse(acopy, Configuration.masq_sensitive)
        self.log.debug("Module config: %s %s", alias, acopy)

        clsname = settings.get('class', None)
        if clsname is None:
            raise TaurusConfigException("Class name not found in module settings: %s" % settings)

        self.modules[alias] = load_class(clsname)
        if not issubclass(self.modules[alias], EngineModule):
            raise TaurusInternalException("Module class does not inherit from EngineModule: %s" % clsname)

        return self.modules[alias]

    def instantiate_module(self, alias):
        """
        Create new instance for module using its alias from module settings
        section of config. Thus, to instantiate module it should be mentioned
        in settings.

        :type alias: str
        :rtype: EngineModule
        """
        classobj = self.__load_module(alias)
        instance = classobj()
        assert isinstance(instance, EngineModule)
        instance.log = self.log.getChild(alias)
        instance.engine = self
        settings = self.config.get("modules")
        instance.settings = settings.get(alias)
        return instance

    def find_file(self, filename):
        """
        Try to find file or dir in search_path if it was specified. Helps finding files
        in non-CLI environments or relative to config path
        :param filename: file basename to find
        :type filename: str
        """
        if not filename:
            return filename
        filename = os.path.expanduser(filename)
        if os.path.exists(filename):
            return filename
        elif filename.lower().startswith("http://") or filename.lower().startswith("https://"):
            parsed_url = parse.urlparse(filename)
            downloader = ExceptionalDownloader()
            self.log.info("Downloading %s", filename)
            tmp_f_name, http_msg = downloader.get(filename)
            cd_header = http_msg.get('Content-Disposition', '')
            dest = cd_header.split('filename=')[-1] if cd_header and 'filename=' in cd_header else ''
            if not dest:
                dest = os.path.basename(parsed_url.path)
            fname, ext = os.path.splitext(dest) if dest else (parsed_url.hostname.replace(".", "_"), '.file')
            dest = self.create_artifact(fname, ext)
            self.log.debug("Moving %s to %s", tmp_f_name, dest)
            shutil.move(tmp_f_name, dest)
            return dest
        elif self.file_search_paths:
            for dirname in self.file_search_paths:
                location = os.path.join(dirname, filename)
                if os.path.exists(location):
                    self.log.warning("Guessed location from search paths for %s: %s", filename, location)
                    return location

        self.log.warning("Could not find location at path: %s", filename)
        return filename

    def _load_base_configs(self):
        base_configs = []
        machine_dir = get_configs_dir()  # can't refactor machine_dir out - see setup.py
        if os.path.isdir(machine_dir):
            self.log.debug("Reading machine configs from: %s", machine_dir)
            for cfile in sorted(os.listdir(machine_dir)):
                fname = os.path.join(machine_dir, cfile)
                if os.path.isfile(fname):
                    base_configs.append(fname)
        else:
            self.log.info("No machine configs dir: %s", machine_dir)
        user_file = os.path.expanduser(os.path.join('~', ".bzt-rc"))
        if os.path.isfile(user_file):
            self.log.debug("Adding personal config: %s", user_file)
            base_configs.append(user_file)
        else:
            self.log.info("No personal config: %s", user_file)
        self.config.load(base_configs)

    def _load_user_configs(self, user_configs):
        """
        :type user_configs: list[str]
        :rtype: Configuration
        """
        self.config.load(user_configs)
        user_config = Configuration()
        user_config.load(user_configs, self.__config_loaded)
        return user_config

    def __config_loaded(self, config):
        self.file_search_paths.append(os.path.dirname(os.path.realpath(config)))

    def __prepare_provisioning(self):
        """
        Instantiate provisioning class
        """
        cls = self.config.get(Provisioning.PROV, None)
        if not cls:
<<<<<<< HEAD
            if self.read_config_files:
                msg = "Provisioning info not found in global config, installation might be damaged"
                raise TaurusInternalException(msg)
            else:
                raise TaurusConfigException("Please configure provisioning settings")
=======
            msg = "Please check global config availability or configure provisioning settings"
            raise TaurusConfigException(msg)
>>>>>>> b4c85446
        self.provisioning = self.instantiate_module(cls)
        self.prepared.append(self.provisioning)
        self.provisioning.prepare()

    def __prepare_reporters(self):
        """
        Instantiate reporters, then prepare them in case they would like to interact
        """
        reporting = self.config.get(Reporter.REP, [])
        for index, reporter in enumerate(reporting):
            reporter = ensure_is_dict(reporting, index, "module")
<<<<<<< HEAD
            cls = reporter.get('module',
                               TaurusConfigException("reporter 'module' field isn't recognized: %s", reporter))
=======
            msg = "reporter 'module' field isn't recognized: %s"
            cls = reporter.get('module', TaurusConfigException(msg, reporter))
>>>>>>> b4c85446
            instance = self.instantiate_module(cls)
            instance.parameters = reporter
            assert isinstance(instance, Reporter)
            self.reporters.append(instance)

        # prepare reporters
        for module in self.reporters:
            self.prepared.append(module)
            module.prepare()

    def __prepare_services(self):
        """
        Instantiate service modules, then prepare them
        """
        services = self.config.get(Service.SERV, [])
        for index, config in enumerate(services):
            config = ensure_is_dict(services, index, "module")
            cls = config.get('module', '')
            instance = self.instantiate_module(cls)
            assert isinstance(instance, Service)
            instance.parameters = config
            if instance.should_run():
                self.services.append(instance)

        for module in self.services:
            self.prepared.append(module)
            module.prepare()

    def __prepare_aggregator(self):
        """
        Instantiate aggregators
        :return:
        """
        cls = self.config.get(SETTINGS).get("aggregator", "")
        if not cls:
            self.log.warning("Proceeding without aggregator, no results analysis")
            self.aggregator = EngineModule()
        else:
            self.aggregator = self.instantiate_module(cls)
        self.prepared.append(self.aggregator)
        self.aggregator.prepare()

    def _set_up_proxy(self):
        proxy_settings = self.config.get("settings").get("proxy")
        if proxy_settings and proxy_settings.get("address"):
            proxy_url = parse.urlsplit(proxy_settings.get("address"))
            self.log.debug("Using proxy settings: %s", proxy_url)
            username = proxy_settings.get("username")
            pwd = proxy_settings.get("password")
            scheme = proxy_url.scheme if proxy_url.scheme else 'http'
            if username and pwd:
                proxy_uri = "%s://%s:%s@%s" % (scheme, username, pwd, proxy_url.netloc)
            else:
                proxy_uri = "%s://%s" % (scheme, proxy_url.netloc)
            proxy_handler = ProxyHandler({"https": proxy_uri, "http": proxy_uri})
            opener = build_opener(proxy_handler)
            install_opener(opener)

    def _check_updates(self):
        if self.config.get(SETTINGS).get("check-updates", True):
            try:
                params = (bzt.VERSION, self.config.get("install-id", "N/A"))
                req = "http://gettaurus.org/updates/?version=%s&installID=%s" % params
                self.log.debug("Requesting updates info: %s", req)
                response = urlopen(req, timeout=1)
                resp = response.read()

                if not isinstance(resp, str):
                    resp = resp.decode()

                self.log.debug("Result: %s", resp)

                data = json.loads(resp)
                mine = LooseVersion(bzt.VERSION)
                latest = LooseVersion(data['latest'])
                if mine < latest or data['needsUpgrade']:
                    self.log.warning("There is newer version of Taurus %s available, consider upgrading", latest)
                else:
                    self.log.debug("Installation is up-to-date")

            except BaseException:
                self.log.debug("Failed to check for updates: %s", traceback.format_exc())
                self.log.warning("Failed to check for updates")


class Configuration(BetterDict):
    """
    loading both JSONs and YAMLs and .properties-like override
    dump effective config into files
    first config should not contain action prefixes
    """
    JSON = "JSON"
    YAML = "YAML"

    def __init__(self):
        super(Configuration, self).__init__()
        self.log = logging.getLogger('')
        self.dump_filename = None

    def load(self, configs, callback=None):
        """
        Load and merge JSON/YAML files into current dict

        :type callback: callable
        :type configs: list[str]
        """
        self.log.debug("Configs: %s", configs)
        for config_file in configs:
            config = self.__read_file(config_file)[0]

            self.merge(config)

            if callback is not None:
                callback(config_file)

    def __read_file(self, filename):
        """
        Read and parse config file
        :param filename: str
        :return: list
        """
        with open(filename) as fds:
            first_line = "#"
            while first_line.startswith("#"):
                first_line = fds.readline().strip()
            fds.seek(0)

            if first_line.startswith('---'):
                self.log.debug("Reading %s as YAML", filename)
                return yaml.load(fds), self.YAML
            elif first_line.strip().startswith('{'):
                self.log.debug("Reading %s as JSON", filename)
                return json.loads(fds.read()), self.JSON
            else:
                raise TaurusConfigException("Cannot detect file format for %s" % filename)

    def set_dump_file(self, filename):
        """
        Set default file and format to be used by `dump` method

        :type filename: str
        """
        self.dump_filename = filename

    def write(self, fds, fmt):
        """
        Write config into opened file

        :type fds: file
        :type fmt: str
        :raise TaurusInternalException:
        """
        if fmt == self.JSON:
            fds.write(to_json(self))
        elif fmt == self.YAML:
            yml = yaml.dump(self, default_flow_style=False, explicit_start=True, canonical=False, allow_unicode=True)
            fds.write(yml)
        else:
            raise TaurusInternalException("Unknown dump format: %s" % fmt)
        fds.write("\n")

    def dump(self, filename=None, fmt=None):
        """
        Dump current state of dict into file. If no filename or format
        specified, defaults are used

        :type filename: str or NoneType
        :type fmt: str or NoneType
        """
        if not filename:
            filename = self.dump_filename

        if filename:
            if not fmt:
                self.dump(filename + ".yml", self.YAML)
                self.dump(filename + ".json", self.JSON)
                return

            acopy = copy.deepcopy(self)
            BetterDict.traverse(acopy, self.masq_sensitive)
            with open(filename, "w") as fhd:
                self.log.debug("Dumping %s config into %s", fmt, filename)
                acopy.write(fhd, fmt)

    @staticmethod
    def masq_sensitive(value, key, container):
        """
        Remove sensitive data from config
        """
        if isinstance(key, string_types):
            for suffix in ('password', 'secret', 'token',):
                if key.lower().endswith(suffix) and value:
                    container[key] = '*' * 8


yaml.add_representer(Configuration, SafeRepresenter.represent_dict)
yaml.add_representer(BetterDict, SafeRepresenter.represent_dict)
if PY2:
    yaml.add_representer(text_type, SafeRepresenter.represent_unicode)

# dirty hack from http://stackoverflow.com/questions/1447287/format-floats-with-standard-json-module
encoder.FLOAT_REPR = lambda o: format(o, '.3g')


class EngineModule(object):
    """
    Base class for any BZT engine module

    :type engine: Engine
    :type settings: BetterDict
    """

    def __init__(self):
        self.log = logging.getLogger('')
        self.engine = None
        self.settings = BetterDict()
        self.parameters = BetterDict()
        self.delay = 0
        self.start_time = None

    def prepare(self):
        """
        Preparation stage, at which configuration is being read, configs
        and tools being prepared. All long preparations and checks should be
        made here, to make `startup` stage as fast as possible.
        """
        pass

    def startup(self):
        """
        Startup should be as fast as possible. Launch background processes,
        do some API calls for initiation of actual work. Consider making all
        checks and preparations on `prepare` stage.
        """
        pass

    def check(self):
        """
        Check if work should be finished

        :rtype: bool
        :return: True if should be finished
        """
        return False

    def shutdown(self):
        """
        Stop all processes that were started in `startup` stage.
        Should also be as fast as possible, deferring all long operations to
        `post_process` stage.
        """
        pass

    def post_process(self):
        """
        Do all possibly long analysis and processing on run results
        """
        pass


class Provisioning(EngineModule):
    """
    Base class for any provisioning type. Provisioning is the way to
    get the resources that will run the job. For example, local provisoning
    means using local machine to run executors, remote means using
    remote machines with BZT API nodes on them.

    :type executors: list[ScenarioExecutor]
    """
    PROV = "provisioning"

    def __init__(self):
        super(Provisioning, self).__init__()
        self.executors = []

    def prepare(self):
        """
        Preparation in provisioning begins with reading executions list
        and instantiating ScenarioExecutor classes for them
        """
        super(Provisioning, self).prepare()
        esettings = self.engine.config.get(SETTINGS)
        default_executor = esettings.get("default-executor", None)

        if ScenarioExecutor.EXEC not in self.engine.config:
            raise TaurusConfigException("No execution is configured")

        exc = TaurusConfigException("No execution is configured")
        executions = self.engine.config.get(ScenarioExecutor.EXEC, exc)

        if not isinstance(executions, list):
            executions = [executions]

        for execution in executions:
            executor = execution.get("executor", default_executor)
            if not executor:
<<<<<<< HEAD
                raise TaurusConfigException("Cannot determine executor type and no default executor in %s", execution)
=======
                msg = "Cannot determine executor type and no default executor in %s"
                raise TaurusConfigException(msg, execution)
>>>>>>> b4c85446
            instance = self.engine.instantiate_module(executor)
            instance.provisioning = self
            instance.execution = execution
            assert isinstance(instance, ScenarioExecutor)
            self.executors.append(instance)


class FileLister(object):
    """
    A mixin to get required files info from executor
    """

    @abstractmethod
    def resource_files(self):
        """
        Get list of resource files

        :rtype: list
        """
        pass


class ScenarioExecutor(EngineModule):
    """
    :type provisioning: engine.Provisioning
    :type execution: BetterDict
    """

    RAMP_UP = "ramp-up"
    HOLD_FOR = "hold-for"
    CONCURR = "concurrency"
    THRPT = "throughput"
    EXEC = "execution"
    STEPS = "steps"

    def __init__(self):
        super(ScenarioExecutor, self).__init__()
        self.provisioning = None
        self.execution = BetterDict()
        self.__scenario = None
        self.label = None
        self.widget = None
        self.reader = None

    def has_results(self):
        if self.reader and self.reader.buffer:
            return True
        else:
            return False

    def get_script_path(self, scenario=None):
        """
        :type scenario: Scenario
        """
        if scenario is None:
            scenario = self.get_scenario()
        if Scenario.SCRIPT in scenario and scenario[Scenario.SCRIPT]:
            return self.engine.find_file(scenario.get(Scenario.SCRIPT))
        else:
            return None

    def get_scenario(self, name=None):
        """
        Returns scenario dict, extract if scenario is inlined

        :return: DictOfDicts
        """
        if name is None and self.__scenario is not None:
            return self.__scenario

        scenarios = self.engine.config.get("scenarios")

        if name is None:  # get current scenario
            exc = TaurusConfigException("Scenario is not found in execution: %s", self.execution)
            label = self.execution.get('scenario', exc)

            is_script = isinstance(label, string_types) and label not in scenarios and \
                        os.path.exists(self.engine.find_file(label))
            if isinstance(label, list):
<<<<<<< HEAD
                raise TaurusConfigException("Invalid content of scenario, list type instead of dict or string: %s",
                                            label)
=======
                msg = "Invalid content of scenario, list type instead of dict or string: %s"
                raise TaurusConfigException(msg, label)
>>>>>>> b4c85446
            if isinstance(label, dict) or is_script:
                self.log.debug("Extract %s into scenarios" % label)
                if isinstance(label, string_types):
                    scenario = BetterDict()
                    scenario.merge({Scenario.SCRIPT: label})
                else:
                    scenario = label

                path = self.get_script_path(Scenario(self.engine, scenario))
                if path is not None:
                    label = os.path.basename(path)
                if path is None or label in scenarios:
                    hash_str = str(hashlib.md5(to_json(scenario).encode()).hexdigest())
                    label = 'autogenerated_' + hash_str[-10:]

                scenarios[label] = scenario
                self.execution['scenario'] = label

            self.label = label
        else:  # get scenario by name
            label = name

        exc = TaurusConfigException("Scenario '%s' not found in scenarios: %s", label, scenarios.keys())
        scenario = scenarios.get(label, exc)
        scenario_obj = Scenario(self.engine, scenario)

        if name is None:
            self.__scenario = scenario_obj

        return scenario_obj

    def get_load(self):
        """
        Helper method to read load specification
        """
        prov_type = self.engine.config.get(Provisioning.PROV)

        ensure_is_dict(self.execution, ScenarioExecutor.THRPT, prov_type)
        throughput = self.execution[ScenarioExecutor.THRPT].get(prov_type, 0)

        ensure_is_dict(self.execution, ScenarioExecutor.CONCURR, prov_type)
        concurrency = self.execution[ScenarioExecutor.CONCURR].get(prov_type, 0)

        iterations = self.execution.get("iterations", None)

        ramp_up = self.execution.get(ScenarioExecutor.RAMP_UP, None)
        steps = self.execution.get(ScenarioExecutor.STEPS, None)
        hold = dehumanize_time(self.execution.get(ScenarioExecutor.HOLD_FOR, 0))
        if ramp_up is None:
            ramp_up = None
            duration = hold
        else:
            ramp_up = dehumanize_time(ramp_up)
            duration = hold + ramp_up

        if duration and not iterations:
            iterations = 0  # which means infinite

        msg = ''
        if not isinstance(concurrency, numeric_types + (type(None),)):
            msg += "Invalid concurrency value[%s]: %s " % (type(concurrency).__name__, concurrency)
        if not isinstance(throughput, numeric_types + (type(None),)):
            msg += "Invalid throughput value[%s]: %s " % (type(throughput).__name__, throughput)
        if not isinstance(steps, numeric_types + (type(None),)):
            msg += "Invalid throughput value[%s]: %s " % (type(steps).__name__, steps)
        if not isinstance(iterations, numeric_types + (type(None),)):
            msg += "Invalid throughput value[%s]: %s " % (type(iterations).__name__, iterations)

        if msg:
            raise TaurusConfigException(msg)

        res = namedtuple("LoadSpec",
                         ('concurrency', "throughput", 'ramp_up', 'hold', 'iterations', 'duration', 'steps'))

        return res(concurrency=concurrency, ramp_up=ramp_up,
                   throughput=throughput, hold=hold, iterations=iterations,
                   duration=duration, steps=steps)

    def get_resource_files(self):
        files_list = self.execution.get("files", [])[:]
        if isinstance(self, FileLister):
            files_list.extend(self.resource_files())

        return files_list

    def __repr__(self):
        return "%s/%s" % (self.execution.get("executor", None), self.label if self.label else id(self))

    def get_hostaliases(self):
        settings = self.engine.config.get(SETTINGS, {})
        return settings.get("hostaliases", {})

    def execute(self, args, cwd=None, stdout=PIPE, stderr=PIPE, stdin=PIPE, shell=False, env=None):
        if cwd is None:
            cwd = self.engine.default_cwd
        aliases = self.get_hostaliases()
        hosts_file = None
        if aliases:
            hosts_file = self.engine.create_artifact("hostaliases", "")
            with open(hosts_file, 'w') as fds:
                for key, value in iteritems(aliases):
                    fds.write("%s %s\n" % (key, value))

        environ = BetterDict()
        environ.merge(dict(os.environ))

        if aliases:
            environ["HOSTALIASES"] = hosts_file
        if env is not None:
            environ.merge(env)

        environ.merge({"TAURUS_ARTIFACTS_DIR": self.engine.artifacts_dir})

        environ = {key: environ[key] for key in environ.keys() if environ[key] is not None}

        return shell_exec(args, cwd=cwd, stdout=stdout, stderr=stderr, stdin=stdin, shell=shell, env=environ)


class Reporter(EngineModule):
    """
    This type of modules is responsible for
    in-test and post-test results analysis
    """

    REP = "reporting"


class Service(EngineModule):
    """
    This type of modules is responsible for
    in-test and post-test results analysis
    """

    SERV = "services"

    def should_run(self):
        prov = self.engine.config.get(Provisioning.PROV)
        runat = self.parameters.get("run-at", "local")
        if prov != runat:
            self.log.debug("Should not run because of non-matching prov: %s != %s", prov, runat)
            return False
        return True


class Aggregator(EngineModule):
    def __init__(self, is_functional):
        super(Aggregator, self).__init__()
        self.is_functional = is_functional


class Scenario(UserDict, object):
    """
    Test scenario entity
    """

    SCRIPT = "script"
    FIELD_RESP_CODE = "http-code"
    FIELD_HEADERS = "headers"
    FIELD_BODY = "body"

    def __init__(self, engine, scenario=None):
        super(Scenario, self).__init__()
        self.engine = engine
        self.data = scenario

    def get(self, key, default=defaultdict):
        """

        :param key:
        :type default: object
        :return:
        """
        return self.data.get(key, default)

    def __getitem__(self, item):
        return self.data[item]

    def __setitem__(self, key, value):
        self.data[key] = value

    def __iter__(self):
        for item in self.data:
            yield item

    def __len__(self):
        return len(self.data)

    def __delitem__(self, key):
        return self.data.pop(key)

    def get_headers(self):
        """
        Returns global headers

        :rtype: dict[str,str]
        """
        scenario = self
        headers = scenario.get("headers")
        return headers if headers else {}

    def get_requests(self):
        """
        Generator object to read requests

        :rtype: list[HTTPRequest]
        """
        requests = self.get("requests", [])
        for key in range(len(requests)):
            req = ensure_is_dict(requests, key, "url")
            yield HTTPRequest(config=req, engine=self.engine)


class Request(object):
    def __init__(self, config):
        self.config = config


class HTTPRequest(Request):
    def __init__(self, config, engine):
        super(HTTPRequest, self).__init__(config)
        self.engine = engine
        msg = "Option 'url' is mandatory for request but not found in %s" % config
        self.url = config.get("url", TaurusConfigException(msg))
        self.label = config.get("label", self.url)
        self.method = config.get("method", "GET")
        self.headers = config.get("headers", {})
        self.timeout = config.get("timeout", None)
        self.think_time = config.get("think-time", None)

        body = config.get('body', None)
        body_file = config.get('body-file', None)
        if body_file:
            if body:
                # fixme: add own logger?
                self.engine.log.warning('body and body-file fields are found, only first will take effect')
            else:
                bodyfile_path = self.engine.find_file(body_file)
                with open(bodyfile_path) as fhd:
                    body = fhd.read()

        self.body = body


class PythonGenerator(object):
    IMPORTS = ''

    def __init__(self, scenario, parent_logger):
        self.root = etree.Element("PythonCode")
        self.tree = etree.ElementTree(self.root)
        self.log = parent_logger.getChild(self.__class__.__name__)
        self.scenario = scenario

    def add_imports(self):
        imports = etree.Element("imports")
        imports.text = self.IMPORTS
        return imports

    @abstractmethod
    def build_source_code(self):
        pass

    @staticmethod
    def gen_class_definition(class_name, inherits_from, indent=0):
        def_tmpl = "class {class_name}({inherits_from}):"
        class_def_element = etree.Element("class_definition", indent=str(indent))
        class_def_element.text = def_tmpl.format(class_name=class_name, inherits_from="".join(inherits_from))
        return class_def_element

    @staticmethod
    def gen_method_definition(method_name, params, indent=4):
        def_tmpl = "def {method_name}({params}):"
        method_def_element = etree.Element("method_definition", indent=str(indent))
        method_def_element.text = def_tmpl.format(method_name=method_name, params=",".join(params))
        return method_def_element

    @staticmethod
    def gen_decorator_statement(decorator_name, indent=4):
        def_tmpl = "@{decorator_name}"
        decorator_element = etree.Element("decorator_statement", indent=str(indent))
        decorator_element.text = def_tmpl.format(decorator_name=decorator_name)
        return decorator_element

    @staticmethod
    def gen_statement(statement, indent=8):
        statement_elem = etree.Element("statement", indent=str(indent))
        statement_elem.text = statement
        return statement_elem

    def gen_comment(self, comment, indent=8):
        return self.gen_statement("# %s" % comment, indent)

    def save(self, filename):
        with open(filename, 'wt') as fds:
            for child in self.root.iter():
                if child.text is not None:
                    indent = int(child.get('indent', "0"))
                    fds.write(" " * indent + child.text + "\n")

    def gen_new_line(self, indent=8):
        return self.gen_statement("", indent=indent)<|MERGE_RESOLUTION|>--- conflicted
+++ resolved
@@ -54,7 +54,7 @@
     :type stopping_reason: BaseException
     """
 
-    def __init__(self, parent_logger, read_config_files=True):
+    def __init__(self, parent_logger):
         """
 
         :type parent_logger: logging.Logger
@@ -77,9 +77,8 @@
         self.prepared = []
         self.started = []
         self.default_cwd = None
-        self.read_config_files = read_config_files
-
-    def configure(self, user_configs):
+
+    def configure(self, user_configs, read_config_files=True):
         """
         Load configuration files
         :type user_configs: list[str]
@@ -87,7 +86,7 @@
         """
         self.log.info("Configuring...")
 
-        if self.read_config_files:
+        if read_config_files:
             self._load_base_configs()
 
         merged_config = self._load_user_configs(user_configs)
@@ -437,16 +436,8 @@
         """
         cls = self.config.get(Provisioning.PROV, None)
         if not cls:
-<<<<<<< HEAD
-            if self.read_config_files:
-                msg = "Provisioning info not found in global config, installation might be damaged"
-                raise TaurusInternalException(msg)
-            else:
-                raise TaurusConfigException("Please configure provisioning settings")
-=======
             msg = "Please check global config availability or configure provisioning settings"
             raise TaurusConfigException(msg)
->>>>>>> b4c85446
         self.provisioning = self.instantiate_module(cls)
         self.prepared.append(self.provisioning)
         self.provisioning.prepare()
@@ -458,13 +449,8 @@
         reporting = self.config.get(Reporter.REP, [])
         for index, reporter in enumerate(reporting):
             reporter = ensure_is_dict(reporting, index, "module")
-<<<<<<< HEAD
-            cls = reporter.get('module',
-                               TaurusConfigException("reporter 'module' field isn't recognized: %s", reporter))
-=======
             msg = "reporter 'module' field isn't recognized: %s"
             cls = reporter.get('module', TaurusConfigException(msg, reporter))
->>>>>>> b4c85446
             instance = self.instantiate_module(cls)
             instance.parameters = reporter
             assert isinstance(instance, Reporter)
@@ -761,12 +747,8 @@
         for execution in executions:
             executor = execution.get("executor", default_executor)
             if not executor:
-<<<<<<< HEAD
-                raise TaurusConfigException("Cannot determine executor type and no default executor in %s", execution)
-=======
                 msg = "Cannot determine executor type and no default executor in %s"
                 raise TaurusConfigException(msg, execution)
->>>>>>> b4c85446
             instance = self.engine.instantiate_module(executor)
             instance.provisioning = self
             instance.execution = execution
@@ -846,13 +828,8 @@
             is_script = isinstance(label, string_types) and label not in scenarios and \
                         os.path.exists(self.engine.find_file(label))
             if isinstance(label, list):
-<<<<<<< HEAD
-                raise TaurusConfigException("Invalid content of scenario, list type instead of dict or string: %s",
-                                            label)
-=======
                 msg = "Invalid content of scenario, list type instead of dict or string: %s"
                 raise TaurusConfigException(msg, label)
->>>>>>> b4c85446
             if isinstance(label, dict) or is_script:
                 self.log.debug("Extract %s into scenarios" % label)
                 if isinstance(label, string_types):
