--- conflicted
+++ resolved
@@ -1064,14 +1064,7 @@
         self.preprocess_args = lambda x: None
 
     def _get_tool(self, tool, **kwargs):
-<<<<<<< HEAD
-        env = Environment(self.log, self.env.get())
-
-        instance = tool(env=env, shared_env=self.engine.shared_env, log=self.log,
-                        http_client=self.engine.get_http_client(), **kwargs)
-=======
         instance = tool(env=self.env, log=self.log, http_client=self.engine.get_http_client(), **kwargs)
->>>>>>> c6ad735d
         assert isinstance(instance, RequiredTool)
 
         return instance
