"""
Module holds all stuff regarding JMeter tool usage

Copyright 2015 BlazeMeter Inc.

Licensed under the Apache License, Version 2.0 (the "License");
you may not use this file except in compliance with the License.
You may obtain a copy of the License at

   http://www.apache.org/licenses/LICENSE-2.0

Unless required by applicable law or agreed to in writing, software
distributed under the License is distributed on an "AS IS" BASIS,
WITHOUT WARRANTIES OR CONDITIONS OF ANY KIND, either express or implied.
See the License for the specific language governing permissions and
limitations under the License.
"""
import copy
import csv
import fnmatch
import os
import re
import socket
import subprocess
import tempfile
import time
import traceback
from collections import Counter, namedtuple
from distutils.version import LooseVersion
from itertools import dropwhile

from cssselect import GenericTranslator

from bzt import TaurusConfigError, ToolError, TaurusInternalException, TaurusNetworkError
from bzt.engine import ScenarioExecutor, Scenario, FileLister, HavingInstallableTools, SelfDiagnosable, Provisioning
from bzt.modules.aggregator import ConsolidatingAggregator, ResultsReader, DataPoint, KPISet
from bzt.modules.console import WidgetProvider, ExecutorWidget
from bzt.modules.functional import FunctionalAggregator, FunctionalResultsReader, FunctionalSample
from bzt.modules.provisioning import Local
from bzt.modules.soapui import SoapUIScriptConverter
from bzt.requests_model import ResourceFilesCollector
from bzt.six import iteritems, string_types, StringIO, etree, binary_type, parse, unicode_decode, numeric_types
from bzt.utils import get_full_path, EXE_SUFFIX, MirrorsManager, ExceptionalDownloader, get_uniq_name
from bzt.utils import shell_exec, BetterDict, guess_csv_dialect, ensure_is_dict, dehumanize_time
from bzt.utils import unzip, RequiredTool, JavaVM, shutdown_process, ProgressBarContext, TclLibrary
from bzt.jmx import JMX, JMeterScenarioBuilder, LoadSettingsProcessor


class JMeterExecutor(ScenarioExecutor, WidgetProvider, FileLister, HavingInstallableTools, SelfDiagnosable):
    """
    JMeter executor module

    :type modified_jmx: str
    :type jmeter_log: str
    :type properties_file: str
    :type sys_properties_file: str
    """
    MIRRORS_SOURCE = "https://jmeter.apache.org/download_jmeter.cgi"
    JMETER_DOWNLOAD_LINK = "https://archive.apache.org/dist/jmeter/binaries/apache-jmeter-{version}.zip"
    PLUGINS_MANAGER = 'https://search.maven.org/remotecontent?filepath=' \
                      'kg/apc/jmeter-plugins-manager/0.15/jmeter-plugins-manager-0.15.jar'
    CMDRUNNER = 'https://search.maven.org/remotecontent?filepath=kg/apc/cmdrunner/2.0/cmdrunner-2.0.jar'
    JMETER_VER = "3.2"
    UDP_PORT_NUMBER = None

    def __init__(self):
        super(JMeterExecutor, self).__init__()
        self.original_jmx = None
        self.modified_jmx = None
        self.jmeter_log = None
        self.properties_file = None
        self.sys_properties_file = None
        self.kpi_jtl = None
        self.log_jtl = None
        self.process = None
        self.end_time = None
        self.retcode = None
        self.distributed_servers = []
        self.management_port = None
        self._env = {}
        self.resource_files_collector = None
        self.stdout_file = None
        self.stderr_file = None
        self.tool = None

    def get_load(self):
        """
        Helper method to read load specification
        """
        load = self.get_specific_load()

        throughput = load.throughput
        concurrency = load.concurrency
        iterations = load.iterations
        steps = load.steps
        hold = load.hold
        ramp_up = load.ramp_up

        hold = self._try_convert(hold, dehumanize_time, 0)
        duration = hold

        if ramp_up is not None:
            ramp_up = self._try_convert(ramp_up, dehumanize_time, 0)
            duration += ramp_up

        msg = ''
        if not isinstance(concurrency, numeric_types + (type(None),)):
            msg += "\nNon-integer concurrency value [%s]: %s " % (type(concurrency).__name__, concurrency)
        if not isinstance(throughput, numeric_types + (type(None),)):
            msg += "\nNon-integer throughput value [%s]: %s " % (type(throughput).__name__, throughput)
        if not isinstance(steps, numeric_types + (type(None),)):
            msg += "\nNon-integer steps value [%s]: %s " % (type(steps).__name__, steps)
        if not isinstance(iterations, numeric_types + (type(None),)):
            msg += "\nNon-integer iterations value [%s]: %s " % (type(iterations).__name__, iterations)

        if msg:
            self.log.warning(msg)

        throughput = self._try_convert(throughput, float, 0)
        concurrency = self._try_convert(concurrency, int, 0)
        iterations = self._try_convert(iterations, int, 0)
        steps = self._try_convert(steps, int, 0)

        if duration and not iterations:
            iterations = 0  # which means infinite

        return self.LOAD_FMT(concurrency=concurrency, ramp_up=ramp_up, throughput=throughput, hold=hold,
                             iterations=iterations, duration=duration, steps=steps)

    @staticmethod
    def _get_prop_default(val):
        comma_ind = val.find(",")
        if val.startswith("${") and val.endswith(")}") and comma_ind > -1:
            return val[comma_ind + 1: -2]
        else:
            return None

    @staticmethod
    def _try_convert(val, func, default=None):
        if val is None:
            res = val
        elif isinstance(val, string_types) and val.startswith('$'):   # it's property...
            if default is not None:
                val = JMeterExecutor._get_prop_default(val) or default
                res = func(val)
            else:
                res = val
        else:
            res = func(val)

        return res

    def get_specific_load(self):
        """
        Helper method to read load specification
        """
        prov_type = self.engine.config.get(Provisioning.PROV)

        ensure_is_dict(self.execution, ScenarioExecutor.THRPT, prov_type)
        throughput = self.execution[ScenarioExecutor.THRPT].get(prov_type, 0)

        ensure_is_dict(self.execution, ScenarioExecutor.CONCURR, prov_type)
        concurrency = self.execution[ScenarioExecutor.CONCURR].get(prov_type, 0)

        iterations = self.execution.get("iterations", None)

        steps = self.execution.get(ScenarioExecutor.STEPS, None)

        hold = self.execution.get(ScenarioExecutor.HOLD_FOR, 0)
        hold = self._try_convert(hold, dehumanize_time)

        ramp_up = self.execution.get(ScenarioExecutor.RAMP_UP, None)
        ramp_up = self._try_convert(ramp_up, dehumanize_time)

        if not hold:
            duration = ramp_up
        elif not ramp_up:
            duration = hold
        elif isinstance(ramp_up, numeric_types) and isinstance(hold, numeric_types):
            duration = hold + ramp_up
        else:
            duration = 1        # dehumanize_time(<sum_of_props>) can be unpredictable so we use default there

        throughput = self._try_convert(throughput, float)
        concurrency = self._try_convert(concurrency, int)
        iterations = self._try_convert(iterations, int)
        steps = self._try_convert(steps, int)

        if duration and not iterations:
            iterations = 0  # which means infinite

        return self.LOAD_FMT(concurrency=concurrency, ramp_up=ramp_up, throughput=throughput, hold=hold,
                             iterations=iterations, duration=duration, steps=steps)

    def get_scenario(self, name=None, cache_scenario=True):
        scenario_obj = super(JMeterExecutor, self).get_scenario(name=name, cache_scenario=False)

        if not isinstance(self.engine.provisioning, Local):
            return scenario_obj

        if Scenario.SCRIPT in scenario_obj and scenario_obj[Scenario.SCRIPT] is not None:
            script_path = self.engine.find_file(scenario_obj[Scenario.SCRIPT])
            with open(script_path) as fds:
                script_content = fds.read()
            if "con:soapui-project" in script_content:
                self.log.info("SoapUI project detected")
                scenario_name, merged_scenario = self._extract_scenario_from_soapui(scenario_obj, script_path)
                self.engine.config["scenarios"].merge({scenario_name: merged_scenario})
                self.execution[Scenario.SCRIPT] = scenario_name
                return super(JMeterExecutor, self).get_scenario(name=scenario_name)

        return scenario_obj

    def _extract_scenario_from_soapui(self, base_scenario, script_path):
        test_case = base_scenario.get("test-case", None)
        converter = SoapUIScriptConverter(self.log)
        conv_config = converter.convert_script(script_path)
        conv_scenarios = conv_config["scenarios"]
        scenario_name, conv_scenario = converter.find_soapui_test_case(test_case, conv_scenarios)

        new_name = scenario_name
        counter = 1
        while new_name in self.engine.config["scenarios"]:
            new_name = scenario_name + ("-%s" % counter)
            counter += 1

        if new_name != scenario_name:
            self.log.info("Scenario name '%s' is already taken, renaming to '%s'", scenario_name, new_name)
            scenario_name = new_name

        merged_scenario = BetterDict()
        merged_scenario.merge(conv_scenario)
        merged_scenario.merge(base_scenario.data)
        for field in [Scenario.SCRIPT, "test-case"]:
            if field in merged_scenario:
                merged_scenario.pop(field)

        return scenario_name, merged_scenario

    @staticmethod
    def _get_tool_version(jmx_file):
        jmx = JMX(jmx_file)
        selector = 'jmeterTestPlan'
        test_plan = jmx.get(selector)[0]
        ver = test_plan.get('jmeter')
        if isinstance(ver, string_types):
            index = ver.find(" ")
            if index != -1:
                return ver[:index]

        return JMeterExecutor.JMETER_VER

    def prepare(self):
        """
        Preparation for JMeter involves either getting existing JMX
        and modifying it, or generating new JMX from input data. Then,
        original JMX is modified to contain JTL writing classes with
        required settings and have workload as suggested by Provisioning

        :raise TaurusConfigError:
        """
        scenario = self.get_scenario()

        self.jmeter_log = self.engine.create_artifact("jmeter", ".log")
        self._set_remote_port()
        self.distributed_servers = self.execution.get('distributed', self.distributed_servers)

        is_jmx_generated = False

        self.original_jmx = self.get_script_path()
<<<<<<< HEAD
        if self.settings.get("version", "auto") == "auto":
=======
        if self.settings.get("version", self.JMETER_VER) == "auto":
>>>>>>> 40b54fd5
            self.settings["version"] = self._get_tool_version(self.original_jmx)
        self.install_required_tools()

        if not self.original_jmx:
            if scenario.get("requests"):
                self.original_jmx = self.__jmx_from_requests()
                is_jmx_generated = True
            else:
                raise TaurusConfigError("You must specify either a JMX file or list of requests to run JMeter")

        if self.engine.aggregator.is_functional:
            flags = {"connectTime": True}
            version = str(self.settings.get("version", self.JMETER_VER))
            if version.startswith("2"):
                flags["bytes"] = True
            else:
                flags["sentBytes"] = True
            self.settings.merge({"xml-jtl-flags": flags})

        modified = self.__get_modified_jmx(self.original_jmx, is_jmx_generated)
        self.modified_jmx = self.__save_modified_jmx(modified, self.original_jmx, is_jmx_generated)

        self.__set_jmeter_properties(scenario)
        self.__set_system_properties()
        self.__set_jvm_properties()

        out = self.engine.create_artifact("jmeter", ".out")
        err = self.engine.create_artifact("jmeter", ".err")
        self.stdout_file = open(out, "w")
        self.stderr_file = open(err, "w")

        if isinstance(self.engine.aggregator, ConsolidatingAggregator):
            self.reader = JTLReader(self.kpi_jtl, self.log, self.log_jtl)
            self.reader.is_distributed = len(self.distributed_servers) > 0
            assert isinstance(self.reader, JTLReader)
            self.engine.aggregator.add_underling(self.reader)
        elif isinstance(self.engine.aggregator, FunctionalAggregator):
            self.reader = FuncJTLReader(self.log_jtl, self.engine, self.log)
            self.reader.is_distributed = len(self.distributed_servers) > 0
            self.reader.executor_label = self.label
            self.engine.aggregator.add_underling(self.reader)

    def __set_system_properties(self):
        sys_props = self.settings.get("system-properties")
        if sys_props:
            self.log.debug("Additional system properties %s", sys_props)
            sys_props_file = self.engine.create_artifact("system", ".properties")
            JMeterExecutor.__write_props_to_file(sys_props_file, sys_props)
            self.sys_properties_file = sys_props_file

    def __set_jvm_properties(self):
        heap_size = self.settings.get("memory-xmx", None)
        if heap_size is not None:
            self.log.debug("Setting JVM heap size to %s", heap_size)
            jvm_args = os.environ.get("JVM_ARGS", "")
            if jvm_args:
                jvm_args += ' '
            self._env["JVM_ARGS"] = jvm_args + "-Xmx%s" % heap_size

    def __set_jmeter_properties(self, scenario):
        props = copy.deepcopy(self.settings.get("properties"))
        props_local = copy.deepcopy(scenario.get("properties"))
        if self.distributed_servers and self.settings.get("gui", False):
            props_local.merge({"remote_hosts": ",".join(self.distributed_servers)})
        props_local.update({"jmeterengine.nongui.port": self.management_port})
        props_local.update({"jmeterengine.nongui.maxport": self.management_port})
        props_local.update({"jmeter.save.saveservice.timestamp_format": "ms"})
        props_local.update({"sampleresult.default.encoding": "UTF-8"})
        props.merge(props_local)

        user_cp = [self.engine.artifacts_dir]

        for _file in self.execution.get('files', []):
            full_path = get_full_path(_file)
            if os.path.isdir(full_path):
                user_cp.append(full_path)
            elif full_path.lower().endswith('.jar'):
                user_cp.append((get_full_path(_file, step_up=1)))

        if 'user.classpath' in props:
            user_cp.append(props['user.classpath'])

        props['user.classpath'] = os.pathsep.join(user_cp).replace(os.path.sep, "/")  # replace to avoid Windows issue

        if props:
            self.log.debug("Additional properties: %s", props)
            props_file = self.engine.create_artifact("jmeter-bzt", ".properties")
            JMeterExecutor.__write_props_to_file(props_file, props)
            self.properties_file = props_file

    def startup(self):
        """
        Should start JMeter as fast as possible.
        """
        cmdline = [self.settings.get("path")]  # default is set when prepared
        if not self.settings.get("gui", False):
            cmdline += ["-n"]
        cmdline += ["-t", os.path.abspath(self.modified_jmx)]
        if self.jmeter_log:
            cmdline += ["-j", os.path.abspath(self.jmeter_log)]

        if self.properties_file:
            cmdline += ["-q", os.path.abspath(self.properties_file)]
            if self.distributed_servers:
                cmdline += ["-G", os.path.abspath(self.properties_file)]

        if self.sys_properties_file:
            cmdline += ["-S", os.path.abspath(self.sys_properties_file)]
        if self.distributed_servers and not self.settings.get("gui", False):
            cmdline += ['-R%s' % ','.join(self.distributed_servers)]

        self.start_time = time.time()
        try:
            self.process = self.execute(cmdline, stdout=self.stdout_file, stderr=self.stderr_file, env=self._env)
        except BaseException as exc:
            ToolError("%s\nFailed to start JMeter: %s" % (cmdline, exc))

    def check(self):
        """
        Checks if JMeter is still running. Also checks if resulting JTL contains
        any data and throws exception otherwise.

        :return: bool
        :raise ToolError:
        """
        self.retcode = self.process.poll()
        if self.retcode is not None:
            if self.retcode != 0:
                raise ToolError("JMeter exited with non-zero code: %s" % self.retcode, self.get_error_diagnostics())

            return True
        return False

    def shutdown(self):
        """
        If JMeter is still running - let's stop it.
        """
        max_attempts = self.settings.get("shutdown-wait", 5)
        if self._process_stopped(1):
            return

        try:
            if not self.settings.get("gui", False):
                udp_sock = socket.socket(type=socket.SOCK_DGRAM)

                self.log.info("Sending Shutdown command to JMeter on port %d...", self.management_port)
                udp_sock.sendto(b"Shutdown", ("localhost", self.management_port))
                if self._process_stopped(max_attempts):
                    self.log.debug("JMeter stopped on Shutdown command")
                    return

                self.log.info("Sending StopTestNow command to JMeter on port %d...", self.management_port)
                udp_sock.sendto(b"StopTestNow", ("localhost", self.management_port))
                if self._process_stopped(max_attempts):
                    self.log.debug("JMeter stopped on StopTestNow command")
                    return
        finally:
            if not self._process_stopped(1):
                self.log.warning("JMeter process is still alive, killing it")
                shutdown_process(self.process, self.log)

        if self.start_time:
            self.end_time = time.time()
            self.log.debug("JMeter worked for %s seconds", self.end_time - self.start_time)

    def post_process(self):
        self.engine.existing_artifact(self.modified_jmx, True)
        if self.stdout_file:
            self.stdout_file.close()
        if self.stderr_file:
            self.stderr_file.close()

    def has_results(self):
        if self.reader and self.reader.read_records:
            return True
        else:
            return False

    def _process_stopped(self, cycles):
        while cycles > 0:
            cycles -= 1
            if self.process and self.process.poll() is None:
                time.sleep(self.engine.check_interval)
            else:
                return True
        return False

    def _set_remote_port(self):
        """
        set management udp port
        :return:
        """

        if not JMeterExecutor.UDP_PORT_NUMBER:
            JMeterExecutor.UDP_PORT_NUMBER = self.settings.get("shutdown-port", 4445)
        else:
            JMeterExecutor.UDP_PORT_NUMBER += 1

        while not self.__port_is_free(JMeterExecutor.UDP_PORT_NUMBER):
            self.log.debug("Port %d is busy, trying next one", JMeterExecutor.UDP_PORT_NUMBER)
            if JMeterExecutor.UDP_PORT_NUMBER == 65535:
                TaurusInternalException("JMeter: no free ports for management interface")
            else:
                JMeterExecutor.UDP_PORT_NUMBER += 1

        self.management_port = JMeterExecutor.UDP_PORT_NUMBER
        self.log.debug("Using port %d for management", self.management_port)

    def __port_is_free(self, port_num):
        """
        :return: Bool
        """
        udp_sock = socket.socket(type=socket.SOCK_DGRAM)
        try:
            self.log.debug("Checking if port %d is free", port_num)
            udp_sock.bind(("localhost", port_num))
            udp_sock.close()
            self.log.debug("Port %d is free", port_num)
            return True
        except socket.error:
            self.log.debug("Port %d is busy", port_num)
            return False

    @staticmethod
    def __disable_listeners(jmx):
        """
        Set ResultCollector to disabled
        :param jmx: JMX
        :return:
        """
        sel = 'stringProp[name=filename]'
        xpath = GenericTranslator().css_to_xpath(sel)

        listeners = jmx.get('ResultCollector')
        for listener in listeners:
            file_setting = listener.xpath(xpath)
            if not file_setting or not file_setting[0].text:
                listener.set("enabled", "false")

    def __apply_test_mode(self, jmx):
        func_mode = self.engine.is_functional_mode()
        test_plan_selector = "jmeterTestPlan>hashTree>TestPlan"
        plans = jmx.get(test_plan_selector)
        if not plans:
            self.log.warning("No test plans, can't set test mode")
            return
        test_plan = plans[0]
        props = test_plan.xpath('boolProp[@name="TestPlan.functional_mode"]')
        if props:
            prop = props[0]
            prop.text = "true" if func_mode else "false"
        else:
            element = jmx._get_functional_mode_prop(func_mode)
            jmx.append(test_plan_selector, element)

    @staticmethod
    def __fill_empty_delimiters(jmx):
        delimiters = jmx.get("CSVDataSet>stringProp[name='delimiter']")
        for delimiter in delimiters:
            if not delimiter.text:
                delimiter.text = ','

    @staticmethod
    def __add_listener(lst, jmx):
        jmx.append(JMeterScenarioBuilder.TEST_PLAN_SEL, lst)
        jmx.append(JMeterScenarioBuilder.TEST_PLAN_SEL, etree.Element("hashTree"))

    def __add_result_listeners(self, jmx):
        if self.engine.is_functional_mode():
            self.__add_trace_writer(jmx)
        else:
            self.__add_result_writers(jmx)

    def __add_trace_writer(self, jmx):
        self.log_jtl = self.engine.create_artifact("trace", ".jtl")
        flags = self.settings.get('xml-jtl-flags')
        log_lst = jmx.new_xml_listener(self.log_jtl, True, flags)
        self.__add_listener(log_lst, jmx)

    def __add_result_writers(self, jmx):
        self.kpi_jtl = self.engine.create_artifact("kpi", ".jtl")
        kpi_lst = jmx.new_kpi_listener(self.kpi_jtl)
        self.__add_listener(kpi_lst, jmx)

        jtl_log_level = self.execution.get('write-xml-jtl', 'error')

        flags = self.settings.get('xml-jtl-flags')

        if jtl_log_level == 'error':
            self.log_jtl = self.engine.create_artifact("error", ".jtl")
            log_lst = jmx.new_xml_listener(self.log_jtl, False, flags)
            self.__add_listener(log_lst, jmx)
        elif jtl_log_level == 'full':
            self.log_jtl = self.engine.create_artifact("trace", ".jtl")
            log_lst = jmx.new_xml_listener(self.log_jtl, True, flags)
            self.__add_listener(log_lst, jmx)

    def __force_tran_parent_sample(self, jmx):
        scenario = self.get_scenario()
        if scenario.get("force-parent-sample", True):
            self.log.debug("Enforcing parent sample for transaction controller")
            jmx.set_text('TransactionController > boolProp[name="TransactionController.parent"]', 'true')

    def __get_modified_jmx(self, original, is_jmx_generated):
        """
        add two listeners to test plan:
            - to collect basic stats for KPIs
            - to collect detailed errors/trace info
        :return: path to artifact
        """
        self.log.debug("Load: %s", self.get_specific_load())
        jmx = JMX(original)

        if self.get_scenario().get("disable-listeners", not self.settings.get("gui", False)):
            JMeterExecutor.__disable_listeners(jmx)

        user_def_vars = self.get_scenario().get("variables")
        if user_def_vars:
            jmx.append(JMeterScenarioBuilder.TEST_PLAN_SEL, jmx.add_user_def_vars_elements(user_def_vars))
            jmx.append(JMeterScenarioBuilder.TEST_PLAN_SEL, etree.Element("hashTree"))

        headers = self.get_scenario().get_headers()
        if headers:
            jmx.append(JMeterScenarioBuilder.TEST_PLAN_SEL, JMX._get_header_mgr(headers))
            jmx.append(JMeterScenarioBuilder.TEST_PLAN_SEL, etree.Element("hashTree"))

        self.__apply_test_mode(jmx)
        LoadSettingsProcessor(self).modify(jmx)
        self.__add_result_listeners(jmx)
        if not is_jmx_generated:
            self.__force_tran_parent_sample(jmx)
            if self.settings.get('version', self.JMETER_VER) >= '3.2':
                self.__force_hc4_cookie_handler(jmx)
        self.__fill_empty_delimiters(jmx)

        self.__apply_modifications(jmx)

        return jmx

    def __force_hc4_cookie_handler(self, jmx):
        selector = "[testclass=CookieManager]"
        fix_counter = 0
        for node in jmx.get(selector):
            name = "CookieManager.implementation"
            if not node.get(name):
                val = "org.apache.jmeter.protocol.http.control.HC4CookieHandler"
                node.append(JMX._string_prop(name, val))
                fix_counter += 1
        if fix_counter:
            self.log.info('%s obsolete CookieManagers are found and fixed' % fix_counter)

    def __save_modified_jmx(self, jmx, original_jmx_path, is_jmx_generated):
        script_name, _ = os.path.splitext(os.path.basename(original_jmx_path))
        modified_script_name = "modified_" + script_name
        if is_jmx_generated:
            filename = self.engine.create_artifact(modified_script_name, ".jmx")
        else:
            script_dir = get_full_path(original_jmx_path, step_up=1)
            filename = get_uniq_name(script_dir, modified_script_name, ".jmx")
        jmx.save(filename)
        return filename

    def __jmx_from_requests(self):
        """
        Generate jmx file from requests
        :return:
        """
        filename = self.engine.create_artifact("requests", ".jmx")
        jmx = JMeterScenarioBuilder(self)
        jmx.save(filename)
        self.settings.merge(jmx.system_props)
        return filename

    @staticmethod
    def __write_props_to_file(file_path, params):
        """
        Write properties to file
        :param file_path:
        :param params:
        :return:
        """
        with open(file_path, 'w') as fds:
            for key, val in iteritems(params):
                fds.write("%s=%s\n" % (key, val))

    def get_widget(self):
        """
        Add progress widget to console screen sidebar

        :return:
        """
        if not self.widget:
            label = "%s" % self
            self.widget = ExecutorWidget(self, "JMeter: " + label.split('/')[1])
        return self.widget

    def __modify_resources_paths_in_jmx(self, jmx, file_list):
        """
        Modify resource files paths in jmx etree

        :param jmx: JMX
        :param file_list: list
        :return:
        """
        file_set = set(file_list)
        missed_files = []
        while file_set:
            filename = file_set.pop()
            file_path_elements = jmx.xpath('//stringProp[text()="%s"]' % filename)
            if not file_path_elements:
                missed_files.append(filename)
            for file_path_element in file_path_elements:
                basename = os.path.basename(filename)
                self.log.debug("Replacing JMX path %s with %s", file_path_element.text, basename)
                file_path_element.text = basename

        if missed_files:
            self.log.warning("Files not found in JMX: %s", missed_files)

    def _resolve_jmx_relpaths(self, resource_files_from_jmx):
        """
        Attempt to paths relative to JMX script itself.

        :param resource_files_from_jmx:
        :return:
        """
        resource_files = []
        script_basedir = os.path.dirname(get_full_path(self.original_jmx))
        for res_file in resource_files_from_jmx:
            if not os.path.exists(res_file):
                path_relative_to_jmx = os.path.join(script_basedir, res_file)
                if os.path.exists(path_relative_to_jmx):
                    self.log.info("Resolved resource file with path relative to JMX: %s", path_relative_to_jmx)
                    resource_files.append(path_relative_to_jmx)
                    continue
            resource_files.append(res_file)
        return resource_files

    def resource_files(self):
        """
        Get list of resource files, modify jmx file paths if necessary
        """
        # get all resource files from requests
        scenario = self.get_scenario()
        resource_files = self.res_files_from_scenario(scenario)

        self.original_jmx = self.get_script_path()
        if self.original_jmx:
            jmx = JMX(self.original_jmx)
            resource_files_from_jmx = JMeterExecutor.__get_resource_files_from_jmx(jmx)
            if resource_files_from_jmx:
                execution_files = self.execution.get('files', [])
                execution_files.extend(self._resolve_jmx_relpaths(resource_files_from_jmx))
                self.__modify_resources_paths_in_jmx(jmx.tree, resource_files_from_jmx)
                script_name, script_ext = os.path.splitext(os.path.basename(self.original_jmx))
                self.original_jmx = self.engine.create_artifact(script_name, script_ext)
                jmx.save(self.original_jmx)
                scenario[Scenario.SCRIPT] = self.original_jmx

        script = self.get_scenario().get(Scenario.SCRIPT, None)
        if script:
            resource_files.append(script)

        return resource_files

    @staticmethod
    def __get_resource_files_from_jmx(jmx):
        """
        Get list of resource files paths from jmx scenario
        :return: (file list)
        """
        resource_files = []
        exclude_elements = ['kg.apc.jmeter.jmxmon.JMXMonCollector', 'JSR223Listener',
                            'kg.apc.jmeter.vizualizers.CorrectedResultCollector',
                            'kg.apc.jmeter.reporters.FlexibleFileWriter', 'BSFListener',
                            'kg.apc.jmeter.dbmon.DbMonCollector', 'BeanShellListener', 'MailerResultCollector',
                            'kg.apc.jmeter.perfmon.PerfMonCollector', 'ResultCollector',
                            'kg.apc.jmeter.vizualizers.CompositeResultCollector',
                            'kg.apc.jmeter.reporters.LoadosophiaUploader']
        search_patterns = ["File.path", "filename", "BeanShellSampler.filename"]
        for pattern in search_patterns:
            resource_elements = jmx.tree.findall(".//stringProp[@name='%s']" % pattern)
            for resource_element in resource_elements:
                # check if none of parents are disabled
                parent = resource_element.getparent()
                parent_disabled = False
                while parent is not None:  # ?
                    if parent.get('enabled') == 'false' or parent.tag in exclude_elements:
                        parent_disabled = True
                        break
                    parent = parent.getparent()

                if resource_element.text and not parent_disabled:
                    resource_files.append(resource_element.text)
        return resource_files

    def res_files_from_scenario(self, scenario):
        files = []
        data_sources = scenario.data.get('data-sources')
        if data_sources:
            for data_source in data_sources:
                if isinstance(data_source, string_types):
                    files.append(data_source)
                elif isinstance(data_source, dict):
                    files.append(data_source['path'])
        requests = scenario.get_requests()
        for req in requests:
            files.extend(self.res_files_from_request(req))
            self.resource_files_collector.clear_path_cache()
        return files

    def res_files_from_request(self, request):
        if self.resource_files_collector is None:
            self.resource_files_collector = ResourceFilesCollector(self)
        return self.resource_files_collector.visit(request)

    def __apply_modifications(self, jmx):
        """
        :type jmx: JMX
        """
        modifs = self.get_scenario().get("modifications")

        if 'disable' in modifs:
            self.__apply_enable_disable(modifs, 'disable', jmx)

        if 'enable' in modifs:
            self.__apply_enable_disable(modifs, 'enable', jmx)

        if 'set-prop' in modifs:
            items = modifs['set-prop']
            for path, text in iteritems(items):
                parts = path.split('>')
                if len(parts) < 2:
                    raise TaurusConfigError("JMeter: property selector must have at least 2 levels")
                sel_parts = ["[testname='%s']" % parts[0]]  # TODO: support wildcards in element names

                for add in parts[1:]:
                    sel_parts.append("[name='%s']" % add)
                selector = '>'.join(sel_parts)
                if not jmx.set_text(selector, text):
                    selector = '>'.join(sel_parts[:-1])
                    if jmx.get(selector):
                        jmx.append(selector, JMX._string_prop(parts[-1], text))
                    else:
                        self.log.warning("No elements matched for set-prop: %s", path)

    def __apply_enable_disable(self, modifs, action, jmx):
        items = modifs[action]
        if not isinstance(items, list):
            modifs[action] = [items]
            items = modifs[action]
        for name in items:
            candidates = jmx.get("[testname]")
            for candidate in candidates:
                if fnmatch.fnmatch(candidate.get('testname'), name):
                    jmx.set_enabled("[testname='%s']" % candidate.get('testname'),
                                    True if action == 'enable' else False)

    def install_required_tools(self):
        """
        check tools
        """
        required_tools = [JavaVM(self.log), TclLibrary(self.log)]
        for tool in required_tools:
            if not tool.check_if_installed():
                tool.install()

        jmeter_version = self.settings.get("version")
        jmeter_path = self.settings.get("path", "~/.bzt/jmeter-taurus/{version}/")
        jmeter_path = get_full_path(jmeter_path)
        download_link = self.settings.get("download-link", None)
        plugins = self.settings.get("plugins", [])
        proxy = self.engine.config.get('settings').get('proxy')
        self.tool = JMeter(jmeter_path, self.log, jmeter_version, download_link, plugins, proxy)

        if self._need_to_install(self.tool):
            self.tool.install()

        self.settings['path'] = self.tool.tool_path

    @staticmethod
    def _need_to_install(tool):
        end_str_l = os.path.join('bin', 'jmeter' + EXE_SUFFIX)
        end_str_s = os.path.join('bin', 'jmeter')

        if os.path.isfile(tool.tool_path):
            if tool.check_if_installed():  # all ok, it's really tool path
                return False
            else:  # probably it's path to other tool)
                raise TaurusConfigError('JMeter: wrong tool path: %s' % tool.tool_path)

        if os.path.isdir(tool.tool_path):  # it's dir: fix tool path and install if needed
            tool.tool_path = os.path.join(tool.tool_path, end_str_l)
            if tool.check_if_installed():
                return False
            else:
                return True

        # similar to future jmeter directory
        if not (tool.tool_path.endswith(end_str_l) or tool.tool_path.endswith(end_str_s)):
            tool.tool_path = os.path.join(tool.tool_path, end_str_l)

        return True

    @staticmethod
    def __trim_jmeter_log(log_contents):
        lines = [line for line in log_contents.split("\n") if line]
        relevant_lines = list(dropwhile(lambda line: "ERROR" not in line, lines))
        if relevant_lines:
            return "\n".join(relevant_lines)
        else:
            return log_contents

    def get_error_diagnostics(self):
        diagnostics = []
        if self.stdout_file is not None:
            with open(self.stdout_file.name) as fds:
                contents = fds.read().strip()
                if contents.strip():
                    diagnostics.append("JMeter STDOUT:\n" + contents)
        if self.stderr_file is not None:
            with open(self.stderr_file.name) as fds:
                contents = fds.read().strip()
                if contents.strip():
                    diagnostics.append("JMeter STDERR:\n" + contents)
        if self.jmeter_log is not None and os.path.exists(self.jmeter_log):
            with open(self.jmeter_log) as fds:
                log_contents = fds.read().strip()
                trimmed_log = self.__trim_jmeter_log(log_contents)
                if trimmed_log:
                    diagnostics.append("JMeter log:\n" + trimmed_log)
        return diagnostics


class JTLReader(ResultsReader):
    """
    Class to read KPI JTL
    :type errors_reader: JTLErrorsReader
    """

    def __init__(self, filename, parent_logger, errors_filename):
        super(JTLReader, self).__init__()
        self.is_distributed = False
        self.log = parent_logger.getChild(self.__class__.__name__)
        self.csvreader = IncrementalCSVReader(self.log, filename)
        self.read_records = 0
        if errors_filename:
            self.errors_reader = JTLErrorsReader(errors_filename, parent_logger)
        else:
            self.errors_reader = None

    def _read(self, last_pass=False):
        """
        Generator method that returns next portion of data

        :type last_pass: bool
        """
        if self.errors_reader:
            self.errors_reader.read_file(last_pass)

        for row in self.csvreader.read(last_pass):
            label = unicode_decode(row["label"])
            if self.is_distributed:
                concur = int(row["grpThreads"])
                trname = row["Hostname"] + row["threadName"][:row["threadName"].rfind('-')]
            else:
                concur = int(row["allThreads"])
                trname = ''

            rtm = int(row["elapsed"]) / 1000.0
            ltc = int(row["Latency"]) / 1000.0
            if "Connect" in row:
                cnn = int(row["Connect"]) / 1000.0
                if cnn < ltc:  # this is generally bad idea...
                    ltc -= cnn  # fixing latency included into connect time
            else:
                cnn = None

            rcd = row["responseCode"]
            if rcd.endswith('Exception'):
                rcd = rcd.split('.')[-1]

            if row["success"] != "true":
                error = row["responseMessage"]
            else:
                error = None

            byte_count = int(row.get("bytes", 0))

            tstmp = int(int(row["timeStamp"]) / 1000)
            self.read_records += 1
            yield tstmp, label, concur, rtm, cnn, ltc, rcd, error, trname, byte_count

    def _calculate_datapoints(self, final_pass=False):
        for point in super(JTLReader, self)._calculate_datapoints(final_pass):
            if self.errors_reader:
                data = self.errors_reader.get_data(point[DataPoint.TIMESTAMP])
                for label, label_data in iteritems(point[DataPoint.CURRENT]):
                    if label in data:
                        label_data[KPISet.ERRORS] = data[label]
                    else:
                        label_data[KPISet.ERRORS] = {}

            yield point


class FuncJTLReader(FunctionalResultsReader):
    """
    Class to read trace.jtl
    :type filename: str
    :type parent_logger: logging.Logger
    """

    FILE_EXTRACTED_FIELDS = ["requestBody", "responseBody", "requestCookiesRaw"]

    def __init__(self, filename, engine, parent_logger):
        super(FuncJTLReader, self).__init__()
        self.executor_label = "JMeter"
        self.log = parent_logger.getChild(self.__class__.__name__)
        self.parser = etree.XMLPullParser(events=('end',), recover=True)
        self.offset = 0
        self.filename = filename
        self.engine = engine
        self.fds = None
        self.failed_processing = False
        self.read_records = 0

    def __del__(self):
        if self.fds:
            self.fds.close()

    def read(self, last_pass=True):
        """
        Read the next part of the file
        """

        if self.failed_processing:
            return

        if not self.fds:
            if os.path.exists(self.filename) and os.path.getsize(self.filename):
                self.log.debug("Opening %s", self.filename)
                self.fds = open(self.filename, 'rb')
            else:
                self.log.debug("File not exists: %s", self.filename)
                return

        self.__read_next_chunk(last_pass)

        for _, elem in self.parser.read_events():
            if elem.getparent() is not None and elem.getparent().tag == 'testResults':
                sample = self._extract_sample(elem)
                self.read_records += 1

                elem.clear()
                while elem.getprevious() is not None:
                    del elem.getparent()[0]

                yield sample

    def __read_next_chunk(self, last_pass):
        self.fds.seek(self.offset)
        while True:
            read = self.fds.read(1024 * 1024)
            if read.strip():
                try:
                    self.parser.feed(read)
                except etree.XMLSyntaxError as exc:
                    self.failed_processing = True
                    self.log.debug("Error reading trace.jtl: %s", traceback.format_exc())
                    self.log.warning("Failed to parse errors XML: %s", exc)
            else:
                break
            if not last_pass:
                continue
        self.offset = self.fds.tell()

    def _write_sample_data(self, filename, contents):
        artifact = self.engine.create_artifact(filename, ".bin")
        with open(artifact, 'wb') as fds:
            fds.write(contents.encode('utf-8'))
        return artifact

    def _extract_sample_assertions(self, sample_elem):
        assertions = []
        for result in sample_elem.findall("assertionResult"):
            name = result.findtext("name")
            failed = result.findtext("failure") == "true" or result.findtext("error") == "true"
            error_message = ""
            if failed:
                error_message = result.findtext("failureMessage")
            assertions.append({"name": name, "isFailed": failed, "errorMessage": error_message})
        return assertions

    def _parse_http_headers(self, header_str):
        headers = {}
        for line in header_str.split("\n"):
            clean_line = line.strip()
            if ":" in clean_line:
                key, value = clean_line.split(":", 1)
                headers[key] = value
        return headers

    def _parse_http_cookies(self, cookie_str):
        cookies = {}
        clean_line = cookie_str.strip()
        if "; " in clean_line:
            for item in clean_line.split("; "):
                key, value = item.split("=", 1)
                cookies[key] = value
        return cookies

    def _extract_sample_extras(self, sample_elem):
        method = sample_elem.findtext("method")
        uri = sample_elem.findtext("java.net.URL")  # smells like Java automarshalling
        req_headers = sample_elem.findtext("requestHeader") or ""
        resp_headers = sample_elem.findtext("responseHeader") or ""
        req_cookies = sample_elem.findtext("cookies") or ""

        thread_id = sample_elem.get("tn")
        split = thread_id.split("-")
        thread_group = "-".join(split[:-1])

        sample_extras = {
            "responseCode": sample_elem.get("rc"),
            "responseMessage": sample_elem.get("rm"),
            "responseTime": int(sample_elem.get("t") or 0),
            "connectTime": int(sample_elem.get("ct") or 0),
            "latency": int(sample_elem.get("lt") or 0),
            "responseSize": int(sample_elem.get("by") or 0),
            "requestSize": int(sample_elem.get("sby") or 0),
            "requestMethod": method,
            "requestURI": uri,

            "threadId": thread_id,
            "threadGroup": thread_group,

            "assertions": self._extract_sample_assertions(sample_elem),
            "requestHeaders": self._parse_http_headers(req_headers),
            "responseHeaders": self._parse_http_headers(resp_headers),
            "requestCookies": self._parse_http_cookies(req_cookies),

            "requestBody": sample_elem.findtext("queryString") or "",
            "responseBody": sample_elem.findtext("responseData") or "",
            "requestCookiesRaw": req_cookies,
        }

        sample_extras["requestBodySize"] = len(sample_extras["requestBody"])
        sample_extras["responseBodySize"] = len(sample_extras["responseBody"])
        sample_extras["requestCookiesSize"] = len(sample_extras["requestCookiesRaw"])

        return sample_extras

    def __write_sample_data_to_artifacts(self, sample_extras):
        for file_field in self.FILE_EXTRACTED_FIELDS:
            contents = sample_extras.pop(file_field)
            if contents:
                filename = "sample-%s" % file_field
                artifact = self._write_sample_data(filename, contents)
                sample_extras[file_field] = artifact

    def _extract_sample(self, sample_elem):
        tstmp = int(float(sample_elem.get("ts")) / 1000)
        label = sample_elem.get("lb")
        duration = float(sample_elem.get("t")) / 1000.0
        success = sample_elem.get("s") == "true"

        if success:
            status = "PASSED"
            error_msg = ""
            error_trace = ""
        else:
            assertion = self.__get_failed_assertion(sample_elem)
            if assertion is not None:
                status = "FAILED"
                error_msg = assertion.find("failureMessage").text
                error_trace = ""
            else:
                status = "BROKEN"
                error_msg, error_trace = self.get_failure(sample_elem)

        if error_msg.startswith("The operation lasted too long"):
            error_msg = "The operation lasted too long"

        sample_extras = self._extract_sample_extras(sample_elem)
        self.__write_sample_data_to_artifacts(sample_extras)

        return FunctionalSample(test_case=label, test_suite=self.executor_label, status=status,
                                start_time=tstmp, duration=duration,
                                error_msg=error_msg, error_trace=error_trace,
                                extras=sample_extras, subsamples=[])

    def get_failure(self, element):
        """
        Returns failure message and a stack trace
        """
        r_code = element.get('rc')
        if r_code and r_code.startswith("2") and element.get('s') == "false":
            children = [elem for elem in element.iterchildren() if elem.tag == "httpSample"]
            for child in children:
                child_failure = self.get_failure(child)
                if child_failure:
                    return child_failure
        else:
            message = element.get('rm')
            response_data = element.find("responseData")
            if response_data is not None:
                trace = response_data.text
            else:
                trace = ""
            return message, trace

    @staticmethod
    def __get_failed_assertion(element):
        """
        Returns first failed assertion, or None

        :rtype lxml.etree.Element
        """
        assertions = [elem for elem in element.iterchildren() if elem.tag == "assertionResult"]
        for assertion in assertions:
            failed = assertion.find("failure")
            error = assertion.find("error")
            if failed.text == "true" or error.text == "true":
                return assertion
        return None


class IncrementalCSVReader(object):
    """
    JTL csv reader
    """

    def __init__(self, parent_logger, filename):
        self.buffer = StringIO()
        self.csv_reader = None
        self.log = parent_logger.getChild(self.__class__.__name__)
        self.indexes = {}
        self.partial_buffer = ""
        self.offset = 0
        self.filename = filename
        self.fds = None
        self.read_speed = 1024 * 1024

    def read(self, last_pass=False):
        """
        read data from jtl
        yield csv row
        :type last_pass: bool
        """
        if not self.fds and not self.__open_fds():
            self.log.debug("No data to start reading yet")
            return

        self.log.debug("Reading JTL: %s", self.filename)
        self.fds.seek(self.offset)  # without this we have stuck reads on Mac

        if last_pass:
            lines = self.fds.readlines()  # unlimited
        else:
            lines = self.fds.readlines(int(self.read_speed))
        self.offset = self.fds.tell()
        bytes_read = sum(len(line) for line in lines)
        self.log.debug("Read lines: %s / %s bytes (at speed %s)", len(lines), bytes_read, self.read_speed)
        if bytes_read >= self.read_speed:
            self.read_speed = min(8 * 1024 * 1024, self.read_speed * 2)
        elif bytes_read < self.read_speed / 2:
            self.read_speed = max(self.read_speed / 2, 1024 * 1024)

        for line in lines:
            if not line.endswith("\n"):
                self.partial_buffer += line
                continue

            line = "%s%s" % (self.partial_buffer, line)
            self.partial_buffer = ""

            if self.csv_reader is None:
                dialect = guess_csv_dialect(line, force_doublequote=True)  # TODO: configurable doublequoting?
                self.csv_reader = csv.DictReader(self.buffer, [], dialect=dialect)
                self.csv_reader.fieldnames += line.strip().split(self.csv_reader.dialect.delimiter)
                self.log.debug("Analyzed header line: %s", self.csv_reader.fieldnames)
                continue

            self.buffer.write(line)

        self.buffer.seek(0)
        for row in self.csv_reader:
            yield row
        self.buffer.seek(0)
        self.buffer.truncate(0)

    def __open_fds(self):
        """
        Opens JTL file for reading
        """
        if not os.path.isfile(self.filename):
            self.log.debug("File not appeared yet: %s", self.filename)
            return False

        fsize = os.path.getsize(self.filename)
        if not fsize:
            self.log.debug("File is empty: %s", self.filename)
            return False

        if fsize <= self.offset:
            self.log.debug("Waiting file to grow larget than %s, current: %s", self.offset, fsize)
            return False

        self.log.debug("Opening file: %s", self.filename)
        self.fds = open(self.filename)
        self.fds.seek(self.offset)
        return True

    def __del__(self):
        if self.fds:
            self.fds.close()


class JTLErrorsReader(object):
    """
    Reader for errors.jtl, which is in XML max-verbose format

    :type filename: str
    :type parent_logger: logging.Logger
    """
    assertionMessage = GenericTranslator().css_to_xpath("assertionResult>failureMessage")
    url_xpath = GenericTranslator().css_to_xpath("java\\.net\\.URL")

    def __init__(self, filename, parent_logger):
        # http://stackoverflow.com/questions/9809469/python-sax-to-lxml-for-80gb-xml/9814580#9814580
        super(JTLErrorsReader, self).__init__()
        self.log = parent_logger.getChild(self.__class__.__name__)
        self.parser = etree.XMLPullParser(events=('end',))
        # context = etree.iterparse(self.fds, events=('end',))
        self.offset = 0
        self.filename = filename
        self.fds = None
        self.buffer = BetterDict()
        self.failed_processing = False

    def __del__(self):
        if self.fds:
            self.fds.close()

    def read_file(self, final_pass=False):
        """
        Read the next part of the file
        """

        if self.failed_processing:
            return

        if not self.fds:
            if os.path.exists(self.filename) and os.path.getsize(self.filename):  # getsize check to not stuck on mac
                self.log.debug("Opening %s", self.filename)
                self.fds = open(self.filename, 'rb')
            else:
                self.log.debug("File not exists: %s", self.filename)
                return

        self.fds.seek(self.offset)
        read = self.fds.read(1024 * 1024)
        if read.strip():
            try:
                self.parser.feed(read)  # "Huge input lookup" error without capping :)
            except etree.XMLSyntaxError as exc:
                self.failed_processing = True
                self.log.debug("Error reading errors.jtl: %s", traceback.format_exc())
                self.log.warning("Failed to parse errors XML: %s", exc)

        self.offset = self.fds.tell()
        for _action, elem in self.parser.read_events():
            del _action
            if elem.getparent() is not None and elem.getparent().tag == 'testResults':
                self._parse_element(elem)
                elem.clear()  # cleanup processed from the memory
                while elem.getprevious() is not None:
                    del elem.getparent()[0]

    def _parse_element(self, elem):
        if elem.get('s'):
            result = elem.get('s')
        else:
            result = elem.xpath('success')[0].text
        if result == 'false':
            if elem.items():
                self._extract_standard(elem)
            else:
                self._extract_nonstandard(elem)

    def get_data(self, max_ts):
        """
        Get accumulated errors data up to specified timestamp
        """
        result = BetterDict()
        for t_stamp in sorted(self.buffer.keys()):
            if t_stamp > max_ts:
                break
            labels = self.buffer.pop(t_stamp)
            for label, label_data in iteritems(labels):
                res = result.get(label, [])
                for err_item in label_data:
                    KPISet.inc_list(res, ('msg', err_item['msg']), err_item)

        return result

    def _extract_standard(self, elem):
        t_stamp = int(elem.get("ts")) / 1000
        label = elem.get("lb")
        r_code = elem.get("rc")
        urls = elem.xpath(self.url_xpath)
        if urls:
            url = Counter({urls[0].text: 1})
        else:
            url = Counter()
        errtype = KPISet.ERRTYPE_ERROR

        failed_assertion = self.__get_failed_assertion(elem)
        if failed_assertion is not None:
            errtype = KPISet.ERRTYPE_ASSERT

        message = self.get_failure_message(elem)
        if message is None:
            message = elem.get('rm')
        err_item = KPISet.error_item_skel(message, r_code, 1, errtype, url)
        KPISet.inc_list(self.buffer.get(t_stamp).get(label, []), ("msg", message), err_item)
        KPISet.inc_list(self.buffer.get(t_stamp).get('', []), ("msg", message), err_item)

    def _extract_nonstandard(self, elem):
        t_stamp = int(self.__get_child(elem, 'timeStamp')) / 1000  # NOTE: will it be sometimes EndTime?
        label = self.__get_child(elem, "label")
        message = self.__get_child(elem, "responseMessage")
        r_code = self.__get_child(elem, "responseCode")

        urls = elem.xpath(self.url_xpath)
        if urls:
            url = Counter({urls[0].text: 1})
        else:
            url = Counter()
        errtype = KPISet.ERRTYPE_ERROR
        massert = elem.xpath(self.assertionMessage)
        if massert:
            errtype = KPISet.ERRTYPE_ASSERT
            message = massert[0].text
        err_item = KPISet.error_item_skel(message, r_code, 1, errtype, url)
        KPISet.inc_list(self.buffer.get(t_stamp).get(label, []), ("msg", message), err_item)
        KPISet.inc_list(self.buffer.get(t_stamp).get('', []), ("msg", message), err_item)

    def get_failure_message(self, element):
        """
        Returns failure message
        """

        failed_assertion = self.__get_failed_assertion(element)
        if failed_assertion is not None:
            assertion_message = self.__get_assertion_message(failed_assertion)
            if assertion_message:
                return assertion_message
            else:
                return element.get('rm')
        r_code = element.get('rc')
        if r_code and r_code.startswith("2"):
            if element.get('s') == "false":
                children = [elem for elem in element.iterchildren() if elem.tag == "httpSample"]
                for child in children:
                    child_message = self.get_failure_message(child)
                    if child_message:
                        return child_message
        else:
            return element.get('rm')

    def __get_assertion_message(self, assertion_element):
        """
        Returns assertion failureMessage if "failureMessage" element exists
        """
        failure_message_elem = assertion_element.find("failureMessage")
        if failure_message_elem is not None:
            msg = failure_message_elem.text
            if msg.startswith("The operation lasted too long"):
                msg = "The operation lasted too long"

            return msg

    def __get_failed_assertion(self, element):
        """
        Returns first failed assertion, or None

        :rtype lxml.etree.Element
        """
        assertions = [elem for elem in element.iterchildren() if elem.tag == "assertionResult"]
        for assertion in assertions:
            if self.__assertion_is_failed(assertion):
                return assertion

    def __assertion_is_failed(self, assertion_element):
        """
        returns True if assertion failed
        """
        failed = assertion_element.find("failure")
        error = assertion_element.find("error")
        if failed.text == "true" or error.text == "true":
            return True
        return False

    def __get_child(self, elem, tag):
        for child in elem:
            if child.tag == tag:
                return child.text


class JMeter(RequiredTool):
    """
    JMeter tool
    """

    def __init__(self, tool_path, parent_logger, jmeter_version, jmeter_download_link, plugins, proxy):
        super(JMeter, self).__init__("JMeter", tool_path, jmeter_download_link)
        self.log = parent_logger.getChild(self.__class__.__name__)
        self.version = jmeter_version
        self.mirror_manager = JMeterMirrorsManager(self.log, self.version)
        self.plugins = plugins
        self.proxy_settings = proxy
        self.tool_path = self.tool_path.format(version=self.version)

    def check_if_installed(self):
        self.log.debug("Trying jmeter: %s", self.tool_path)
        try:
            with tempfile.NamedTemporaryFile(prefix="jmeter", suffix="log", delete=False) as jmlog:
                jm_proc = shell_exec([self.tool_path, '-j', jmlog.name, '--version'], stderr=subprocess.STDOUT)
                jmout, jmerr = jm_proc.communicate()
                self.log.debug("JMeter check: %s / %s", jmout, jmerr)

            os.remove(jmlog.name)

            if isinstance(jmout, binary_type):
                jmout = jmout.decode()

            if "is too low to run JMeter" in jmout:
                raise ToolError("Java version is too low to run JMeter")

            return True

        except OSError:
            self.log.debug("JMeter check failed.")
            return False

    def __install_jmeter(self, dest):
        if self.download_link:
            jmeter_dist = self._download(use_link=True)
        else:
            jmeter_dist = self._download()

        try:
            self.log.info("Unzipping %s to %s", jmeter_dist, dest)
            unzip(jmeter_dist, dest, 'apache-jmeter-%s' % self.version)
        finally:
            os.remove(jmeter_dist)

        # set exec permissions
        os.chmod(os.path.join(dest, 'bin', 'jmeter'), 0o755)
        os.chmod(os.path.join(dest, 'bin', 'jmeter' + EXE_SUFFIX), 0o755)

        if not self.check_if_installed():
            raise ToolError("Unable to run %s after installation!" % self.tool_name)

    def __download_additions(self, tools):
        downloader = ExceptionalDownloader()
        with ProgressBarContext() as pbar:
            for tool in tools:
                url = tool[0]
                _file = os.path.basename(url)
                self.log.info("Downloading %s from %s", _file, url)
                try:
                    downloader.get(url, tool[1], reporthook=pbar.download_callback)
                except BaseException as exc:
                    raise TaurusNetworkError("Error while downloading %s: %s" % (_file, exc))

    def __install_plugins_manager(self, plugins_manager_path):
        installer = "org.jmeterplugins.repository.PluginManagerCMDInstaller"
        cmd = ["java", "-cp", plugins_manager_path, installer]
        self.log.debug("Trying: %s", cmd)
        try:
            proc = shell_exec(cmd)
            out, err = proc.communicate()
            self.log.debug("Install PluginsManager: %s / %s", out, err)
        except BaseException as exc:
            raise ToolError("Failed to install PluginsManager: %s" % exc)

    def __install_plugins(self, plugins_manager_cmd):
        plugin_str = ",".join(self.plugins)
        self.log.info("Installing JMeter plugins: %s", plugin_str)
        cmd = [plugins_manager_cmd, 'install', plugin_str]
        self.log.debug("Trying: %s", cmd)
        try:
            # prepare proxy settings
            if self.proxy_settings and self.proxy_settings.get('address'):
                env = BetterDict()
                env.merge(dict(os.environ))
                jvm_args = env.get('JVM_ARGS', '')

                proxy_url = parse.urlsplit(self.proxy_settings.get("address"))
                self.log.debug("Using proxy settings: %s", proxy_url)
                host = proxy_url.hostname
                port = proxy_url.port
                if not port:
                    port = 80

                jvm_args += ' -Dhttp.proxyHost=%s -Dhttp.proxyPort=%s' % (host, port)  # TODO: remove it after pmgr 0.9
                jvm_args += ' -Dhttps.proxyHost=%s -Dhttps.proxyPort=%s' % (host, port)

                username = self.proxy_settings.get('username')
                password = self.proxy_settings.get('password')

                if username and password:
                    # property names correspond to
                    # https://github.com/apache/jmeter/blob/trunk/src/core/org/apache/jmeter/JMeter.java#L110
                    jvm_args += ' -Dhttp.proxyUser="%s" -Dhttp.proxyPass="%s"' % (username, password)

                env['JVM_ARGS'] = jvm_args

            proc = shell_exec(cmd)
            out, err = proc.communicate()
            self.log.debug("Install plugins: %s / %s", out, err)
        except BaseException as exc:
            raise ToolError("Failed to install plugins %s: %s" % (plugin_str, exc))

    def install(self):
        dest = get_full_path(self.tool_path, step_up=2)
        self.log.info("Will install %s into %s", self.tool_name, dest)
        plugins_manager_name = os.path.basename(JMeterExecutor.PLUGINS_MANAGER)
        cmdrunner_name = os.path.basename(JMeterExecutor.CMDRUNNER)
        plugins_manager_path = os.path.join(dest, 'lib', 'ext', plugins_manager_name)
        cmdrunner_path = os.path.join(dest, 'lib', cmdrunner_name)
        direct_install_tools = [  # source link and destination
            [JMeterExecutor.PLUGINS_MANAGER, plugins_manager_path],
            [JMeterExecutor.CMDRUNNER, cmdrunner_path]]
        plugins_manager_cmd = os.path.join(dest, 'bin', 'PluginsManagerCMD' + EXE_SUFFIX)

        self.__install_jmeter(dest)
        self.__download_additions(direct_install_tools)
        self.__install_plugins_manager(plugins_manager_path)
        self.__install_plugins(plugins_manager_cmd)

        cleaner = JarCleaner(self.log)
        cleaner.clean(os.path.join(dest, 'lib'))

    def ctg_plugin_installed(self):
        """
        Simple check if ConcurrentThreadGroup is available
        :return:
        """
        ext_dir = os.path.join(get_full_path(self.tool_path, step_up=2), 'lib', 'ext')
        if os.path.isdir(ext_dir):
            list_of_jars = [file_name for file_name in os.listdir(ext_dir) if file_name.endswith('.jar')]
            if any([file_name.startswith('jmeter-plugins-casutg') for file_name in list_of_jars]):
                return True

        return False


class JarCleaner(object):
    def __init__(self, parent_logger):
        self.log = parent_logger.getChild(self.__class__.__name__)

    @staticmethod
    def __extract_version(jar):
        version_str = jar.split('-')[-1]
        return version_str.replace('.jar', '')

    def clean(self, path):
        """
        Remove old jars
        :param path: str
        """
        self.log.debug("Removing old jars from %s", path)
        jarlib = namedtuple("jarlib", ("file_name", "lib_name", "version"))
        jars = [fname for fname in os.listdir(path) if '-' in fname and os.path.isfile(os.path.join(path, fname))]
        jar_libs = [jarlib(file_name=jar,
                           lib_name='-'.join(jar.split('-')[:-1]),
                           version=JarCleaner.__extract_version(jar))
                    for jar in jars]

        duplicated_libraries = set()
        for jar_lib_obj in jar_libs:
            similar_packages = [lib for lib in jar_libs if lib.lib_name == jar_lib_obj.lib_name]
            if len(similar_packages) > 1:
                right_version = max(similar_packages, key=lambda l: LooseVersion(l.version))
                similar_packages.remove(right_version)
                duplicated_libraries.update(similar_packages)

        for old_lib in duplicated_libraries:
            os.remove(os.path.join(path, old_lib.file_name))
            self.log.debug("Old jar removed %s", old_lib.file_name)


class JMeterMirrorsManager(MirrorsManager):
    def __init__(self, parent_logger, jmeter_version):
        self.jmeter_version = str(jmeter_version)
        super(JMeterMirrorsManager, self).__init__(JMeterExecutor.MIRRORS_SOURCE, parent_logger)

    def _parse_mirrors(self):
        links = []
        if self.page_source is not None:
            self.log.debug('Parsing mirrors...')
            select_search_pattern = re.compile(r'<select name="Preferred">.*?</select>', re.MULTILINE | re.DOTALL)
            option_search_pattern = re.compile(r'<option value=".*?">')
            select_element = select_search_pattern.findall(self.page_source)
            if select_element:
                option_elements = option_search_pattern.findall(select_element[0])
                link_tail = "/jmeter/binaries/apache-jmeter-{version}.zip".format(version=self.jmeter_version)
                links = [link.strip('<option value="').strip('">') + link_tail for link in option_elements]
        links.append(JMeterExecutor.JMETER_DOWNLOAD_LINK.format(version=self.jmeter_version))
        self.log.debug('Total mirrors: %d', len(links))
        # place HTTPS links first, preserving the order of HTTP links
        sorted_links = sorted(links, key=lambda l: l.startswith("https"), reverse=True)
        return sorted_links<|MERGE_RESOLUTION|>--- conflicted
+++ resolved
@@ -268,11 +268,7 @@
         is_jmx_generated = False
 
         self.original_jmx = self.get_script_path()
-<<<<<<< HEAD
-        if self.settings.get("version", "auto") == "auto":
-=======
         if self.settings.get("version", self.JMETER_VER) == "auto":
->>>>>>> 40b54fd5
             self.settings["version"] = self._get_tool_version(self.original_jmx)
         self.install_required_tools()
 
