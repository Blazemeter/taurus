--- conflicted
+++ resolved
@@ -1371,19 +1371,11 @@
     """
     JMeter tool
     """
-<<<<<<< HEAD
-    PLUGINS_MANAGER_VERSION = "1.3"
-    PLUGINS_MANAGER = 'https://search.maven.org/remotecontent?filepath=kg/apc/jmeter-plugins-manager/{version}/jmeter-plugins-manager-{version}.jar'
-    COMMAND_RUNNER_VERSION = "2.2"
-    COMMAND_RUNNER = 'https://search.maven.org/remotecontent?filepath=kg/apc/cmdrunner/{version}/cmdrunner-{version}.jar'
-    VERSION = "5.4.3"
-=======
     PLUGINS_MANAGER_VERSION = "1.7"
     PLUGINS_MANAGER_LINK = 'https://search.maven.org/remotecontent?filepath=kg/apc/jmeter-plugins-manager/{version}/jmeter-plugins-manager-{version}.jar'
     COMMAND_RUNNER_VERSION = "2.3"
     COMMAND_RUNNER_LINK = 'https://search.maven.org/remotecontent?filepath=kg/apc/cmdrunner/{version}/cmdrunner-{version}.jar'
-    VERSION = "5.4.2"
->>>>>>> 743933d0
+    VERSION = "5.4.3"
 
     def __init__(self, config=None, props=None, **kwargs):
         settings = config or BetterDict()
