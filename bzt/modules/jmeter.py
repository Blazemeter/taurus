"""
Module holds all stuff regarding JMeter tool usage

Copyright 2015 BlazeMeter Inc.

Licensed under the Apache License, Version 2.0 (the "License");
you may not use this file except in compliance with the License.
You may obtain a copy of the License at

   http://www.apache.org/licenses/LICENSE-2.0

Unless required by applicable law or agreed to in writing, software
distributed under the License is distributed on an "AS IS" BASIS,
WITHOUT WARRANTIES OR CONDITIONS OF ANY KIND, either express or implied.
See the License for the specific language governing permissions and
limitations under the License.
"""
import copy
import csv
import fnmatch
import os
import re
import socket
import subprocess
import tempfile
import time
import traceback
from collections import Counter, namedtuple
from distutils.version import LooseVersion
from itertools import dropwhile

from cssselect import GenericTranslator

from bzt import TaurusConfigError, ToolError, TaurusInternalException, TaurusNetworkError
from bzt.engine import ScenarioExecutor, Scenario, FileLister, HavingInstallableTools, SelfDiagnosable, Provisioning, \
    SETTINGS
from bzt.jmx import JMX, JMeterScenarioBuilder, LoadSettingsProcessor
from bzt.modules.aggregator import ConsolidatingAggregator, ResultsReader, DataPoint, KPISet
from bzt.modules.console import WidgetProvider, ExecutorWidget
from bzt.modules.functional import FunctionalAggregator, FunctionalResultsReader, FunctionalSample
from bzt.modules.provisioning import Local
from bzt.modules.soapui import SoapUIScriptConverter
from bzt.requests_model import ResourceFilesCollector
from bzt.six import communicate
from bzt.six import iteritems, string_types, StringIO, etree, parse, unicode_decode, numeric_types
from bzt.utils import get_full_path, EXE_SUFFIX, MirrorsManager, ExceptionalDownloader, get_uniq_name
from bzt.utils import shell_exec, BetterDict, guess_csv_dialect, ensure_is_dict, dehumanize_time, FileReader
from bzt.utils import unzip, RequiredTool, JavaVM, shutdown_process, ProgressBarContext, TclLibrary


class JMeterExecutor(ScenarioExecutor, WidgetProvider, FileLister, HavingInstallableTools, SelfDiagnosable):
    """
    JMeter executor module

    :type modified_jmx: str
    :type jmeter_log: str
    :type properties_file: str
    :type sys_properties_file: str
    """
    MIRRORS_SOURCE = "https://jmeter.apache.org/download_jmeter.cgi"
    JMETER_DOWNLOAD_LINK = "https://archive.apache.org/dist/jmeter/binaries/apache-jmeter-{version}.zip"
    PLUGINS_MANAGER_VERSION = "0.16"
    PLUGINS_MANAGER = 'https://search.maven.org/remotecontent?filepath=kg/apc/jmeter-plugins-manager/' \
                      '{ver}/jmeter-plugins-manager-{ver}.jar'.format(ver=PLUGINS_MANAGER_VERSION)
    CMDRUNNER = 'https://search.maven.org/remotecontent?filepath=kg/apc/cmdrunner/2.0/cmdrunner-2.0.jar'
    JMETER_VER = "3.3"
    UDP_PORT_NUMBER = None

    def __init__(self):
        super(JMeterExecutor, self).__init__()
        self.original_jmx = None
        self.modified_jmx = None
        self.jmeter_log = None
        self.properties_file = None
        self.sys_properties_file = None
        self.kpi_jtl = None
        self.log_jtl = None
        self.process = None
        self.end_time = None
        self.retcode = None
        self.distributed_servers = []
        self.management_port = None
        self._env = {}
        self.resource_files_collector = None
        self.stdout_file = None
        self.stderr_file = None
        self.tool = None

    def get_load(self):
        """
        Helper method to read load specification
        """
        load = self.get_specific_load()

        throughput = load.throughput
        concurrency = load.concurrency
        iterations = load.iterations
        steps = load.steps
        hold = load.hold
        ramp_up = load.ramp_up

        hold = self._try_convert(hold, dehumanize_time, 0)
        duration = hold

        if ramp_up is not None:
            ramp_up = self._try_convert(ramp_up, dehumanize_time, 0)
            duration += ramp_up

        msg = ''
        if not isinstance(concurrency, numeric_types + (type(None),)):
            msg += "\nNon-integer concurrency value [%s]: %s " % (type(concurrency).__name__, concurrency)
        if not isinstance(throughput, numeric_types + (type(None),)):
            msg += "\nNon-integer throughput value [%s]: %s " % (type(throughput).__name__, throughput)
        if not isinstance(steps, numeric_types + (type(None),)):
            msg += "\nNon-integer steps value [%s]: %s " % (type(steps).__name__, steps)
        if not isinstance(iterations, numeric_types + (type(None),)):
            msg += "\nNon-integer iterations value [%s]: %s " % (type(iterations).__name__, iterations)

        if msg:
            self.log.warning(msg)

        throughput = self._try_convert(throughput, float, 0)
        concurrency = self._try_convert(concurrency, int, 0)
        iterations = self._try_convert(iterations, int, 0)
        steps = self._try_convert(steps, int, 0)

        if duration and not iterations:
            iterations = 0  # which means infinite

        return self.LOAD_FMT(concurrency=concurrency, ramp_up=ramp_up, throughput=throughput, hold=hold,
                             iterations=iterations, duration=duration, steps=steps)

    @staticmethod
    def _get_prop_default(val):
        comma_ind = val.find(",")
        comma_found = comma_ind > -1
        is_expression = val.startswith("${") and val.endswith("}")
        is_property = val.startswith("${__property(") or val.startswith("${__P(")
        if is_expression and is_property and comma_found:
            return val[comma_ind + 1: -2]
        else:
            return None

    @staticmethod
    def _try_convert(val, func, default=None):
        if val is None:
            res = val
        elif isinstance(val, string_types) and val.startswith('$'):  # it's property...
            if default is not None:
                val = JMeterExecutor._get_prop_default(val) or default
                res = func(val)
            else:
                res = val
        else:
            res = func(val)

        return res

    def get_specific_load(self):
        """
        Helper method to read load specification
        """
        prov_type = self.engine.config.get(Provisioning.PROV)

        ensure_is_dict(self.execution, ScenarioExecutor.THRPT, prov_type)
        throughput = self.execution[ScenarioExecutor.THRPT].get(prov_type, 0)

        ensure_is_dict(self.execution, ScenarioExecutor.CONCURR, prov_type)
        concurrency = self.execution[ScenarioExecutor.CONCURR].get(prov_type, 0)

        iterations = self.execution.get("iterations", None)

        steps = self.execution.get(ScenarioExecutor.STEPS, None)

        hold = self.execution.get(ScenarioExecutor.HOLD_FOR, 0)
        hold = self._try_convert(hold, dehumanize_time)

        ramp_up = self.execution.get(ScenarioExecutor.RAMP_UP, None)
        ramp_up = self._try_convert(ramp_up, dehumanize_time)

        if not hold:
            duration = ramp_up
        elif not ramp_up:
            duration = hold
        elif isinstance(ramp_up, numeric_types) and isinstance(hold, numeric_types):
            duration = hold + ramp_up
        else:
            duration = 1  # dehumanize_time(<sum_of_props>) can be unpredictable so we use default there

        throughput = self._try_convert(throughput, float)
        concurrency = self._try_convert(concurrency, int)
        iterations = self._try_convert(iterations, int)
        steps = self._try_convert(steps, int)

        if duration and not iterations:
            iterations = 0  # which means infinite

        return self.LOAD_FMT(concurrency=concurrency, ramp_up=ramp_up, throughput=throughput, hold=hold,
                             iterations=iterations, duration=duration, steps=steps)

    def get_scenario(self, name=None, cache_scenario=True):
        scenario_obj = super(JMeterExecutor, self).get_scenario(name=name, cache_scenario=False)

        if not isinstance(self.engine.provisioning, Local):
            return scenario_obj

        if Scenario.SCRIPT in scenario_obj and scenario_obj[Scenario.SCRIPT] is not None:
            script_path = self.engine.find_file(scenario_obj[Scenario.SCRIPT])
            with open(script_path) as fds:
                script_content = fds.read()
            if "con:soapui-project" in script_content:
                self.log.info("SoapUI project detected")
                scenario_name, merged_scenario = self._extract_scenario_from_soapui(scenario_obj, script_path)
                self.engine.config["scenarios"].merge({scenario_name: merged_scenario})
                self.execution[Scenario.SCRIPT] = scenario_name
                return super(JMeterExecutor, self).get_scenario(name=scenario_name)

        return scenario_obj

    def _extract_scenario_from_soapui(self, base_scenario, script_path):
        test_case = base_scenario.get("test-case", None)
        converter = SoapUIScriptConverter(self.log)
        conv_config = converter.convert_script(script_path)
        conv_scenarios = conv_config["scenarios"]
        scenario_name, conv_scenario = converter.find_soapui_test_case(test_case, conv_scenarios)

        new_name = scenario_name
        counter = 1
        while new_name in self.engine.config["scenarios"]:
            new_name = scenario_name + ("-%s" % counter)
            counter += 1

        if new_name != scenario_name:
            self.log.info("Scenario name '%s' is already taken, renaming to '%s'", scenario_name, new_name)
            scenario_name = new_name

        merged_scenario = BetterDict()
        merged_scenario.merge(conv_scenario)
        merged_scenario.merge(base_scenario.data)
        for field in [Scenario.SCRIPT, "test-case"]:
            if field in merged_scenario:
                merged_scenario.pop(field)

        return scenario_name, merged_scenario

    @staticmethod
    def _get_tool_version(jmx_file):
        jmx = JMX(jmx_file)
        selector = 'jmeterTestPlan'
        test_plan = jmx.get(selector)[0]
        ver = test_plan.get('jmeter')
        if isinstance(ver, string_types):
            index = ver.find(" ")
            if index != -1:
                return ver[:index]

        return JMeterExecutor.JMETER_VER

    def prepare(self):
        """
        Preparation for JMeter involves either getting existing JMX
        and modifying it, or generating new JMX from input data. Then,
        original JMX is modified to contain JTL writing classes with
        required settings and have workload as suggested by Provisioning

        :raise TaurusConfigError:
        """
        scenario = self.get_scenario()

        self.jmeter_log = self.engine.create_artifact("jmeter", ".log")
        self._set_remote_port()
        self.distributed_servers = self.execution.get('distributed', self.distributed_servers)

        is_jmx_generated = False

        self.original_jmx = self.get_script_path()
        if self.settings.get("version", self.JMETER_VER) == "auto":
            self.settings["version"] = self._get_tool_version(self.original_jmx)
        self.install_required_tools()

        if not self.original_jmx:
            if scenario.get("requests"):
                self.original_jmx = self.__jmx_from_requests()
                is_jmx_generated = True
            else:
                raise TaurusConfigError("You must specify either a JMX file or list of requests to run JMeter")

        # check for necessary plugins and install them if needed
        if self.settings.get("detect-plugins", True):
            self.tool.install_for_jmx(self.original_jmx)

        if self.engine.aggregator.is_functional:
            flags = {"connectTime": True}
            version = LooseVersion(str(self.settings.get("version", self.JMETER_VER)))
            major = version.version[0]
            if major == 2:
                flags["bytes"] = True
            else:
                flags["sentBytes"] = True
            self.settings.merge({"xml-jtl-flags": flags})

        modified = self.__get_modified_jmx(self.original_jmx, is_jmx_generated)
        self.modified_jmx = self.__save_modified_jmx(modified, self.original_jmx, is_jmx_generated)

        self.__set_jmeter_properties(scenario)
        self.__set_system_properties()
        self.__set_jvm_properties()

        out = self.engine.create_artifact("jmeter", ".out")
        err = self.engine.create_artifact("jmeter", ".err")
        self.stdout_file = open(out, "w")
        self.stderr_file = open(err, "w")

        if isinstance(self.engine.aggregator, ConsolidatingAggregator):
            self.reader = JTLReader(self.kpi_jtl, self.log, self.log_jtl)
            self.reader.is_distributed = len(self.distributed_servers) > 0
            assert isinstance(self.reader, JTLReader)
            self.engine.aggregator.add_underling(self.reader)
        elif isinstance(self.engine.aggregator, FunctionalAggregator):
            self.reader = FuncJTLReader(self.log_jtl, self.engine, self.log)
            self.reader.is_distributed = len(self.distributed_servers) > 0
            self.reader.executor_label = self.label
            self.engine.aggregator.add_underling(self.reader)

    def __set_system_properties(self):
        sys_props = self.settings.get("system-properties")
        if sys_props:
            self.log.debug("Additional system properties %s", sys_props)
            sys_props_file = self.engine.create_artifact("system", ".properties")
            JMeterExecutor.__write_props_to_file(sys_props_file, sys_props)
            self.sys_properties_file = sys_props_file

    def __set_jvm_properties(self):
        heap_size = self.settings.get("memory-xmx", None)
        if heap_size is not None:
            self.log.debug("Setting JVM heap size to %s", heap_size)
            jvm_args = os.environ.get("JVM_ARGS", "")
            if jvm_args:
                jvm_args += ' '
            self._env["JVM_ARGS"] = jvm_args + "-Xmx%s" % heap_size

    def __set_jmeter_properties(self, scenario):
        props = copy.deepcopy(self.settings.get("properties"))
        props_local = copy.deepcopy(scenario.get("properties"))
        if self.distributed_servers and self.settings.get("gui", False):
            props_local.merge({"remote_hosts": ",".join(self.distributed_servers)})
        props_local.update({"jmeterengine.nongui.port": self.management_port})
        props_local.update({"jmeterengine.nongui.maxport": self.management_port})
        props_local.update({"jmeter.save.saveservice.timestamp_format": "ms"})
        props_local.update({"sampleresult.default.encoding": "UTF-8"})
        props.merge(props_local)

        user_cp = [self.engine.artifacts_dir]
        user_cp.append(get_full_path(self.original_jmx, step_up=1))

        for _file in self.execution.get('files', []):
            full_path = get_full_path(_file)
            if os.path.isdir(full_path):
                user_cp.append(full_path)
            elif full_path.lower().endswith('.jar'):
                user_cp.append((get_full_path(_file, step_up=1)))

        if 'user.classpath' in props:
            user_cp.append(props['user.classpath'])

        props['user.classpath'] = os.pathsep.join(user_cp).replace(os.path.sep, "/")  # replace to avoid Windows issue

        if props:
            self.log.debug("Additional properties: %s", props)
            props_file = self.engine.create_artifact("jmeter-bzt", ".properties")
            JMeterExecutor.__write_props_to_file(props_file, props)
            self.properties_file = props_file

    def startup(self):
        """
        Should start JMeter as fast as possible.
        """
        cmdline = [self.settings.get("path")]  # default is set when prepared
        if not self.settings.get("gui", False):
            cmdline += ["-n"]
        cmdline += ["-t", os.path.abspath(self.modified_jmx)]
        if self.jmeter_log:
            cmdline += ["-j", os.path.abspath(self.jmeter_log)]

        if self.properties_file:
            cmdline += ["-q", os.path.abspath(self.properties_file)]
            if self.distributed_servers:
                cmdline += ["-G", os.path.abspath(self.properties_file)]

        if self.sys_properties_file:
            cmdline += ["-S", os.path.abspath(self.sys_properties_file)]
        if self.distributed_servers and not self.settings.get("gui", False):
            cmdline += ['-R%s' % ','.join(self.distributed_servers)]

        self.start_time = time.time()
        try:
            self.process = self.execute(cmdline, stdout=self.stdout_file, stderr=self.stderr_file, env=self._env)
        except KeyboardInterrupt:
            raise
        except BaseException as exc:
            ToolError("%s\nFailed to start JMeter: %s" % (cmdline, exc))

    def check(self):
        """
        Checks if JMeter is still running. Also checks if resulting JTL contains
        any data and throws exception otherwise.

        :return: bool
        :raise ToolError:
        """
        self.retcode = self.process.poll()
        if self.retcode is not None:
            if self.retcode != 0:
                raise ToolError("JMeter exited with non-zero code: %s" % self.retcode, self.get_error_diagnostics())

            return True
        return False

    def shutdown(self):
        """
        If JMeter is still running - let's stop it.
        """
        max_attempts = self.settings.get("shutdown-wait", 5)
        if self._process_stopped(1):
            return

        try:
            if not self.settings.get("gui", False):
                udp_sock = socket.socket(type=socket.SOCK_DGRAM)

                self.log.info("Sending Shutdown command to JMeter on port %d...", self.management_port)
                udp_sock.sendto(b"Shutdown", ("localhost", self.management_port))
                if self._process_stopped(max_attempts):
                    self.log.debug("JMeter stopped on Shutdown command")
                    return

                self.log.info("Sending StopTestNow command to JMeter on port %d...", self.management_port)
                udp_sock.sendto(b"StopTestNow", ("localhost", self.management_port))
                if self._process_stopped(max_attempts):
                    self.log.debug("JMeter stopped on StopTestNow command")
                    return
        finally:
            if not self._process_stopped(1):
                self.log.warning("JMeter process is still alive, killing it")
                shutdown_process(self.process, self.log)

        if self.start_time:
            self.end_time = time.time()
            self.log.debug("JMeter worked for %s seconds", self.end_time - self.start_time)

    def post_process(self):
        self.engine.existing_artifact(self.modified_jmx, True)
        if self.stdout_file:
            self.stdout_file.close()
        if self.stderr_file:
            self.stderr_file.close()

    def has_results(self):
        if self.reader and self.reader.read_records:
            return True
        else:
            return False

    def _process_stopped(self, cycles):
        while cycles > 0:
            cycles -= 1
            if self.process and self.process.poll() is None:
                time.sleep(self.engine.check_interval)
            else:
                return True
        return False

    def _set_remote_port(self):
        """
        set management udp port
        :return:
        """

        if not JMeterExecutor.UDP_PORT_NUMBER:
            JMeterExecutor.UDP_PORT_NUMBER = self.settings.get("shutdown-port", 4445)
        else:
            JMeterExecutor.UDP_PORT_NUMBER += 1

        while not self.__port_is_free(JMeterExecutor.UDP_PORT_NUMBER):
            self.log.debug("Port %d is busy, trying next one", JMeterExecutor.UDP_PORT_NUMBER)
            if JMeterExecutor.UDP_PORT_NUMBER == 65535:
                TaurusInternalException("JMeter: no free ports for management interface")
            else:
                JMeterExecutor.UDP_PORT_NUMBER += 1

        self.management_port = JMeterExecutor.UDP_PORT_NUMBER
        self.log.debug("Using port %d for management", self.management_port)

    def __port_is_free(self, port_num):
        """
        :return: Bool
        """
        udp_sock = socket.socket(type=socket.SOCK_DGRAM)
        try:
            self.log.debug("Checking if port %d is free", port_num)
            udp_sock.bind(("localhost", port_num))
            udp_sock.close()
            self.log.debug("Port %d is free", port_num)
            return True
        except socket.error:
            self.log.debug("Port %d is busy", port_num)
            return False

    @staticmethod
    def __disable_listeners(jmx):
        """
        Set ResultCollector to disabled
        :param jmx: JMX
        :return:
        """
        sel = 'stringProp[name=filename]'
        xpath = GenericTranslator().css_to_xpath(sel)

        listeners = jmx.get('ResultCollector')
        for listener in listeners:
            file_setting = listener.xpath(xpath)
            if not file_setting or not file_setting[0].text:
                listener.set("enabled", "false")

    def __apply_test_mode(self, jmx):
        func_mode = self.engine.is_functional_mode()
        test_plan_selector = "jmeterTestPlan>hashTree>TestPlan"
        plans = jmx.get(test_plan_selector)
        if not plans:
            self.log.warning("No test plans, can't set test mode")
            return
        test_plan = plans[0]
        props = test_plan.xpath('boolProp[@name="TestPlan.functional_mode"]')
        if props:
            prop = props[0]
            prop.text = "true" if func_mode else "false"
        else:
            element = jmx._get_functional_mode_prop(func_mode)
            jmx.append(test_plan_selector, element)

    @staticmethod
    def __fill_empty_delimiters(jmx):
        delimiters = jmx.get("CSVDataSet>stringProp[name='delimiter']")
        for delimiter in delimiters:
            if not delimiter.text:
                delimiter.text = ','

    @staticmethod
    def __add_listener(lst, jmx):
        jmx.append(JMeterScenarioBuilder.TEST_PLAN_SEL, lst)
        jmx.append(JMeterScenarioBuilder.TEST_PLAN_SEL, etree.Element("hashTree"))

    def __add_result_listeners(self, jmx):
        if self.engine.is_functional_mode():
            self.__add_trace_writer(jmx)
        else:
            self.__add_result_writers(jmx)

    def __add_trace_writer(self, jmx):
        self.log_jtl = self.engine.create_artifact("trace", ".jtl")
        flags = self.settings.get('xml-jtl-flags')
        log_lst = jmx.new_xml_listener(self.log_jtl, True, flags)
        self.__add_listener(log_lst, jmx)

    def __add_result_writers(self, jmx):
        self.kpi_jtl = self.engine.create_artifact("kpi", ".jtl")
        kpi_lst = jmx.new_kpi_listener(self.kpi_jtl)
        self.__add_listener(kpi_lst, jmx)

        verbose = self.engine.config.get(SETTINGS).get("verbose", False)
        jtl_log_level = self.execution.get('write-xml-jtl', "full" if verbose else 'error')

        flags = self.settings.get('xml-jtl-flags')

        if jtl_log_level == 'error':
            self.log_jtl = self.engine.create_artifact("error", ".jtl")
            log_lst = jmx.new_xml_listener(self.log_jtl, False, flags)
            self.__add_listener(log_lst, jmx)
        elif jtl_log_level == 'full':
            self.log_jtl = self.engine.create_artifact("trace", ".jtl")
            log_lst = jmx.new_xml_listener(self.log_jtl, True, flags)
            self.__add_listener(log_lst, jmx)

    def __force_tran_parent_sample(self, jmx):
        scenario = self.get_scenario()
        if scenario.get("force-parent-sample", True):
            self.log.debug("Enforcing parent sample for transaction controller")
            jmx.set_text('TransactionController > boolProp[name="TransactionController.parent"]', 'true')

    def __get_modified_jmx(self, original, is_jmx_generated):
        """
        add two listeners to test plan:
            - to collect basic stats for KPIs
            - to collect detailed errors/trace info
        :return: path to artifact
        """
        self.log.debug("Load: %s", self.get_specific_load())
        jmx = JMX(original)

        if self.get_scenario().get("disable-listeners", not self.settings.get("gui", False)):
            JMeterExecutor.__disable_listeners(jmx)

        user_def_vars = self.get_scenario().get("variables")
        if user_def_vars:
            jmx.append(JMeterScenarioBuilder.TEST_PLAN_SEL, jmx.add_user_def_vars_elements(user_def_vars))
            jmx.append(JMeterScenarioBuilder.TEST_PLAN_SEL, etree.Element("hashTree"))

        headers = self.get_scenario().get_headers()
        if headers:
            jmx.append(JMeterScenarioBuilder.TEST_PLAN_SEL, JMX._get_header_mgr(headers))
            jmx.append(JMeterScenarioBuilder.TEST_PLAN_SEL, etree.Element("hashTree"))

        self.__apply_test_mode(jmx)
        LoadSettingsProcessor(self).modify(jmx)
        self.__add_result_listeners(jmx)
        if not is_jmx_generated:
            self.__force_tran_parent_sample(jmx)
            version = LooseVersion(str(self.settings.get('version', self.JMETER_VER)))
            if version >= LooseVersion("3.2"):
                self.__force_hc4_cookie_handler(jmx)
        self.__fill_empty_delimiters(jmx)

        self.__apply_modifications(jmx)

        return jmx

    def __force_hc4_cookie_handler(self, jmx):
        selector = "[testclass=CookieManager]"
        fix_counter = 0
        for node in jmx.get(selector):
            name = "CookieManager.implementation"
            if not node.get(name):
                val = "org.apache.jmeter.protocol.http.control.HC4CookieHandler"
                node.append(JMX._string_prop(name, val))
                fix_counter += 1
        if fix_counter:
            self.log.info('%s obsolete CookieManagers are found and fixed' % fix_counter)

    def __save_modified_jmx(self, jmx, original_jmx_path, is_jmx_generated):
        script_name, _ = os.path.splitext(os.path.basename(original_jmx_path))
        modified_script_name = "modified_" + script_name
        if is_jmx_generated:
            filename = self.engine.create_artifact(modified_script_name, ".jmx")
        else:
            script_dir = get_full_path(original_jmx_path, step_up=1)
            filename = get_uniq_name(script_dir, modified_script_name, ".jmx")
        jmx.save(filename)
        return filename

    def __jmx_from_requests(self):
        """
        Generate jmx file from requests
        :return:
        """
        filename = self.engine.create_artifact("requests", ".jmx")
        jmx = JMeterScenarioBuilder(self)
        jmx.save(filename)
        self.settings.merge(jmx.system_props)
        return filename

    @staticmethod
    def __write_props_to_file(file_path, params):
        """
        Write properties to file
        :param file_path:
        :param params:
        :return:
        """
        with open(file_path, 'w') as fds:
            for key, val in iteritems(params):
                fds.write("%s=%s\n" % (key, val))

    def get_widget(self):
        """
        Add progress widget to console screen sidebar

        :return:
        """
        if not self.widget:
            label = "%s" % self
            self.widget = ExecutorWidget(self, "JMeter: " + label.split('/')[1])
        return self.widget

    def __modify_resources_paths_in_jmx(self, jmx, file_list):
        """
        Modify resource files paths in jmx etree

        :param jmx: JMX
        :param file_list: list
        :return:
        """
        file_set = set(file_list)
        missed_files = []
        while file_set:
            filename = file_set.pop()
            file_path_elements = jmx.xpath('//stringProp[text()="%s"]' % filename)
            if not file_path_elements:
                missed_files.append(filename)
            for file_path_element in file_path_elements:
                basename = os.path.basename(filename)
                self.log.debug("Replacing JMX path %s with %s", file_path_element.text, basename)
                file_path_element.text = basename

        if missed_files:
            self.log.warning("Files not found in JMX: %s", missed_files)

    def _resolve_jmx_relpaths(self, resource_files_from_jmx):
        """
        Attempt to paths relative to JMX script itself.

        :param resource_files_from_jmx:
        :return:
        """
        resource_files = []
        script_basedir = os.path.dirname(get_full_path(self.original_jmx))
        for res_file in resource_files_from_jmx:
            if not os.path.exists(res_file):
                path_relative_to_jmx = os.path.join(script_basedir, res_file)
                if os.path.exists(path_relative_to_jmx):
                    self.log.info("Resolved resource file with path relative to JMX: %s", path_relative_to_jmx)
                    resource_files.append(path_relative_to_jmx)
                    continue
            resource_files.append(res_file)
        return resource_files

    def resource_files(self):
        """
        Get list of resource files, modify jmx file paths if necessary
        """
        # get all resource files from requests
        scenario = self.get_scenario()
        resource_files = self.res_files_from_scenario(scenario)

        self.original_jmx = self.get_script_path()
        if self.original_jmx:
            jmx = JMX(self.original_jmx)
            resource_files_from_jmx = JMeterExecutor.__get_resource_files_from_jmx(jmx)
            if resource_files_from_jmx:
                execution_files = self.execution.get('files', [])
                execution_files.extend(self._resolve_jmx_relpaths(resource_files_from_jmx))
                self.__modify_resources_paths_in_jmx(jmx.tree, resource_files_from_jmx)
                script_name, script_ext = os.path.splitext(os.path.basename(self.original_jmx))
                self.original_jmx = self.engine.create_artifact(script_name, script_ext)
                jmx.save(self.original_jmx)
                scenario[Scenario.SCRIPT] = self.original_jmx

        script = self.get_scenario().get(Scenario.SCRIPT, None)
        if script:
            resource_files.append(script)

        return resource_files

    @staticmethod
    def __get_resource_files_from_jmx(jmx):
        """
        Get list of resource files paths from jmx scenario
        :return: (file list)
        """
        resource_files = []
        exclude_elements = ['kg.apc.jmeter.jmxmon.JMXMonCollector', 'JSR223Listener',
                            'kg.apc.jmeter.vizualizers.CorrectedResultCollector',
                            'kg.apc.jmeter.reporters.FlexibleFileWriter', 'BSFListener',
                            'kg.apc.jmeter.dbmon.DbMonCollector', 'BeanShellListener', 'MailerResultCollector',
                            'kg.apc.jmeter.perfmon.PerfMonCollector', 'ResultCollector',
                            'kg.apc.jmeter.vizualizers.CompositeResultCollector',
                            'kg.apc.jmeter.reporters.LoadosophiaUploader']
        search_patterns = ["File.path", "filename", "BeanShellSampler.filename"]
        for pattern in search_patterns:
            resource_elements = jmx.tree.findall(".//stringProp[@name='%s']" % pattern)
            for resource_element in resource_elements:
                # check if none of parents are disabled
                parent = resource_element.getparent()
                parent_disabled = False
                while parent is not None:  # ?
                    if parent.get('enabled') == 'false' or parent.tag in exclude_elements:
                        parent_disabled = True
                        break
                    parent = parent.getparent()

                if resource_element.text and not parent_disabled:
                    resource_files.append(resource_element.text)
        return resource_files

    def res_files_from_scenario(self, scenario):
        files = []
        data_sources = scenario.data.get('data-sources')
        if data_sources:
            for data_source in data_sources:
                if isinstance(data_source, string_types):
                    files.append(data_source)
                elif isinstance(data_source, dict):
                    files.append(data_source['path'])
        requests = scenario.get_requests()
        for req in requests:
            files.extend(self.res_files_from_request(req))
            self.resource_files_collector.clear_path_cache()
        return files

    def res_files_from_request(self, request):
        if self.resource_files_collector is None:
            self.resource_files_collector = ResourceFilesCollector(self)
        return self.resource_files_collector.visit(request)

    def __apply_modifications(self, jmx):
        """
        :type jmx: JMX
        """
        modifs = self.get_scenario().get("modifications")

        if 'disable' in modifs:
            self.__apply_enable_disable(modifs, 'disable', jmx)

        if 'enable' in modifs:
            self.__apply_enable_disable(modifs, 'enable', jmx)

        if 'set-prop' in modifs:
            items = modifs['set-prop']
            for path, text in iteritems(items):
                parts = path.split('>')
                if len(parts) < 2:
                    raise TaurusConfigError("JMeter: property selector must have at least 2 levels")
                sel_parts = ["[testname='%s']" % parts[0]]  # TODO: support wildcards in element names

                for add in parts[1:]:
                    sel_parts.append("[name='%s']" % add)
                selector = '>'.join(sel_parts)
                if not jmx.set_text(selector, text):
                    selector = '>'.join(sel_parts[:-1])
                    if jmx.get(selector):
                        jmx.append(selector, JMX._string_prop(parts[-1], text))
                    else:
                        self.log.warning("No elements matched for set-prop: %s", path)

    def __apply_enable_disable(self, modifs, action, jmx):
        items = modifs[action]
        if not isinstance(items, list):
            modifs[action] = [items]
            items = modifs[action]
        for name in items:
            candidates = jmx.get("[testname]")
            for candidate in candidates:
                if fnmatch.fnmatch(candidate.get('testname'), name):
                    jmx.set_enabled("[testname='%s']" % candidate.get('testname'),
                                    True if action == 'enable' else False)

    def install_required_tools(self):
        """
        check tools
        """
        required_tools = [JavaVM(self.log), TclLibrary(self.log)]
        for tool in required_tools:
            if not tool.check_if_installed():
                tool.install()

        jmeter_version = self.settings.get("version", JMeterExecutor.JMETER_VER)
        jmeter_path = self.settings.get("path", "~/.bzt/jmeter-taurus/{version}/")
        jmeter_path = get_full_path(jmeter_path)
        download_link = self.settings.get("download-link", None)
        plugins = self.settings.get("plugins", [])
        proxy = self.engine.config.get('settings').get('proxy')
        self.tool = JMeter(jmeter_path, self.log, jmeter_version, download_link, plugins, proxy)

        if self._need_to_install(self.tool):
            self.tool.install()

        self.settings['path'] = self.tool.tool_path

    @staticmethod
    def _need_to_install(tool):
        end_str_l = os.path.join('bin', 'jmeter' + EXE_SUFFIX)
        end_str_s = os.path.join('bin', 'jmeter')

        if os.path.isfile(tool.tool_path):
            if tool.check_if_installed():  # all ok, it's really tool path
                return False
            else:  # probably it's path to other tool)
                raise TaurusConfigError('JMeter: wrong tool path: %s' % tool.tool_path)

        if os.path.isdir(tool.tool_path):  # it's dir: fix tool path and install if needed
            tool.tool_path = os.path.join(tool.tool_path, end_str_l)
            if tool.check_if_installed():
                return False
            else:
                return True

        # similar to future jmeter directory
        if not (tool.tool_path.endswith(end_str_l) or tool.tool_path.endswith(end_str_s)):
            tool.tool_path = os.path.join(tool.tool_path, end_str_l)

        return True

    @staticmethod
    def __trim_jmeter_log(log_contents):
        lines = [line for line in log_contents.split("\n") if line]
        relevant_lines = list(dropwhile(lambda line: "ERROR" not in line, lines))
        if relevant_lines:
            return "\n".join(relevant_lines)
        else:
            return log_contents

    def get_error_diagnostics(self):
        diagnostics = []
        if self.stdout_file is not None:
            with open(self.stdout_file.name) as fds:
                contents = fds.read().strip()
                if contents.strip():
                    diagnostics.append("JMeter STDOUT:\n" + contents)
        if self.stderr_file is not None:
            with open(self.stderr_file.name) as fds:
                contents = fds.read().strip()
                if contents.strip():
                    diagnostics.append("JMeter STDERR:\n" + contents)
        if self.jmeter_log is not None and os.path.exists(self.jmeter_log):
            with open(self.jmeter_log) as fds:
                log_contents = fds.read().strip()
                trimmed_log = self.__trim_jmeter_log(log_contents)
                if trimmed_log:
                    diagnostics.append("JMeter log:\n" + trimmed_log)
        return diagnostics


class JTLReader(ResultsReader):
    """
    Class to read KPI JTL
    :type errors_reader: JTLErrorsReader
    """

    def __init__(self, filename, parent_logger, errors_filename=None):
        super(JTLReader, self).__init__()
        self.is_distributed = False
        self.log = parent_logger.getChild(self.__class__.__name__)
        self.csvreader = IncrementalCSVReader(self.log, filename)
        self.read_records = 0
        if errors_filename:
            self.errors_reader = JTLErrorsReader(errors_filename, parent_logger)
        else:
            self.errors_reader = None

    def _read(self, last_pass=False):
        """
        Generator method that returns next portion of data

        :type last_pass: bool
        """
        if self.errors_reader:
            self.errors_reader.read_file(last_pass)

        for row in self.csvreader.read(last_pass):
            label = unicode_decode(row["label"])
            if self.is_distributed:
                concur = int(row["grpThreads"])
                trname = row["Hostname"] + row["threadName"][:row["threadName"].rfind('-')]
            else:
                concur = int(row["allThreads"])
                trname = ''

            rtm = int(row["elapsed"]) / 1000.0
            ltc = int(row["Latency"]) / 1000.0
            if "Connect" in row:
                cnn = int(row["Connect"]) / 1000.0
                if cnn < ltc:  # this is generally bad idea...
                    ltc -= cnn  # fixing latency included into connect time
            else:
                cnn = None

            rcd = row["responseCode"]
            if rcd.endswith('Exception'):
                rcd = rcd.split('.')[-1]

            if row["success"] != "true":
                error = row["responseMessage"]
            else:
                error = None

            byte_count = int(row.get("bytes", 0))

            tstmp = int(int(row["timeStamp"]) / 1000)
            self.read_records += 1
            yield tstmp, label, concur, rtm, cnn, ltc, rcd, error, trname, byte_count

    def _calculate_datapoints(self, final_pass=False):
        for point in super(JTLReader, self)._calculate_datapoints(final_pass):
            if self.errors_reader:
                data = self.errors_reader.get_data(point[DataPoint.TIMESTAMP])
                for label, label_data in iteritems(point[DataPoint.CURRENT]):
                    if label in data:
                        label_data[KPISet.ERRORS] = data[label]
                    else:
                        label_data[KPISet.ERRORS] = {}

            yield point


class FuncJTLReader(FunctionalResultsReader):
    """
    Class to read trace.jtl
    :type filename: str
    :type parent_logger: logging.Logger
    """

    FILE_EXTRACTED_FIELDS = ["requestBody", "responseBody", "requestCookiesRaw"]

    def __init__(self, filename, engine, parent_logger):
        super(FuncJTLReader, self).__init__()
        self.executor_label = "JMeter"
        self.log = parent_logger.getChild(self.__class__.__name__)
        self.parser = etree.XMLPullParser(events=('end',), recover=True)
        self.engine = engine
<<<<<<< HEAD
        self.file = FileReader(filename=filename, file_opener=self.__open_fds, parent_logger=self.log)
        self.failed_processing = False
        self.read_records = 0

    def __open_fds(self, filename):
        self.log.debug("Opening %s", filename)
        return open(filename, 'rb')

=======
        self.file = FileReader(filename=filename, file_opener=lambda f: open(f, 'rb'), parent_logger=self.log)
        self.failed_processing = False
        self.read_records = 0

>>>>>>> 9f95f2fc
    def read(self, last_pass=True):
        """
        Read the next part of the file
        """
<<<<<<< HEAD
        if self.failed_processing or not self.file.is_ready():
=======
        if self.failed_processing:
>>>>>>> 9f95f2fc
            return

        self.__read_next_chunk(last_pass)

        for _, elem in self.parser.read_events():
            if elem.getparent() is not None and elem.getparent().tag == 'testResults':
                sample = self._extract_sample(elem)
                self.read_records += 1

                elem.clear()
                while elem.getprevious() is not None:
                    del elem.getparent()[0]

                yield sample

    def __read_next_chunk(self, last_pass):
        while True:
            read = self.file.get_bytes(1024 * 1024)
            if read and read.strip():
                try:
                    self.parser.feed(read)
                except etree.XMLSyntaxError as exc:
                    self.failed_processing = True
                    self.log.debug("Error reading trace.jtl: %s", traceback.format_exc())
                    self.log.warning("Failed to parse errors XML: %s", exc)
            else:
                break
            if not last_pass:
                break

    def _write_sample_data(self, filename, contents):
        artifact = self.engine.create_artifact(filename, ".bin")
        with open(artifact, 'wb') as fds:
            fds.write(contents.encode('utf-8'))
        return artifact

    def _extract_sample_assertions(self, sample_elem):
        assertions = []
        for result in sample_elem.findall("assertionResult"):
            name = result.findtext("name")
            failed = result.findtext("failure") == "true" or result.findtext("error") == "true"
            error_message = ""
            if failed:
                error_message = result.findtext("failureMessage")
            assertions.append({"name": name, "isFailed": failed, "errorMessage": error_message})
        return assertions

    def _parse_http_headers(self, header_str):
        headers = {}
        for line in header_str.split("\n"):
            clean_line = line.strip()
            if ":" in clean_line:
                key, value = clean_line.split(":", 1)
                headers[key] = value
        return headers

    def _parse_http_cookies(self, cookie_str):
        cookies = {}
        clean_line = cookie_str.strip()
        if "; " in clean_line:
            for item in clean_line.split("; "):
                key, value = item.split("=", 1)
                cookies[key] = value
        return cookies

    def _extract_sample_extras(self, sample_elem):
        method = sample_elem.findtext("method")
        uri = sample_elem.findtext("java.net.URL")  # smells like Java automarshalling
        req_headers = sample_elem.findtext("requestHeader") or ""
        resp_headers = sample_elem.findtext("responseHeader") or ""
        req_cookies = sample_elem.findtext("cookies") or ""

        thread_id = sample_elem.get("tn")
        split = thread_id.split("-")
        thread_group = "-".join(split[:-1])

        sample_extras = {
            "responseCode": sample_elem.get("rc"),
            "responseMessage": sample_elem.get("rm"),
            "responseTime": int(sample_elem.get("t") or 0),
            "connectTime": int(sample_elem.get("ct") or 0),
            "latency": int(sample_elem.get("lt") or 0),
            "responseSize": int(sample_elem.get("by") or 0),
            "requestSize": int(sample_elem.get("sby") or 0),
            "requestMethod": method,
            "requestURI": uri,

            "threadId": thread_id,
            "threadGroup": thread_group,

            "assertions": self._extract_sample_assertions(sample_elem),
            "requestHeaders": self._parse_http_headers(req_headers),
            "responseHeaders": self._parse_http_headers(resp_headers),
            "requestCookies": self._parse_http_cookies(req_cookies),

            "requestBody": sample_elem.findtext("queryString") or "",
            "responseBody": sample_elem.findtext("responseData") or "",
            "requestCookiesRaw": req_cookies,
        }

        sample_extras["requestBodySize"] = len(sample_extras["requestBody"])
        sample_extras["responseBodySize"] = len(sample_extras["responseBody"])
        sample_extras["requestCookiesSize"] = len(sample_extras["requestCookiesRaw"])

        return sample_extras

    def __write_sample_data_to_artifacts(self, sample_extras):
        for file_field in self.FILE_EXTRACTED_FIELDS:
            contents = sample_extras.pop(file_field)
            if contents:
                filename = "sample-%s" % file_field
                artifact = self._write_sample_data(filename, contents)
                sample_extras[file_field] = artifact

    def _extract_sample(self, sample_elem):
        tstmp = int(float(sample_elem.get("ts")) / 1000)
        label = sample_elem.get("lb")
        duration = float(sample_elem.get("t")) / 1000.0
        success = sample_elem.get("s") == "true"

        if success:
            status = "PASSED"
            error_msg = ""
            error_trace = ""
        else:
            assertion = self.__get_failed_assertion(sample_elem)
            if assertion is not None:
                status = "FAILED"
                error_msg = assertion.find("failureMessage").text
                error_trace = ""
            else:
                status = "BROKEN"
                error_msg, error_trace = self.get_failure(sample_elem)

        if error_msg.startswith("The operation lasted too long"):
            error_msg = "The operation lasted too long"

        sample_extras = self._extract_sample_extras(sample_elem)
        self.__write_sample_data_to_artifacts(sample_extras)

        return FunctionalSample(test_case=label, test_suite=self.executor_label, status=status,
                                start_time=tstmp, duration=duration,
                                error_msg=error_msg, error_trace=error_trace,
                                extras=sample_extras, subsamples=[])

    def get_failure(self, element):
        """
        Returns failure message and a stack trace
        """
        r_code = element.get('rc')
        if r_code and r_code.startswith("2") and element.get('s') == "false":
            children = [elem for elem in element.iterchildren() if elem.tag == "httpSample"]
            for child in children:
                child_failure = self.get_failure(child)
                if child_failure:
                    return child_failure
        else:
            message = element.get('rm')
            response_data = element.find("responseData")
            if response_data is not None:
                trace = response_data.text
            else:
                trace = ""
            return message, trace

    @staticmethod
    def __get_failed_assertion(element):
        """
        Returns first failed assertion, or None

        :rtype lxml.etree.Element
        """
        assertions = [elem for elem in element.iterchildren() if elem.tag == "assertionResult"]
        for assertion in assertions:
            failed = assertion.find("failure")
            error = assertion.find("error")
            if failed.text == "true" or error.text == "true":
                return assertion
        return None


class IncrementalCSVReader(object):
    """
    JTL csv reader
    """

    def __init__(self, parent_logger, filename):
        self.buffer = StringIO()
        self.csv_reader = None
        self.log = parent_logger.getChild(self.__class__.__name__)
        self.indexes = {}
        self.partial_buffer = ""
<<<<<<< HEAD
        self.file = FileReader(filename=filename, file_opener=self.__open_fds, parent_logger=self.log)
=======
        self.file = FileReader(filename=filename, parent_logger=self.log)
>>>>>>> 9f95f2fc
        self.read_speed = 1024 * 1024

    def read(self, last_pass=False):
        """
        read data from jtl
        yield csv row
        :type last_pass: bool
        """
<<<<<<< HEAD
        if not self.file.is_ready():
            self.log.debug("No data to start reading yet")
            return

        self.log.debug("Reading JTL: %s", self.file.filename)

        lines = self.file.get_lines(size=self.read_speed, last_pass=last_pass)

=======
        lines = self.file.get_lines(size=self.read_speed, last_pass=last_pass)

>>>>>>> 9f95f2fc
        lines_read = 0
        bytes_read = 0

        for line in lines:
            lines_read += 1
            bytes_read += len(line)

            if not line.endswith("\n"):
                self.partial_buffer += line
                continue

            line = "%s%s" % (self.partial_buffer, line)
            self.partial_buffer = ""

            lines_read += 1
            bytes_read += len(line)

            if self.csv_reader is None:
                dialect = guess_csv_dialect(line, force_doublequote=True)  # TODO: configurable doublequoting?
                self.csv_reader = csv.DictReader(self.buffer, [], dialect=dialect)
                self.csv_reader.fieldnames += line.strip().split(self.csv_reader.dialect.delimiter)
                self.log.debug("Analyzed header line: %s", self.csv_reader.fieldnames)
                continue

            self.buffer.write(line)

<<<<<<< HEAD
        self.log.debug("Read lines: %s / %s bytes (at speed %s)", lines_read, bytes_read, self.read_speed)

        if bytes_read >= self.read_speed:
            self.read_speed = min(8 * 1024 * 1024, self.read_speed * 2)
        elif bytes_read < self.read_speed / 2:
            self.read_speed = max(self.read_speed / 2, 1024 * 1024)

        self.buffer.seek(0)
        for row in self.csv_reader:
            yield row
        self.buffer.seek(0)
        self.buffer.truncate(0)

    def __open_fds(self, filename):
        """
        Opens JTL file for reading
        """
        self.log.debug("Opening file: %s", filename)
        return open(filename)
=======
        if lines_read:
            self.log.debug("Read: %s lines / %s bytes (at speed %s)", lines_read, bytes_read, self.read_speed)
            self._tune_speed(bytes_read)

            self.buffer.seek(0)
            for row in self.csv_reader:
                yield row
            self.buffer.seek(0)
            self.buffer.truncate(0)

    def _tune_speed(self, bytes_read):
        if bytes_read >= self.read_speed:
            self.read_speed = min(8 * 1024 * 1024, self.read_speed * 2)
        elif bytes_read < self.read_speed / 2:
            self.read_speed = max(self.read_speed / 2, 1024 * 1024)
>>>>>>> 9f95f2fc


class JTLErrorsReader(object):
    """
    Reader for errors.jtl, which is in XML max-verbose format

    :type filename: str
    :type parent_logger: logging.Logger
    """
    assertionMessage = GenericTranslator().css_to_xpath("assertionResult>failureMessage")
    url_xpath = GenericTranslator().css_to_xpath("java\\.net\\.URL")

    def __init__(self, filename, parent_logger):
        # http://stackoverflow.com/questions/9809469/python-sax-to-lxml-for-80gb-xml/9814580#9814580
        super(JTLErrorsReader, self).__init__()
        self.log = parent_logger.getChild(self.__class__.__name__)
        self.parser = etree.XMLPullParser(events=('end',))
<<<<<<< HEAD
        self.file = FileReader(filename=filename, file_opener=self.__open_fds, parent_logger=self.log)
        self.buffer = BetterDict()
        self.failed_processing = False

    def __open_fds(self, filename):
        self.log.debug("Opening %s", filename)
        return open(filename, 'rb')

=======
        self.file = FileReader(filename=filename, file_opener=lambda f: open(f, 'rb'), parent_logger=self.log)
        self.buffer = BetterDict()
        self.failed_processing = False

>>>>>>> 9f95f2fc
    def read_file(self, final_pass=False):
        """
        Read the next part of the file
        """
<<<<<<< HEAD
        if self.failed_processing and not self.file.is_ready():
=======
        if self.failed_processing:
>>>>>>> 9f95f2fc
            return

        read = self.file.get_bytes(1024 * 1024)
        if read and read.strip():
            try:
                self.parser.feed(read)  # "Huge input lookup" error without capping :)
            except etree.XMLSyntaxError as exc:
                self.failed_processing = True
                self.log.debug("Error reading errors.jtl: %s", traceback.format_exc())
                self.log.warning("Failed to parse errors XML: %s", exc)

        for _action, elem in self.parser.read_events():
            del _action
            if elem.getparent() is not None and elem.getparent().tag == 'testResults':
                self._parse_element(elem)
                elem.clear()  # cleanup processed from the memory
                while elem.getprevious() is not None:
                    del elem.getparent()[0]

    def _parse_element(self, elem):
        if elem.get('s'):
            result = elem.get('s')
        else:
            result = elem.xpath('success')[0].text
        if result == 'false':
            if elem.items():
                self._extract_standard(elem)
            else:
                self._extract_nonstandard(elem)

    def get_data(self, max_ts):
        """
        Get accumulated errors data up to specified timestamp
        """
        result = BetterDict()
        for t_stamp in sorted(self.buffer.keys()):
            if t_stamp > max_ts:
                break
            labels = self.buffer.pop(t_stamp)
            for label, label_data in iteritems(labels):
                res = result.get(label, [])
                for err_item in label_data:
                    KPISet.inc_list(res, ('msg', err_item['msg']), err_item)

        return result

    def _extract_standard(self, elem):
        t_stamp = int(elem.get("ts")) / 1000
        label = elem.get("lb")
        r_code = elem.get("rc")
        urls = elem.xpath(self.url_xpath)
        if urls:
            url = Counter({urls[0].text: 1})
        else:
            url = Counter()
        errtype = KPISet.ERRTYPE_ERROR

        failed_assertion = self.__get_failed_assertion(elem)
        if failed_assertion is not None:
            errtype = KPISet.ERRTYPE_ASSERT

        message = self.get_failure_message(elem)
        if message is None:
            message = elem.get('rm')
        err_item = KPISet.error_item_skel(message, r_code, 1, errtype, url)
        KPISet.inc_list(self.buffer.get(t_stamp).get(label, []), ("msg", message), err_item)
        KPISet.inc_list(self.buffer.get(t_stamp).get('', []), ("msg", message), err_item)

    def _extract_nonstandard(self, elem):
        t_stamp = int(self.__get_child(elem, 'timeStamp')) / 1000  # NOTE: will it be sometimes EndTime?
        label = self.__get_child(elem, "label")
        message = self.__get_child(elem, "responseMessage")
        r_code = self.__get_child(elem, "responseCode")

        urls = elem.xpath(self.url_xpath)
        if urls:
            url = Counter({urls[0].text: 1})
        else:
            url = Counter()
        errtype = KPISet.ERRTYPE_ERROR
        massert = elem.xpath(self.assertionMessage)
        if massert:
            errtype = KPISet.ERRTYPE_ASSERT
            message = massert[0].text
        err_item = KPISet.error_item_skel(message, r_code, 1, errtype, url)
        KPISet.inc_list(self.buffer.get(t_stamp).get(label, []), ("msg", message), err_item)
        KPISet.inc_list(self.buffer.get(t_stamp).get('', []), ("msg", message), err_item)

    def get_failure_message(self, element):
        """
        Returns failure message
        """

        failed_assertion = self.__get_failed_assertion(element)
        if failed_assertion is not None:
            assertion_message = self.__get_assertion_message(failed_assertion)
            if assertion_message:
                return assertion_message
            else:
                return element.get('rm')
        r_code = element.get('rc')
        if r_code and r_code.startswith("2"):
            if element.get('s') == "false":
                children = [elem for elem in element.iterchildren() if elem.tag == "httpSample"]
                for child in children:
                    child_message = self.get_failure_message(child)
                    if child_message:
                        return child_message
        else:
            return element.get('rm')

    def __get_assertion_message(self, assertion_element):
        """
        Returns assertion failureMessage if "failureMessage" element exists
        """
        failure_message_elem = assertion_element.find("failureMessage")
        if failure_message_elem is not None:
            msg = failure_message_elem.text
            if msg.startswith("The operation lasted too long"):
                msg = "The operation lasted too long"

            return msg

    def __get_failed_assertion(self, element):
        """
        Returns first failed assertion, or None

        :rtype lxml.etree.Element
        """
        assertions = [elem for elem in element.iterchildren() if elem.tag == "assertionResult"]
        for assertion in assertions:
            if self.__assertion_is_failed(assertion):
                return assertion

    def __assertion_is_failed(self, assertion_element):
        """
        returns True if assertion failed
        """
        failed = assertion_element.find("failure")
        error = assertion_element.find("error")
        if failed.text == "true" or error.text == "true":
            return True
        return False

    def __get_child(self, elem, tag):
        for child in elem:
            if child.tag == tag:
                return child.text


class JMeter(RequiredTool):
    """
    JMeter tool
    """

    def __init__(self, tool_path, parent_logger, jmeter_version, jmeter_download_link, plugins, proxy):
        super(JMeter, self).__init__("JMeter", tool_path, jmeter_download_link)
        self.log = parent_logger.getChild(self.__class__.__name__)
        self.version = jmeter_version
        self.mirror_manager = JMeterMirrorsManager(self.log, self.version)
        self.plugins = plugins
        self.proxy_settings = proxy
        self.tool_path = self.tool_path.format(version=self.version)

    def check_if_installed(self):
        self.log.debug("Trying jmeter: %s", self.tool_path)
        try:
            with tempfile.NamedTemporaryFile(prefix="jmeter", suffix="log", delete=False) as jmlog:
                jm_proc = shell_exec([self.tool_path, '-j', jmlog.name, '--version'], stderr=subprocess.STDOUT)
                jmout, jmerr = communicate(jm_proc)
                self.log.debug("JMeter check: %s / %s", jmout, jmerr)

            os.remove(jmlog.name)

            if "is too low to run JMeter" in jmout:
                raise ToolError("Java version is too low to run JMeter")

            return True

        except OSError:
            self.log.debug("JMeter check failed.")
            return False

    def _pmgr_call(self, params):
        cmd = [self._pmgr_path()] + params
        proc = shell_exec(cmd)
        return communicate(proc)

    def install_for_jmx(self, jmx_file):
        if not os.path.isfile(jmx_file):
            self.log.warning("Script %s not found" % jmx_file)
            return

        try:
            out, err = self._pmgr_call(["install-for-jmx", jmx_file])
            self.log.debug("Try to detect plugins for %s\n%s\n%s", jmx_file, out, err)
        except KeyboardInterrupt:
            raise
        except BaseException as exc:
            self.log.warning("Failed to detect plugins for %s: %s", jmx_file, exc)
            return

        if err and "Wrong command: install-for-jmx" in err:  # old manager
            self.log.debug("pmgr can't discover jmx for plugins")

    def __install_jmeter(self, dest):
        if self.download_link:
            jmeter_dist = self._download(use_link=True)
        else:
            jmeter_dist = self._download()

        try:
            self.log.info("Unzipping %s to %s", jmeter_dist, dest)
            unzip(jmeter_dist, dest, 'apache-jmeter-%s' % self.version)
        finally:
            os.remove(jmeter_dist)

        # set exec permissions
        os.chmod(os.path.join(dest, 'bin', 'jmeter'), 0o755)
        os.chmod(os.path.join(dest, 'bin', 'jmeter' + EXE_SUFFIX), 0o755)

        if not self.check_if_installed():
            raise ToolError("Unable to run %s after installation!" % self.tool_name)

    def __download_additions(self, tools):
        downloader = ExceptionalDownloader()
        with ProgressBarContext() as pbar:
            for tool in tools:
                url = tool[0]
                _file = os.path.basename(url)
                self.log.info("Downloading %s from %s", _file, url)
                try:
                    downloader.get(url, tool[1], reporthook=pbar.download_callback)
                except KeyboardInterrupt:
                    raise
                except BaseException as exc:
                    raise TaurusNetworkError("Error while downloading %s: %s" % (_file, exc))

    def __install_plugins_manager(self, plugins_manager_path):
        installer = "org.jmeterplugins.repository.PluginManagerCMDInstaller"
        cmd = ["java", "-cp", plugins_manager_path, installer]
        self.log.debug("Trying: %s", cmd)
        try:
            proc = shell_exec(cmd)
            out, err = communicate(proc)
            self.log.debug("Install PluginsManager: %s / %s", out, err)
        except KeyboardInterrupt:
            raise
        except BaseException as exc:
            raise ToolError("Failed to install PluginsManager: %s" % exc)

    def __install_plugins(self, plugins_manager_cmd):
        plugin_str = ",".join(self.plugins)
        self.log.info("Installing JMeter plugins: %s", plugin_str)
        cmd = [plugins_manager_cmd, 'install', plugin_str]
        self.log.debug("Trying: %s", cmd)
        try:
            # prepare proxy settings
            if self.proxy_settings and self.proxy_settings.get('address'):
                env = BetterDict()
                env.merge(dict(os.environ))
                jvm_args = env.get('JVM_ARGS', '')

                proxy_url = parse.urlsplit(self.proxy_settings.get("address"))
                self.log.debug("Using proxy settings: %s", proxy_url)
                host = proxy_url.hostname
                port = proxy_url.port
                if not port:
                    port = 80

                jvm_args += ' -Dhttp.proxyHost=%s -Dhttp.proxyPort=%s' % (host, port)  # TODO: remove it after pmgr 0.9
                jvm_args += ' -Dhttps.proxyHost=%s -Dhttps.proxyPort=%s' % (host, port)

                username = self.proxy_settings.get('username')
                password = self.proxy_settings.get('password')

                if username and password:
                    # property names correspond to
                    # https://github.com/apache/jmeter/blob/trunk/src/core/org/apache/jmeter/JMeter.java#L110
                    jvm_args += ' -Dhttp.proxyUser="%s" -Dhttp.proxyPass="%s"' % (username, password)

                env['JVM_ARGS'] = jvm_args

            proc = shell_exec(cmd)
            out, err = communicate(proc)
            self.log.debug("Install plugins: %s / %s", out, err)
        except KeyboardInterrupt:
            raise
        except BaseException as exc:
            raise ToolError("Failed to install plugins %s: %s" % (plugin_str, exc))

    def _pmgr_path(self):
        dest = get_full_path(self.tool_path, step_up=2)
        return os.path.join(dest, 'bin', 'PluginsManagerCMD' + EXE_SUFFIX)

    def install(self):
        dest = get_full_path(self.tool_path, step_up=2)
        self.log.info("Will install %s into %s", self.tool_name, dest)
        plugins_manager_name = os.path.basename(JMeterExecutor.PLUGINS_MANAGER)
        cmdrunner_name = os.path.basename(JMeterExecutor.CMDRUNNER)
        plugins_manager_path = os.path.join(dest, 'lib', 'ext', plugins_manager_name)
        cmdrunner_path = os.path.join(dest, 'lib', cmdrunner_name)
        direct_install_tools = [  # source link and destination
            [JMeterExecutor.PLUGINS_MANAGER, plugins_manager_path],
            [JMeterExecutor.CMDRUNNER, cmdrunner_path]]
        plugins_manager_cmd = self._pmgr_path()

        self.__install_jmeter(dest)
        self.__download_additions(direct_install_tools)
        self.__install_plugins_manager(plugins_manager_path)
        self.__install_plugins(plugins_manager_cmd)

        cleaner = JarCleaner(self.log)
        cleaner.clean(os.path.join(dest, 'lib'))

    def ctg_plugin_installed(self):
        """
        Simple check if ConcurrentThreadGroup is available
        :return:
        """
        ext_dir = os.path.join(get_full_path(self.tool_path, step_up=2), 'lib', 'ext')
        if os.path.isdir(ext_dir):
            list_of_jars = [file_name for file_name in os.listdir(ext_dir) if file_name.endswith('.jar')]
            if any([file_name.startswith('jmeter-plugins-casutg') for file_name in list_of_jars]):
                return True

        return False


class JarCleaner(object):
    def __init__(self, parent_logger):
        self.log = parent_logger.getChild(self.__class__.__name__)

    @staticmethod
    def __extract_version(jar):
        version_str = jar.split('-')[-1]
        return version_str.replace('.jar', '')

    def clean(self, path):
        """
        Remove old jars
        :param path: str
        """
        self.log.debug("Removing old jars from %s", path)
        jarlib = namedtuple("jarlib", ("file_name", "lib_name", "version"))
        jars = [fname for fname in os.listdir(path) if '-' in fname and os.path.isfile(os.path.join(path, fname))]
        jar_libs = [jarlib(file_name=jar,
                           lib_name='-'.join(jar.split('-')[:-1]),
                           version=JarCleaner.__extract_version(jar))
                    for jar in jars]

        duplicated_libraries = set()
        for jar_lib_obj in jar_libs:
            similar_packages = [lib for lib in jar_libs if lib.lib_name == jar_lib_obj.lib_name]
            if len(similar_packages) > 1:
                right_version = max(similar_packages, key=lambda l: LooseVersion(l.version))
                similar_packages.remove(right_version)
                duplicated_libraries.update(similar_packages)

        for old_lib in duplicated_libraries:
            os.remove(os.path.join(path, old_lib.file_name))
            self.log.debug("Old jar removed %s", old_lib.file_name)


class JMeterMirrorsManager(MirrorsManager):
    def __init__(self, parent_logger, jmeter_version):
        self.jmeter_version = str(jmeter_version)
        super(JMeterMirrorsManager, self).__init__(JMeterExecutor.MIRRORS_SOURCE, parent_logger)

    def _parse_mirrors(self):
        links = []
        if self.page_source is not None:
            self.log.debug('Parsing mirrors...')
            select_search_pattern = re.compile(r'<select name="Preferred">.*?</select>', re.MULTILINE | re.DOTALL)
            option_search_pattern = re.compile(r'<option value=".*?">')
            select_element = select_search_pattern.findall(self.page_source)
            if select_element:
                option_elements = option_search_pattern.findall(select_element[0])
                link_tail = "/jmeter/binaries/apache-jmeter-{version}.zip".format(version=self.jmeter_version)
                links = [link.strip('<option value="').strip('">') + link_tail for link in option_elements]
        links.append(JMeterExecutor.JMETER_DOWNLOAD_LINK.format(version=self.jmeter_version))
        self.log.debug('Total mirrors: %d', len(links))
        # place HTTPS links first, preserving the order of HTTP links
        sorted_links = sorted(links, key=lambda l: l.startswith("https"), reverse=True)
        return sorted_links<|MERGE_RESOLUTION|>--- conflicted
+++ resolved
@@ -1006,30 +1006,15 @@
         self.log = parent_logger.getChild(self.__class__.__name__)
         self.parser = etree.XMLPullParser(events=('end',), recover=True)
         self.engine = engine
-<<<<<<< HEAD
-        self.file = FileReader(filename=filename, file_opener=self.__open_fds, parent_logger=self.log)
-        self.failed_processing = False
-        self.read_records = 0
-
-    def __open_fds(self, filename):
-        self.log.debug("Opening %s", filename)
-        return open(filename, 'rb')
-
-=======
         self.file = FileReader(filename=filename, file_opener=lambda f: open(f, 'rb'), parent_logger=self.log)
         self.failed_processing = False
         self.read_records = 0
 
->>>>>>> 9f95f2fc
     def read(self, last_pass=True):
         """
         Read the next part of the file
         """
-<<<<<<< HEAD
-        if self.failed_processing or not self.file.is_ready():
-=======
         if self.failed_processing:
->>>>>>> 9f95f2fc
             return
 
         self.__read_next_chunk(last_pass)
@@ -1222,11 +1207,7 @@
         self.log = parent_logger.getChild(self.__class__.__name__)
         self.indexes = {}
         self.partial_buffer = ""
-<<<<<<< HEAD
-        self.file = FileReader(filename=filename, file_opener=self.__open_fds, parent_logger=self.log)
-=======
         self.file = FileReader(filename=filename, parent_logger=self.log)
->>>>>>> 9f95f2fc
         self.read_speed = 1024 * 1024
 
     def read(self, last_pass=False):
@@ -1235,26 +1216,12 @@
         yield csv row
         :type last_pass: bool
         """
-<<<<<<< HEAD
-        if not self.file.is_ready():
-            self.log.debug("No data to start reading yet")
-            return
-
-        self.log.debug("Reading JTL: %s", self.file.filename)
-
         lines = self.file.get_lines(size=self.read_speed, last_pass=last_pass)
 
-=======
-        lines = self.file.get_lines(size=self.read_speed, last_pass=last_pass)
-
->>>>>>> 9f95f2fc
         lines_read = 0
         bytes_read = 0
 
         for line in lines:
-            lines_read += 1
-            bytes_read += len(line)
-
             if not line.endswith("\n"):
                 self.partial_buffer += line
                 continue
@@ -1274,27 +1241,6 @@
 
             self.buffer.write(line)
 
-<<<<<<< HEAD
-        self.log.debug("Read lines: %s / %s bytes (at speed %s)", lines_read, bytes_read, self.read_speed)
-
-        if bytes_read >= self.read_speed:
-            self.read_speed = min(8 * 1024 * 1024, self.read_speed * 2)
-        elif bytes_read < self.read_speed / 2:
-            self.read_speed = max(self.read_speed / 2, 1024 * 1024)
-
-        self.buffer.seek(0)
-        for row in self.csv_reader:
-            yield row
-        self.buffer.seek(0)
-        self.buffer.truncate(0)
-
-    def __open_fds(self, filename):
-        """
-        Opens JTL file for reading
-        """
-        self.log.debug("Opening file: %s", filename)
-        return open(filename)
-=======
         if lines_read:
             self.log.debug("Read: %s lines / %s bytes (at speed %s)", lines_read, bytes_read, self.read_speed)
             self._tune_speed(bytes_read)
@@ -1310,7 +1256,6 @@
             self.read_speed = min(8 * 1024 * 1024, self.read_speed * 2)
         elif bytes_read < self.read_speed / 2:
             self.read_speed = max(self.read_speed / 2, 1024 * 1024)
->>>>>>> 9f95f2fc
 
 
 class JTLErrorsReader(object):
@@ -1328,30 +1273,15 @@
         super(JTLErrorsReader, self).__init__()
         self.log = parent_logger.getChild(self.__class__.__name__)
         self.parser = etree.XMLPullParser(events=('end',))
-<<<<<<< HEAD
-        self.file = FileReader(filename=filename, file_opener=self.__open_fds, parent_logger=self.log)
-        self.buffer = BetterDict()
-        self.failed_processing = False
-
-    def __open_fds(self, filename):
-        self.log.debug("Opening %s", filename)
-        return open(filename, 'rb')
-
-=======
         self.file = FileReader(filename=filename, file_opener=lambda f: open(f, 'rb'), parent_logger=self.log)
         self.buffer = BetterDict()
         self.failed_processing = False
 
->>>>>>> 9f95f2fc
     def read_file(self, final_pass=False):
         """
         Read the next part of the file
         """
-<<<<<<< HEAD
-        if self.failed_processing and not self.file.is_ready():
-=======
         if self.failed_processing:
->>>>>>> 9f95f2fc
             return
 
         read = self.file.get_bytes(1024 * 1024)
