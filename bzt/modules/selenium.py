"""
Copyright 2015 BlazeMeter Inc.

Licensed under the Apache License, Version 2.0 (the "License");
you may not use this file except in compliance with the License.
You may obtain a copy of the License at

   http://www.apache.org/licenses/LICENSE-2.0

Unless required by applicable law or agreed to in writing, software
distributed under the License is distributed on an "AS IS" BASIS,
WITHOUT WARRANTIES OR CONDITIONS OF ANY KIND, either express or implied.
See the License for the specific language governing permissions and
limitations under the License.
"""
import json
import os
import re
import shutil
import subprocess
import sys
import time
from abc import abstractmethod

from urwid import Text, Pile

from bzt.engine import ScenarioExecutor, Scenario, FileLister
from bzt.modules.aggregator import ConsolidatingAggregator
from bzt.modules.console import WidgetProvider, PrioritizedWidget
from bzt.modules.jmeter import JTLReader
from bzt.six import string_types, text_type, etree, parse
from bzt.utils import RequiredTool, shell_exec, shutdown_process, JavaVM, TclLibrary, get_files_recursive
from bzt.utils import dehumanize_time, MirrorsManager, is_windows, BetterDict, get_full_path, Translator

try:
    from pyvirtualdisplay.smartdisplay import SmartDisplay as Display
except ImportError:
    from pyvirtualdisplay import Display


class SeleniumExecutor(ScenarioExecutor, WidgetProvider, FileLister):
    """
    Selenium executor
    :type virtual_display: Display
    :type runner: AbstractTestRunner
    """
    SELENIUM_DOWNLOAD_LINK = "http://selenium-release.storage.googleapis.com/{version}/" \
                             "selenium-server-standalone-{version}.0.jar"
    SELENIUM_VERSION = "2.53"

    JUNIT_DOWNLOAD_LINK = "http://search.maven.org/remotecontent?filepath=junit/junit/" \
                          "{version}/junit-{version}.jar"
    JUNIT_VERSION = "4.12"
    JUNIT_MIRRORS_SOURCE = "http://search.maven.org/solrsearch/select?q=g%3A%22junit%22%20AND%20a%3A%22" \
                           "junit%22%20AND%20v%3A%22{version}%22&rows=20&wt=json".format(version=JUNIT_VERSION)

    HAMCREST_DOWNLOAD_LINK = "https://hamcrest.googlecode.com/files/hamcrest-core-1.3.jar"

    SUPPORTED_TYPES = [".py", ".jar", ".java"]

    SHARED_VIRTUAL_DISPLAY = {}

    def __init__(self):
        super(SeleniumExecutor, self).__init__()
        self.additional_env = {}
        self.virtual_display = None
        self.start_time = None
        self.end_time = None
        self.runner = None
        self.widget = None
        self.reader = None
        self.kpi_file = None
        self.err_jtl = None
        self.runner_working_dir = None
        self.scenario = None
        self.script = None
        self.self_generated_script = False
        self.generated_methods = BetterDict()

    def set_virtual_display(self):
        display_conf = self.settings.get("virtual-display")
        if display_conf:
            if is_windows():
                self.log.warning("Cannot have virtual display on Windows, ignoring")
            else:
                if self.engine in SeleniumExecutor.SHARED_VIRTUAL_DISPLAY:
                    self.virtual_display = SeleniumExecutor.SHARED_VIRTUAL_DISPLAY[self.engine]
                else:
                    width = display_conf.get("width", 1024)
                    height = display_conf.get("height", 768)
                    self.virtual_display = Display(size=(width, height))
                    msg = "Starting virtual display[%s]: %s"
                    self.log.info(msg, self.virtual_display.size, self.virtual_display.new_display_var)
                    self.virtual_display.start()
                    SeleniumExecutor.SHARED_VIRTUAL_DISPLAY[self.engine] = self.virtual_display

    def free_virtual_display(self):
        if self.virtual_display and self.virtual_display.is_alive():
            self.virtual_display.stop()
        if self.engine in SeleniumExecutor.SHARED_VIRTUAL_DISPLAY:
            del SeleniumExecutor.SHARED_VIRTUAL_DISPLAY[self.engine]

    def get_script_path(self, scenario=None):
        if scenario:
            return super(SeleniumExecutor, self).get_script_path(scenario)
        else:
            return self.engine.find_file(self.script)

    def _create_runner(self, working_dir, kpi_file, err_file):
        script_path = self.get_script_path()
        script_type = self.detect_script_type(script_path)
        runner_config = BetterDict()

        if script_type == ".py":
            runner_class = NoseTester
            runner_config.merge(self.settings.get("selenium-tools").get("nose"))
        else:  # script_type == ".jar" or script_type == ".java":
            runner_class = JUnitTester
            runner_config.merge(self.settings.get("selenium-tools").get("junit"))
            runner_config['props-file'] = self.engine.create_artifact("customrunner", ".properties")

        runner_config["script-type"] = script_type
        runner_config["working-dir"] = working_dir
        runner_config.get("artifacts-dir", self.engine.artifacts_dir)
        runner_config.get("report-file", kpi_file)
        runner_config.get("err-file", err_file)
        runner_config.get("stdout", self.engine.create_artifact("junit", ".out"))
        runner_config.get("stderr", self.engine.create_artifact("junit", ".err"))
        return runner_class(runner_config, self)

    def _create_reader(self, kpi_file, err_file, translator=None):
        return JTLReader(kpi_file, self.log, err_file, translator=translator)

    def prepare(self):
        self.set_virtual_display()
        self.scenario = self.get_scenario()
        self._verify_script()

        self.runner_working_dir = self.engine.create_artifact("classes", "")
        self.kpi_file = self.engine.create_artifact("selenium_tests_report", ".csv")
        self.err_file = self.engine.create_artifact("selenium_tests_err", ".xml")
        self.runner = self._create_runner(self.runner_working_dir, self.kpi_file, self.err_file)

        self._cp_resource_files(self.runner_working_dir)

        self.runner.prepare()
        translator = SeleniumLabelTranslator(self.generated_methods)
        self.reader = self._create_reader(self.kpi_file, self.err_file, translator=translator)
        if isinstance(self.engine.aggregator, ConsolidatingAggregator):
            self.engine.aggregator.add_underling(self.reader)

    def _verify_script(self):
        if Scenario.SCRIPT in self.scenario and self.scenario.get(Scenario.SCRIPT):
            self.script = self.scenario.get(Scenario.SCRIPT)
        elif "requests" in self.scenario:
            self.script = self.__tests_from_requests()
            self.self_generated_script = True
        else:
            raise ValueError("Nothing to test, no requests were provided in scenario")

    def _cp_resource_files(self, runner_working_dir):
        script = self.get_script_path()

        if os.path.isdir(script):
            shutil.copytree(script, runner_working_dir)
        else:
            os.makedirs(runner_working_dir)
            if self.self_generated_script:
                shutil.move(script, runner_working_dir)
            else:
                script_type = self.detect_script_type(script)
                script_name = os.path.basename(script)
                if script_type == ".py" and not script_name.lower().startswith('test'):
                    target_name = 'test_' + script_name
                    msg = "Script '%s' won't be discovered by nosetests, renaming script to %s"
                    self.log.warning(msg, script_name, target_name)
                else:
                    target_name = script_name
                target_path = os.path.join(runner_working_dir, target_name)
                shutil.copy2(script, target_path)

    @staticmethod
    def detect_script_type(script_path):
        if not isinstance(script_path, string_types) and not isinstance(script_path, text_type):
            raise ValueError("Nothing to test, no files were provided in scenario")

        if not os.path.exists(script_path):
            raise ValueError("Script %s doesn't exist" % script_path)

        file_types = set()

        if os.path.isfile(script_path):  # regular file received
            file_types.add(os.path.splitext(script_path)[1].lower())
        else:  # dir received: check contained files
            for file_name in get_files_recursive(script_path):
                file_types.add(os.path.splitext(file_name)[1].lower())

        if '.java' in file_types:
            file_ext = '.java'
        elif '.py' in file_types:
            file_ext = '.py'
        elif '.jar' in file_types:
            file_ext = '.jar'
        else:
            raise ValueError("Unsupported script type: %s" % script_path)

        return file_ext

    def startup(self):
        """
        Start runner
        :return:
        """
        self.start_time = time.time()
        self.runner.env = self.additional_env
        self.runner.run_tests()

    def check_virtual_display(self):
        if self.virtual_display:
            if not self.virtual_display.is_alive():
                self.log.info("Virtual display out: %s", self.virtual_display.stdout)
                self.log.warning("Virtual display err: %s", self.virtual_display.stderr)
                raise RuntimeError("Virtual display failed: %s" % self.virtual_display.return_code)

    def check(self):
        """
        check if test completed
        :return:
        """
        if self.widget:
            self.widget.update()

        self.check_virtual_display()

        return self.runner.is_finished()

    def report_test_duration(self):
        if self.start_time:
            self.end_time = time.time()
            self.log.debug("Selenium tests ran for %s seconds", self.end_time - self.start_time)

    def shutdown(self):
        """
        shutdown test_runner
        :return:
        """
        self.runner.shutdown()
        self.report_test_duration()

    def post_process(self):
        self.free_virtual_display()

        if self.reader and not self.reader.read_records:
            raise RuntimeWarning("Empty results, most likely Selenium failed")

    def get_widget(self):
        if not self.widget:
            self.widget = SeleniumWidget(self.script, self.runner.settings.get("stdout"))
        return self.widget

    def resource_files(self):
        self.scenario = self.get_scenario()
        self._verify_script()
        script_path = self.get_script_path()
        resources = []
        if script_path is not None:
            resources.append(script_path)
        return resources

    def __tests_from_requests(self):
        filename = self.engine.create_artifact("test_requests", ".py")
        wdlog = self.engine.create_artifact('webdriver', '.log')
        nose_test = SeleniumScriptBuilder(self.scenario, self.log, wdlog)
        if self.virtual_display:
            nose_test.window_size = self.virtual_display.size
        self.generated_methods.merge(nose_test.gen_test_case())
        nose_test.save(filename)
        return filename


class SeleniumLabelTranslator(Translator):
    def translate(self, arg):
        if self.translate_table and arg in self.translate_table:  # start fresh generated script:
            return self.translate_table[arg]  # replace method names with labels

        if isinstance(arg, string_types):  # start previously generated script: remove prefix
            if arg.startswith('test_') and arg[5:10].isdigit():
                return arg[11:]

        return arg


class AbstractTestRunner(object):
    """
    Abstract test runner
    """

    def __init__(self, settings, executor):
        self.process = None
        self.settings = settings
        self.required_tools = []
        self.executor = executor
        self.scenario = executor.scenario
        self.load = executor.get_load()
        self.artifacts_dir = self.settings.get("artifacts-dir")
        self.working_dir = self.settings.get("working-dir")
        self.log = executor.log.getChild(self.__class__.__name__)
        self.opened_descriptors = []
        self.is_failed = False
        self.env = {}

    @abstractmethod
    def prepare(self):
        pass

    @abstractmethod
    def run_checklist(self):
        pass

    @abstractmethod
    def run_tests(self):
        pass

    def is_finished(self):
        ret_code = self.process.poll()
        if ret_code is not None:
            if ret_code != 0:
                self.log.debug("Test runner exit code: %s", ret_code)
                with open(self.settings.get("stderr")) as fds:
                    std_err = fds.read()
                self.is_failed = True
                raise RuntimeError("Test runner %s has failed: %s" % (self.__class__.__name__, std_err.strip()))
            return True
        return False

    def check_tools(self):
        for tool in self.required_tools:
            if not tool.check_if_installed():
                self.log.info("Installing %s", tool.tool_name)
                tool.install()

    def shutdown(self):
        shutdown_process(self.process, self.log)
        for desc in self.opened_descriptors:
            desc.close()
        self.opened_descriptors = []


class JUnitTester(AbstractTestRunner):
    """
    Allows to test java and jar files
    """

    def __init__(self, junit_config, executor):
        """
        :type junit_config: BetterDict
        """
        super(JUnitTester, self).__init__(junit_config, executor)
        self.props_file = junit_config['props-file']
        path_lambda = lambda key, val: get_full_path(self.settings.get(key, val))

        self.junit_path = path_lambda("path", "~/.bzt/selenium-taurus/tools/junit/junit.jar")
        self.hamcrest_path = path_lambda("hamcrest-core", "~/.bzt/selenium-taurus/tools/junit/hamcrest-core.jar")
        self.selenium_server_jar_path = path_lambda("selenium-server",
                                                    "~/.bzt/selenium-taurus/selenium-server.jar")
        self.junit_listener_path = os.path.join(get_full_path(__file__, step_up=1),
                                                os.pardir,
                                                "resources",
                                                "taurus-junit-1.0.jar")
        self.target_java = str(junit_config.get("compile-target-java", "1.7"))

        self.base_class_path = [self.selenium_server_jar_path, self.junit_path, self.junit_listener_path,
                                self.hamcrest_path]
        self.base_class_path.extend(self.scenario.get("additional-classpath", []))

    def prepare(self):
        """
        run checklist, make jar.
        """
        self.run_checklist()

        if self.settings.get("script-type", None) == ".java":
            self.compile_scripts()

    def run_checklist(self):
        """
        java
        javac
        selenium-server.jar
        junit.jar
        junit_listener.jar
        """
        # only check javac if we need to compile. if we have JAR as script - we don't need javac
        if self.settings.get("script-type", None) == ".java":
            self.required_tools.append(JavaC("", "", self.log))

        self.required_tools.append(TclLibrary(self.log))
        self.required_tools.append(JavaVM("", "", self.log))
        link = SeleniumExecutor.SELENIUM_DOWNLOAD_LINK.format(version=SeleniumExecutor.SELENIUM_VERSION)
        self.required_tools.append(SeleniumServerJar(self.selenium_server_jar_path, link, self.log))
        self.required_tools.append(JUnitJar(self.junit_path, self.log, SeleniumExecutor.JUNIT_VERSION))
        self.required_tools.append(HamcrestJar(self.hamcrest_path, SeleniumExecutor.HAMCREST_DOWNLOAD_LINK))
        self.required_tools.append(JUnitListenerJar(self.junit_listener_path, ""))

        self.check_tools()

    def compile_scripts(self):
        """
        Compile .java files
        """
        self.log.debug("Compiling .java files started")

        jar_path = os.path.join(self.executor.engine.artifacts_dir,
                                self.working_dir,
                                self.settings.get("jar-name", "compiled.jar"))
        if os.path.exists(jar_path):
            self.log.debug(".java files are already compiled, skipping")
            return

        java_files = []

        for dir_entry in os.walk(self.working_dir):
            if dir_entry[2]:
                for test_file in dir_entry[2]:
                    if os.path.splitext(test_file)[1].lower() == ".java":
                        java_files.append(os.path.join(dir_entry[0], test_file))

        compile_cl = ["javac", "-source", self.target_java, "-target", self.target_java, ]
        compile_cl.extend(["-cp", os.pathsep.join(self.base_class_path)])
        compile_cl.extend(java_files)

        with open(os.path.join(self.artifacts_dir, "javac.out"), 'ab') as javac_out:
            with open(os.path.join(self.artifacts_dir, "javac.err"), 'ab') as javac_err:
                self.log.debug("running javac: %s", compile_cl)
                self.process = shell_exec(compile_cl, cwd=self.working_dir, stdout=javac_out, stderr=javac_err)
                ret_code = self.process.poll()

                while ret_code is None:
                    self.log.debug("Compiling .java files...")
                    time.sleep(1)
                    ret_code = self.process.poll()

        if ret_code != 0:
            self.log.debug("javac exit code: %s", ret_code)
            with open(javac_err.name) as err_file:
                out = err_file.read()
            raise RuntimeError("Javac exited with error:\n %s" % out.strip())

        self.log.info("Compiling .java files completed")

        self.make_jar()

    def make_jar(self):
        """
        move all .class files to compiled.jar
        """
        self.log.debug("Making .jar started")

        with open(os.path.join(self.artifacts_dir, "jar.out"), 'ab') as jar_out:
            with open(os.path.join(self.artifacts_dir, "jar.err"), 'ab') as jar_err:
                class_files = [java_file for java_file in os.listdir(self.working_dir) if java_file.endswith(".class")]
                jar_name = self.settings.get("jar-name", "compiled.jar")
                if class_files:
                    compile_jar_cl = ["jar", "-cf", jar_name]
                    compile_jar_cl.extend(class_files)
                else:
                    package_dir = os.listdir(self.working_dir)[0]
                    compile_jar_cl = ["jar", "-cf", jar_name, "-C", package_dir, "."]

                self.log.debug("running jar: %s", compile_jar_cl)
                self.process = shell_exec(compile_jar_cl, cwd=self.working_dir, stdout=jar_out, stderr=jar_err)
                ret_code = self.process.poll()

                while ret_code is None:
                    self.log.debug("Making jar file...")
                    time.sleep(1)
                    ret_code = self.process.poll()

        if ret_code != 0:
            with open(jar_err.name) as err_file:
                out = err_file.read()
            self.log.info("Making jar failed with code %s", ret_code)
            self.log.info("jar output: %s", out)
            raise RuntimeError("Jar exited with non-zero code")

        self.log.info("Making .jar file completed")

    def run_tests(self):
        # java -cp junit.jar:selenium-test-small.jar:
        # selenium-2.46.0/selenium-java-2.46.0.jar:./../selenium-server.jar
        # org.junit.runner.JUnitCore TestBlazemeterPass

        jar_list = [os.path.join(self.working_dir, jar) for jar in os.listdir(self.working_dir) if jar.endswith(".jar")]
        self.base_class_path.extend(jar_list)

        with open(self.props_file, 'wt') as props:
            props.write("kpi_log=%s\n" % self.settings.get("report-file").replace(os.path.sep, '/'))
            props.write("error_log=%s\n" % self.settings.get("err-file").replace(os.path.sep, '/'))

            if self.load.iterations:
                props.write("iterations=%s\n" % self.load.iterations)

            if self.load.hold:
                props.write("hold_for=%s\n" % self.load.hold)

            for index, item in enumerate(jar_list):
                props.write("target_%s=%s\n" % (index, item.replace(os.path.sep, '/')))

        std_out = open(self.settings.get("stdout"), "wt")
        self.opened_descriptors.append(std_out)
        std_err = open(self.settings.get("stderr"), "wt")
        self.opened_descriptors.append(std_err)

        env = BetterDict()
        env.merge(dict(os.environ))
        env.merge(self.env)

        junit_command_line = ["java", "-cp", os.pathsep.join(self.base_class_path), "taurusjunit.CustomRunner",
                              self.props_file]
        self.process = self.executor.execute(junit_command_line,
                                             cwd=self.artifacts_dir,
                                             stdout=std_out,
                                             stderr=std_err,
                                             env=env)


class NoseTester(AbstractTestRunner):
    """
    Python selenium tests runner
    """

    def __init__(self, nose_config, executor):
        super(NoseTester, self).__init__(nose_config, executor)
        self.plugin_path = os.path.join(get_full_path(__file__, step_up=1),
                                        os.pardir,
                                        "resources",
                                        "nose_plugin.py")

    def prepare(self):
        self.run_checklist()

    def run_checklist(self):
        """
        we need installed nose plugin
        """
        if sys.version >= '3':
            self.log.warn("You are using python3, make sure that your scripts are able to run in python3!")

        self.required_tools.append(TclLibrary(self.log))
        self.required_tools.append(TaurusNosePlugin(self.plugin_path, ""))

        self.check_tools()

    def run_tests(self):
        """
        run python tests
        """
        executable = self.settings.get("interpreter", sys.executable)
        nose_command_line = [executable, self.plugin_path, '-k', self.settings.get("report-file"),
                             '-e', self.settings.get("err-file")]

        if self.load.iterations:
            nose_command_line += ['-i', str(self.load.iterations)]

        if self.load.hold:
            nose_command_line += ['-d', str(self.load.hold)]

        nose_command_line += [self.working_dir]

        std_out = open(self.settings.get("stdout"), "wt")
        self.opened_descriptors.append(std_out)
        std_err = open(self.settings.get("stderr"), "wt")
        self.opened_descriptors.append(std_err)

        env = BetterDict()
        env.merge(dict(os.environ))
        env.merge(self.env)

        self.process = self.executor.execute(nose_command_line,
                                             cwd=self.artifacts_dir,
                                             stdout=std_out,
                                             stderr=std_err,
                                             env=env)


class SeleniumWidget(Pile, PrioritizedWidget):
    def __init__(self, script, runner_output):
        widgets = []
        self.script_name = Text("Tests: %s" % script)
        self.summary_stats = Text("")
        self.current_test = Text("")
        self.runner_output = runner_output
        widgets.append(self.script_name)
        widgets.append(self.summary_stats)
        widgets.append(self.current_test)
        super(SeleniumWidget, self).__init__(widgets)
        PrioritizedWidget.__init__(self, priority=10)

    def update(self):
        cur_test, reader_summary = ["No data received yet"] * 2
        if os.path.exists(self.runner_output):
            with open(self.runner_output, "rt") as fds:
                lines = fds.readlines()
                if lines:
                    line = lines[-1]
                    if line and "," in line:
                        cur_test, reader_summary = line.split(",")

        self.current_test.set_text(cur_test)
        self.summary_stats.set_text(reader_summary)
        self._invalidate()


class SeleniumServerJar(RequiredTool):
    def __init__(self, tool_path, download_link, parent_logger):
        super(SeleniumServerJar, self).__init__("Selenium server", tool_path, download_link)
        self.log = parent_logger.getChild(self.__class__.__name__)

    def check_if_installed(self):
        self.log.debug("%s path: %s", self.tool_name, self.tool_path)
        selenium_launch_command = ["java", "-jar", self.tool_path, "-help"]
        selenium_subproc = shell_exec(selenium_launch_command, stderr=subprocess.STDOUT)
        output = selenium_subproc.communicate()
        self.log.debug("%s output: %s", self.tool_name, output)
        if selenium_subproc.returncode == 0:
            self.already_installed = True
            return True
        else:
            return False


class JUnitJar(RequiredTool):
    def __init__(self, tool_path, parent_logger, junit_version):
        super(JUnitJar, self).__init__("JUnit", tool_path)
        self.log = parent_logger.getChild(self.__class__.__name__)
        self.version = junit_version
        self.mirror_manager = JUnitMirrorsManager(self.log, self.version)

    def install(self):
        dest = get_full_path(self.tool_path, step_up=1)
        dest = os.path.abspath(dest)
        junit_dist = super(JUnitJar, self).install_with_mirrors(dest, ".jar")
        self.log.info("Installing %s into %s", self.tool_name, dest)
        junit_dist.close()
        if not os.path.exists(dest):
            os.makedirs(dest)
        shutil.move(junit_dist.name, self.tool_path)
        self.log.info("Installed JUnit successfully")

        if not self.check_if_installed():
            raise RuntimeError("Unable to run %s after installation!" % self.tool_name)


class HamcrestJar(RequiredTool):
    def __init__(self, tool_path, download_link):
        super(HamcrestJar, self).__init__("HamcrestJar", tool_path, download_link)


class JavaC(RequiredTool):
    def __init__(self, tool_path, download_link, parent_logger):
        super(JavaC, self).__init__("JavaC", tool_path, download_link)
        self.log = parent_logger.getChild(self.__class__.__name__)

    def check_if_installed(self):
        try:
            output = subprocess.check_output(["javac", '-version'], stderr=subprocess.STDOUT)
            self.log.debug("%s output: %s", self.tool_name, output)
            return True
        except BaseException:
            raise RuntimeError("The %s is not operable or not available. Consider installing it" % self.tool_name)

    def install(self):
        raise NotImplementedError()


class JUnitListenerJar(RequiredTool):
    def __init__(self, tool_path, download_link):
        super(JUnitListenerJar, self).__init__("JUnitListener", tool_path, download_link)

    def install(self):
        raise NotImplementedError()


class TaurusNosePlugin(RequiredTool):
    def __init__(self, tool_path, download_link):
        super(TaurusNosePlugin, self).__init__("TaurusNosePlugin", tool_path, download_link)

    def install(self):
        raise NotImplementedError()


class NoseTest(object):
    IMPORTS = """import unittest
import re
from time import sleep
from selenium import webdriver
from selenium.common.exceptions import NoSuchElementException
from selenium.common.exceptions import NoAlertPresentException
"""
    MODS = """unittest.TestLoader.sortTestMethodsUsing = cmp
"""

    def __init__(self):
        self.root = etree.Element("NoseTest")
        self.tree = etree.ElementTree(self.root)

    def add_imports(self):
        imports = etree.Element("imports")
        imports.text = NoseTest.IMPORTS
        return imports

    def get_mods(self):
        mods = etree.Element("mods")
        mods.text = NoseTest.MODS
        return mods

    def gen_class_definition(self, class_name, inherits_from, indent="0"):
        def_tmpl = "class {class_name}({inherits_from}):"
        class_def_element = etree.Element("class_definition", indent=indent)
        class_def_element.text = def_tmpl.format(class_name=class_name, inherits_from="".join(inherits_from))
        return class_def_element

    def gen_method_definition(self, method_name, params, indent="4"):
        def_tmpl = "def {method_name}({params}):"
        method_def_element = etree.Element("method_definition", indent=indent)
        method_def_element.text = def_tmpl.format(method_name=method_name, params=",".join(params))
        return method_def_element

    def gen_decorator_statement(self, decorator_name, indent="4"):
        def_tmpl = "@{decorator_name}"
        decorator_element = etree.Element("decorator_statement", indent=indent)
        decorator_element.text = def_tmpl.format(decorator_name=decorator_name)
        return decorator_element

    def gen_method_statement(self, statement, indent="8"):
        statement_elem = etree.Element("statement", indent=indent)
        statement_elem.text = statement
        return statement_elem


class SeleniumScriptBuilder(NoseTest):
    def __init__(self, scenario, parent_logger, wdlog):
        super(SeleniumScriptBuilder, self).__init__()
        self.window_size = None
        self.log = parent_logger.getChild(self.__class__.__name__)
        self.scenario = scenario
        self.wdlog = wdlog

    def gen_test_case(self):
        self.log.debug("Generating Test Case test method")
        imports = self.add_imports()
        self.root.append(imports)
        mods = self.get_mods()
        self.root.append(mods)
        test_class = self.gen_class_definition("TestRequests", ["unittest.TestCase"])
        self.root.append(test_class)
        test_class.append(self.gen_setupclass_method())
        test_class.append(self.gen_teardownclass_method())

        counter = 0
        methods = {}
        requests = self.scenario.get_requests()
        scenario_timeout = self.scenario.get("timeout", 30)
        default_address = self.scenario.get("default-address", None)

        for req in requests:
            if req.label:
                label = req.label
            else:
                label = req.url
            mod_label = re.sub('[^0-9a-zA-Z]+', '_', label[:30])
            method_name = 'test_%05d_%s' % (counter, mod_label)
            test_method = self.gen_test_method(method_name)
            methods[method_name] = label
            counter += 1
            test_class.append(test_method)

            parsed_url = parse.urlparse(req.url)
            if default_address is not None and not parsed_url.netloc:
                url = default_address + req.url
            else:
                url = req.url

            test_method.append(self.gen_comment("start request: %s" % url))

            if req.timeout is not None:
                test_method.append(self.gen_impl_wait(req.timeout))

            test_method.append(self.gen_method_statement("self.driver.get('%s')" % url))
            think_time = req.think_time if req.think_time else self.scenario.get("think-time", None)

            if think_time is not None:
                test_method.append(self.gen_method_statement("sleep(%s)" % dehumanize_time(think_time)))

            if "assert" in req.config:
                test_method.append(self.__gen_assert_page())
                for assert_config in req.config.get("assert"):
                    test_method.extend(self.gen_assertion(assert_config))

            if req.timeout is not None:
                test_method.append(self.gen_impl_wait(scenario_timeout))

            test_method.append(self.gen_comment("end request: %s" % url))
            test_method.append(self.__gen_new_line())

        return methods

    def gen_setupclass_method(self):
        self.log.debug("Generating setUp test method")
        browsers = ["Firefox", "Chrome", "Ie", "Opera"]
        browser = self.scenario.get("browser", "Firefox")
        if browser not in browsers:
            raise ValueError("Unsupported browser name: %s" % browser)

        setup_method_def = self.gen_decorator_statement('classmethod')
        setup_method_def.append(self.gen_method_definition("setUpClass", ["cls"]))
        setup_method_def.append(self.gen_method_statement("cls.driver=webdriver.%s()" % browser))

        if browser == 'Firefox':
            setup_method_def.append(self.gen_method_statement("profile = webdriver.FirefoxProfile()"))
            log_set = self.gen_method_statement("profile.set_preference('webdriver.log.file', %s)" % repr(self.wdlog))
            setup_method_def.append(log_set)
<<<<<<< HEAD
            setup_method_def.append(self.gen_method_statement("cls.driver=webdriver.%s(profile)" % browser))
        else:
            setup_method_def.append(self.gen_method_statement("cls.driver=webdriver.%s()" % browser))
=======
            setup_method_def.append(self.gen_method_statement("self.driver = webdriver.Firefox(profile)"))
        else:
            setup_method_def.append(self.gen_method_statement("self.driver = webdriver.%s()" % browser))
>>>>>>> 374ea883

        scenario_timeout = self.scenario.get("timeout", 30)
        setup_method_def.append(self.gen_impl_wait(scenario_timeout, target='cls'))
        if self.window_size:
            statement = self.gen_method_statement("cls.driver.set_window_size(%s, %s)" % self.window_size)
            setup_method_def.append(statement)
        else:
            setup_method_def.append(self.gen_method_statement("cls.driver.maximize_window()"))
        setup_method_def.append(self.__gen_new_line())
        return setup_method_def

    def gen_impl_wait(self, timeout, target='self'):
        return self.gen_method_statement("%s.driver.implicitly_wait(%s)" % (target, dehumanize_time(timeout)))

    def gen_comment(self, comment):
        return self.gen_method_statement("# %s" % comment)

    def gen_test_method(self, name):
        self.log.debug("Generating test method %s", name)
        test_method = self.gen_method_definition(name, ["self"])
        return test_method

    def gen_teardownclass_method(self):
        self.log.debug("Generating tearDown test method")
        tear_down_method_def = self.gen_decorator_statement('classmethod')
        tear_down_method_def.append(self.gen_method_definition("tearDownClass", ["cls"]))
        tear_down_method_def.append(self.gen_method_statement("cls.driver.quit()"))
        tear_down_method_def.append(self.__gen_new_line())
        return tear_down_method_def

    def gen_assertion(self, assertion_config):
        self.log.debug("Generating assertion, config: %s", assertion_config)
        assertion_elements = []

        if isinstance(assertion_config, string_types):
            assertion_config = {"contains": [assertion_config]}

        for val in assertion_config["contains"]:
            regexp = assertion_config.get("regexp", True)
            reverse = assertion_config.get("not", False)
            subject = assertion_config.get("subject", "body")
            if subject != "body":
                raise ValueError("Only 'body' subject supported ")

            if regexp:
                assert_method = "self.assertEqual" if reverse else "self.assertNotEqual"
                assertion_elements.append(self.gen_method_statement('re_pattern = re.compile("%s")' % val))
                method = '%s(0, len(re.findall(re_pattern, body)))' % assert_method
                assertion_elements.append(self.gen_method_statement(method))
            else:
                assert_method = "self.assertNotIn" if reverse else "self.assertIn"
                assertion_elements.append(self.gen_method_statement('%s("%s", body)' % (assert_method, val)))
        return assertion_elements

    def __gen_new_line(self, indent="8"):
        return self.gen_method_statement("", indent=indent)

    def __gen_assert_page(self):
        return self.gen_method_statement("body = self.driver.page_source")

    def save(self, filename):
        with open(filename, 'wt') as fds:
            for child in self.root.iter():
                if child.text is not None:
                    indent = int(child.get('indent', "0"))
                    fds.write(" " * indent + child.text + "\n")


class JUnitMirrorsManager(MirrorsManager):
    def __init__(self, parent_logger, junit_version):
        self.junit_version = junit_version
        super(JUnitMirrorsManager, self).__init__(SeleniumExecutor.JUNIT_MIRRORS_SOURCE, parent_logger)

    def _parse_mirrors(self):
        links = []
        if self.page_source is not None:
            self.log.debug('Parsing mirrors...')
            try:
                resp = json.loads(self.page_source)
                objects = resp.get("response", {}).get("docs", [])
                if objects:
                    obj = objects[0]
                    group = obj.get("g")
                    artifact = obj.get("a")
                    version = obj.get("v")
                    ext = obj.get("p")
                    link_template = "http://search.maven.org/remotecontent?filepath={group}/{artifact}/" \
                                    "{version}/{artifact}-{version}.{ext}"
                    link = link_template.format(group=group, artifact=artifact, version=version, ext=ext)
                    links.append(link)
            except BaseException as exc:
                self.log.error("Error while parsing mirrors %s", exc)
        default_link = SeleniumExecutor.JUNIT_DOWNLOAD_LINK.format(version=self.junit_version)
        if default_link not in links:
            links.append(default_link)
        self.log.debug('Total mirrors: %d', len(links))
        return links<|MERGE_RESOLUTION|>--- conflicted
+++ resolved
@@ -818,17 +818,12 @@
 
         if browser == 'Firefox':
             setup_method_def.append(self.gen_method_statement("profile = webdriver.FirefoxProfile()"))
-            log_set = self.gen_method_statement("profile.set_preference('webdriver.log.file', %s)" % repr(self.wdlog))
+            statement = "profile.set_preference('webdriver.log.file', %s)" % repr(self.wdlog)
+            log_set = self.gen_method_statement(statement)
             setup_method_def.append(log_set)
-<<<<<<< HEAD
-            setup_method_def.append(self.gen_method_statement("cls.driver=webdriver.%s(profile)" % browser))
+            setup_method_def.append(self.gen_method_statement("cls.driver = webdriver.Firefox(profile)"))
         else:
-            setup_method_def.append(self.gen_method_statement("cls.driver=webdriver.%s()" % browser))
-=======
-            setup_method_def.append(self.gen_method_statement("self.driver = webdriver.Firefox(profile)"))
-        else:
-            setup_method_def.append(self.gen_method_statement("self.driver = webdriver.%s()" % browser))
->>>>>>> 374ea883
+            setup_method_def.append(self.gen_method_statement("cls.driver = webdriver.%s()" % browser))
 
         scenario_timeout = self.scenario.get("timeout", 30)
         setup_method_def.append(self.gen_impl_wait(scenario_timeout, target='cls'))
