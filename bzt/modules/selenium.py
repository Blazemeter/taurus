--- conflicted
+++ resolved
@@ -776,7 +776,6 @@
         raise NotImplementedError()
 
 
-<<<<<<< HEAD
 class TaurusRSpecPlugin(RequiredTool):
     def __init__(self, tool_path, download_link):
         super(TaurusRSpecPlugin, self).__init__("TaurusRSpecPlugin", tool_path, download_link)
@@ -785,10 +784,7 @@
         raise NotImplementedError()
 
 
-class NoseTest(object):
-=======
 class SeleniumScriptBuilder(PythonGenerator):
->>>>>>> 28c003c5
     IMPORTS = """import unittest
 import re
 from time import sleep
@@ -797,6 +793,40 @@
 from selenium.common.exceptions import NoAlertPresentException
 """
 
+    def __init__(self):
+        self.root = etree.Element("NoseTest")
+        self.tree = etree.ElementTree(self.root)
+
+    def add_imports(self):
+        imports = etree.Element("imports")
+        imports.text = NoseTest.IMPORTS
+        return imports
+
+    def gen_class_definition(self, class_name, inherits_from, indent="0"):
+        def_tmpl = "class {class_name}({inherits_from}):"
+        class_def_element = etree.Element("class_definition", indent=indent)
+        class_def_element.text = def_tmpl.format(class_name=class_name, inherits_from="".join(inherits_from))
+        return class_def_element
+
+    def gen_method_definition(self, method_name, params, indent="4"):
+        def_tmpl = "def {method_name}({params}):"
+        method_def_element = etree.Element("method_definition", indent=indent)
+        method_def_element.text = def_tmpl.format(method_name=method_name, params=",".join(params))
+        return method_def_element
+
+    def gen_decorator_statement(self, decorator_name, indent="4"):
+        def_tmpl = "@{decorator_name}"
+        decorator_element = etree.Element("decorator_statement", indent=indent)
+        decorator_element.text = def_tmpl.format(decorator_name=decorator_name)
+        return decorator_element
+
+    def gen_method_statement(self, statement, indent="8"):
+        statement_elem = etree.Element("statement", indent=indent)
+        statement_elem.text = statement
+        return statement_elem
+
+
+class SeleniumScriptBuilder(NoseTest):
     def __init__(self, scenario, parent_logger, wdlog):
         super(SeleniumScriptBuilder, self).__init__(scenario, parent_logger)
         self.window_size = None
