--- conflicted
+++ resolved
@@ -53,12 +53,8 @@
     JUNIT_MIRRORS_SOURCE = "http://search.maven.org/solrsearch/select?q=g%3A%22junit%22%20AND%20a%3A%22" \
                            "junit%22%20AND%20v%3A%22{version}%22&rows=20&wt=json".format(version=JUNIT_VERSION)
 
-<<<<<<< HEAD
-    HAMCREST_DOWNLOAD_LINK = "https://storage.googleapis.com/google-code-archive-downloads/v2/code.google.com/hamcrest/hamcrest-core-1.3.jar"
-=======
     HAMCREST_DOWNLOAD_LINK = "http://search.maven.org/remotecontent?filepath=org/hamcrest/hamcrest-core" \
                              "/1.3/hamcrest-core-1.3.jar"
->>>>>>> c564a842
 
     JSON_JAR_DOWNLOAD_LINK = "http://search.maven.org/remotecontent?filepath=org/json/json/20160810/json-20160810.jar"
 
