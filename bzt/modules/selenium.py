"""
Copyright 2015 BlazeMeter Inc.

Licensed under the Apache License, Version 2.0 (the "License");
you may not use this file except in compliance with the License.
You may obtain a copy of the License at

   http://www.apache.org/licenses/LICENSE-2.0

Unless required by applicable law or agreed to in writing, software
distributed under the License is distributed on an "AS IS" BASIS,
WITHOUT WARRANTIES OR CONDITIONS OF ANY KIND, either express or implied.
See the License for the specific language governing permissions and
limitations under the License.
"""
import json
import re
import os
import shutil
import subprocess
import sys
import time
from abc import abstractmethod

from urwid import Text, Pile

from bzt.engine import ScenarioExecutor, Scenario, FileLister
from bzt.modules.aggregator import ConsolidatingAggregator
from bzt.modules.console import WidgetProvider, PrioritizedWidget
from bzt.modules.jmeter import JTLReader
from bzt.six import string_types, text_type, etree, parse
from bzt.utils import RequiredTool, shell_exec, shutdown_process, JavaVM, TclLibrary, get_files_recursive
from bzt.utils import dehumanize_time, MirrorsManager, is_windows, BetterDict, get_full_path

try:
    from pyvirtualdisplay.smartdisplay import SmartDisplay as Display
except ImportError:
    from pyvirtualdisplay import Display


class SeleniumExecutor(ScenarioExecutor, WidgetProvider, FileLister):
    """
    Selenium executor
    :type virtual_display: Display
    :type runner: AbstractTestRunner
    """
    SELENIUM_DOWNLOAD_LINK = "http://selenium-release.storage.googleapis.com/{version}/" \
                             "selenium-server-standalone-{version}.0.jar"
    SELENIUM_VERSION = "2.53"

    JUNIT_DOWNLOAD_LINK = "http://search.maven.org/remotecontent?filepath=junit/junit/" \
                          "{version}/junit-{version}.jar"
    JUNIT_VERSION = "4.12"
    JUNIT_MIRRORS_SOURCE = "http://search.maven.org/solrsearch/select?q=g%3A%22junit%22%20AND%20a%3A%22" \
                           "junit%22%20AND%20v%3A%22{version}%22&rows=20&wt=json".format(version=JUNIT_VERSION)

    HAMCREST_DOWNLOAD_LINK = "https://hamcrest.googlecode.com/files/hamcrest-core-1.3.jar"

    SUPPORTED_TYPES = [".py", ".jar", ".java"]

    SHARED_VIRTUAL_DISPLAY = {}

    def __init__(self):
        super(SeleniumExecutor, self).__init__()
        self.additional_env = {}
        self.virtual_display = None
        self.start_time = None
        self.end_time = None
        self.runner = None
        self.widget = None
        self.reader = None
        self.kpi_file = None
        self.err_jtl = None
        self.runner_working_dir = None
        self.scenario = None
        self.script = None
        self.self_generated_script = False
        self.generated_methods = BetterDict()

    def set_virtual_display(self):
        display_conf = self.settings.get("virtual-display")
        if display_conf:
            if is_windows():
                self.log.warning("Cannot have virtual display on Windows, ignoring")
            else:
                if self.engine in SeleniumExecutor.SHARED_VIRTUAL_DISPLAY:
                    self.virtual_display = SeleniumExecutor.SHARED_VIRTUAL_DISPLAY[self.engine]
                else:
                    width = display_conf.get("width", 1024)
                    height = display_conf.get("height", 768)
                    self.virtual_display = Display(size=(width, height))
                    msg = "Starting virtual display[%s]: %s"
                    self.log.info(msg, self.virtual_display.size, self.virtual_display.new_display_var)
                    self.virtual_display.start()
                    SeleniumExecutor.SHARED_VIRTUAL_DISPLAY[self.engine] = self.virtual_display

    def free_virtual_display(self):
        if self.virtual_display and self.virtual_display.is_alive():
            self.virtual_display.stop()
        if self.engine in SeleniumExecutor.SHARED_VIRTUAL_DISPLAY:
            del SeleniumExecutor.SHARED_VIRTUAL_DISPLAY[self.engine]

    def get_script_path(self, scenario=None):
        if scenario:
            return super(SeleniumExecutor, self).get_script_path(scenario)
        else:
            return self.engine.find_file(self.script)

    def _create_runner(self, working_dir, kpi_file, err_file):
        script_path = self.get_script_path()
        script_type = self.detect_script_type(script_path)
        runner_config = BetterDict()

        if script_type == ".py":
            runner_class = NoseTester
            runner_config.merge(self.settings.get("selenium-tools").get("nose"))
        else:  # script_type == ".jar" or script_type == ".java":
            runner_class = JUnitTester
            runner_config.merge(self.settings.get("selenium-tools").get("junit"))
            runner_config['props-file'] = self.engine.create_artifact("customrunner", ".properties")

        runner_config["script-type"] = script_type
        runner_config["working-dir"] = working_dir
        runner_config.get("artifacts-dir", self.engine.artifacts_dir)
        runner_config.get("report-file", kpi_file)
        runner_config.get("err-file", err_file)
        runner_config.get("stdout", self.engine.create_artifact("junit", ".out"))
        runner_config.get("stderr", self.engine.create_artifact("junit", ".err"))
        return runner_class(runner_config, self)

    def _create_reader(self, kpi_file, err_file, translate_table=None):
        return JTLReader(kpi_file, self.log, err_file, translate_table=translate_table)

    def prepare(self):
        self.set_virtual_display()
        self.scenario = self.get_scenario()
        self._verify_script()

        self.runner_working_dir = self.engine.create_artifact("classes", "")
        self.kpi_file = self.engine.create_artifact("selenium_tests_report", ".csv")
        self.err_file = self.engine.create_artifact("selenium_tests_err", ".xml")
        self.runner = self._create_runner(self.runner_working_dir, self.kpi_file, self.err_file)

        self._cp_resource_files(self.runner_working_dir)

        self.runner.prepare()
        self.reader = self._create_reader(self.kpi_file, self.err_file, translate_table=self.generated_methods)
        if isinstance(self.engine.aggregator, ConsolidatingAggregator):
            self.engine.aggregator.add_underling(self.reader)

    def _verify_script(self):
        if Scenario.SCRIPT in self.scenario and self.scenario.get(Scenario.SCRIPT):
            self.script = self.scenario.get(Scenario.SCRIPT)
        elif "requests" in self.scenario:
            self.script = self.__tests_from_requests()
            self.self_generated_script = True
        else:
            raise ValueError("Nothing to test, no requests were provided in scenario")

    def _cp_resource_files(self, runner_working_dir):
        script = self.get_script_path()

        if os.path.isdir(script):
            shutil.copytree(script, runner_working_dir)
        else:
            os.makedirs(runner_working_dir)
            if self.self_generated_script:
                shutil.move(script, runner_working_dir)
            else:
                script_type = self.detect_script_type(script)
                script_name = os.path.basename(script)
                if script_type == ".py" and not script_name.lower().startswith('test'):
                    target_name = 'test_' + script_name
                    msg = "Script '%s' won't be discovered by nosetests, renaming script to %s"
                    self.log.warning(msg, script_name, target_name)
                else:
                    target_name = script_name
                target_path = os.path.join(runner_working_dir, target_name)
                shutil.copy2(script, target_path)

    @staticmethod
    def detect_script_type(script_path):
        if not isinstance(script_path, string_types) and not isinstance(script_path, text_type):
            raise ValueError("Nothing to test, no files were provided in scenario")

        if not os.path.exists(script_path):
            raise ValueError("Script %s doesn't exist" % script_path)

        file_types = set()

        if os.path.isfile(script_path):  # regular file received
            file_types.add(os.path.splitext(script_path)[1].lower())
        else:  # dir received: check contained files
            for file_name in get_files_recursive(script_path):
                file_types.add(os.path.splitext(file_name)[1].lower())

        if '.java' in file_types:
            file_ext = '.java'
        elif '.py' in file_types:
            file_ext = '.py'
        elif '.jar' in file_types:
            file_ext = '.jar'
        else:
            raise ValueError("Unsupported script type: %s" % script_path)

        return file_ext

    def startup(self):
        """
        Start runner
        :return:
        """
        self.start_time = time.time()
        self.runner.env = self.additional_env
        self.runner.run_tests()

    def check_virtual_display(self):
        if self.virtual_display:
            if not self.virtual_display.is_alive():
                self.log.info("Virtual display out: %s", self.virtual_display.stdout)
                self.log.warning("Virtual display err: %s", self.virtual_display.stderr)
                raise RuntimeError("Virtual display failed: %s" % self.virtual_display.return_code)

    def check(self):
        """
        check if test completed
        :return:
        """
        if self.widget:
            self.widget.update()

        self.check_virtual_display()

        return self.runner.is_finished()

    def report_test_duration(self):
        if self.start_time:
            self.end_time = time.time()
            self.log.debug("Selenium tests ran for %s seconds", self.end_time - self.start_time)

    def shutdown(self):
        """
        shutdown test_runner
        :return:
        """
        self.runner.shutdown()
        self.report_test_duration()

    def post_process(self):
        self.free_virtual_display()

        if self.reader and not self.reader.read_records:
            raise RuntimeWarning("Empty results, most likely Selenium failed")

    def get_widget(self):
        if not self.widget:
            self.widget = SeleniumWidget(self.script, self.runner.settings.get("stdout"))
        return self.widget

    def resource_files(self):
        self.scenario = self.get_scenario()
        self._verify_script()
        script_path = self.get_script_path()
        resources = []
        if script_path is not None:
            resources.append(script_path)
        return resources

    def __tests_from_requests(self):
        filename = self.engine.create_artifact("test_requests", ".py")
        wdlog = self.engine.create_artifact('webdriver', '.log')
        nose_test = SeleniumScriptBuilder(self.scenario, self.log, wdlog)
        if self.virtual_display:
            nose_test.window_size = self.virtual_display.size
        self.generated_methods.merge(nose_test.gen_test_case())
        nose_test.save(filename)
        return filename


class AbstractTestRunner(object):
    """
    Abstract test runner
    """

    def __init__(self, settings, executor):
        self.process = None
        self.settings = settings
        self.required_tools = []
        self.executor = executor
        self.scenario = executor.scenario
        self.load = executor.get_load()
        self.artifacts_dir = self.settings.get("artifacts-dir")
        self.working_dir = self.settings.get("working-dir")
        self.log = executor.log.getChild(self.__class__.__name__)
        self.opened_descriptors = []
        self.is_failed = False
        self.env = {}

    @abstractmethod
    def prepare(self):
        pass

    @abstractmethod
    def run_checklist(self):
        pass

    @abstractmethod
    def run_tests(self):
        pass

    def is_finished(self):
        ret_code = self.process.poll()
        if ret_code is not None:
            if ret_code != 0:
                self.log.debug("Test runner exit code: %s", ret_code)
                with open(self.settings.get("stderr")) as fds:
                    std_err = fds.read()
                self.is_failed = True
                raise RuntimeError("Test runner %s has failed: %s" % (self.__class__.__name__, std_err.strip()))
            return True
        return False

    def check_tools(self):
        for tool in self.required_tools:
            if not tool.check_if_installed():
                self.log.info("Installing %s", tool.tool_name)
                tool.install()

    def shutdown(self):
        shutdown_process(self.process, self.log)
        for desc in self.opened_descriptors:
            desc.close()
        self.opened_descriptors = []


class JUnitTester(AbstractTestRunner):
    """
    Allows to test java and jar files
    """

    def __init__(self, junit_config, executor):
        """
        :type junit_config: BetterDict
        """
        super(JUnitTester, self).__init__(junit_config, executor)
        self.props_file = junit_config['props-file']
        path_lambda = lambda key, val: get_full_path(self.settings.get(key, val))

        self.junit_path = path_lambda("path", "~/.bzt/selenium-taurus/tools/junit/junit.jar")
        self.hamcrest_path = path_lambda("hamcrest-core", "~/.bzt/selenium-taurus/tools/junit/hamcrest-core.jar")
        self.selenium_server_jar_path = path_lambda("selenium-server",
                                                    "~/.bzt/selenium-taurus/selenium-server.jar")
        self.junit_listener_path = os.path.join(get_full_path(__file__, step_up=1),
                                                os.pardir,
                                                "resources",
                                                "taurus-junit-1.0.jar")
        self.target_java = str(junit_config.get("compile-target-java", "1.7"))

        self.base_class_path = [self.selenium_server_jar_path, self.junit_path, self.junit_listener_path,
                                self.hamcrest_path]
        self.base_class_path.extend(self.scenario.get("additional-classpath", []))

    def prepare(self):
        """
        run checklist, make jar.
        """
        self.run_checklist()

        if self.settings.get("script-type", None) == ".java":
            self.compile_scripts()

    def run_checklist(self):
        """
        java
        javac
        selenium-server.jar
        junit.jar
        junit_listener.jar
        """
        # only check javac if we need to compile. if we have JAR as script - we don't need javac
        if self.settings.get("script-type", None) == ".java":
            self.required_tools.append(JavaC("", "", self.log))

        self.required_tools.append(TclLibrary(self.log))
        self.required_tools.append(JavaVM("", "", self.log))
        link = SeleniumExecutor.SELENIUM_DOWNLOAD_LINK.format(version=SeleniumExecutor.SELENIUM_VERSION)
        self.required_tools.append(SeleniumServerJar(self.selenium_server_jar_path, link, self.log))
        self.required_tools.append(JUnitJar(self.junit_path, self.log, SeleniumExecutor.JUNIT_VERSION))
        self.required_tools.append(HamcrestJar(self.hamcrest_path, SeleniumExecutor.HAMCREST_DOWNLOAD_LINK))
        self.required_tools.append(JUnitListenerJar(self.junit_listener_path, ""))

        self.check_tools()

    def compile_scripts(self):
        """
        Compile .java files
        """
        self.log.debug("Compiling .java files started")

        jar_path = os.path.join(self.executor.engine.artifacts_dir,
                                self.working_dir,
                                self.settings.get("jar-name", "compiled.jar"))
        if os.path.exists(jar_path):
            self.log.debug(".java files are already compiled, skipping")
            return

        java_files = []

        for dir_entry in os.walk(self.working_dir):
            if dir_entry[2]:
                for test_file in dir_entry[2]:
                    if os.path.splitext(test_file)[1].lower() == ".java":
                        java_files.append(os.path.join(dir_entry[0], test_file))

        compile_cl = ["javac", "-source", self.target_java, "-target", self.target_java, ]
        compile_cl.extend(["-cp", os.pathsep.join(self.base_class_path)])
        compile_cl.extend(java_files)

        with open(os.path.join(self.artifacts_dir, "javac.out"), 'ab') as javac_out:
            with open(os.path.join(self.artifacts_dir, "javac.err"), 'ab') as javac_err:
                self.log.debug("running javac: %s", compile_cl)
                self.process = shell_exec(compile_cl, cwd=self.working_dir, stdout=javac_out, stderr=javac_err)
                ret_code = self.process.poll()

                while ret_code is None:
                    self.log.debug("Compiling .java files...")
                    time.sleep(1)
                    ret_code = self.process.poll()

        if ret_code != 0:
            self.log.debug("javac exit code: %s", ret_code)
            with open(javac_err.name) as err_file:
                out = err_file.read()
            raise RuntimeError("Javac exited with error:\n %s" % out.strip())

        self.log.info("Compiling .java files completed")

        self.make_jar()

    def make_jar(self):
        """
        move all .class files to compiled.jar
        """
        self.log.debug("Making .jar started")

        with open(os.path.join(self.artifacts_dir, "jar.out"), 'ab') as jar_out:
            with open(os.path.join(self.artifacts_dir, "jar.err"), 'ab') as jar_err:
                class_files = [java_file for java_file in os.listdir(self.working_dir) if java_file.endswith(".class")]
                jar_name = self.settings.get("jar-name", "compiled.jar")
                if class_files:
                    compile_jar_cl = ["jar", "-cf", jar_name]
                    compile_jar_cl.extend(class_files)
                else:
                    package_dir = os.listdir(self.working_dir)[0]
                    compile_jar_cl = ["jar", "-cf", jar_name, "-C", package_dir, "."]

                self.log.debug("running jar: %s", compile_jar_cl)
                self.process = shell_exec(compile_jar_cl, cwd=self.working_dir, stdout=jar_out, stderr=jar_err)
                ret_code = self.process.poll()

                while ret_code is None:
                    self.log.debug("Making jar file...")
                    time.sleep(1)
                    ret_code = self.process.poll()

        if ret_code != 0:
            with open(jar_err.name) as err_file:
                out = err_file.read()
            self.log.info("Making jar failed with code %s", ret_code)
            self.log.info("jar output: %s", out)
            raise RuntimeError("Jar exited with non-zero code")

        self.log.info("Making .jar file completed")

    def run_tests(self):
        # java -cp junit.jar:selenium-test-small.jar:
        # selenium-2.46.0/selenium-java-2.46.0.jar:./../selenium-server.jar
        # org.junit.runner.JUnitCore TestBlazemeterPass

        jar_list = [os.path.join(self.working_dir, jar) for jar in os.listdir(self.working_dir) if jar.endswith(".jar")]
        self.base_class_path.extend(jar_list)

        with open(self.props_file, 'wt') as props:
            props.write("kpi_log=%s\n" % self.settings.get("report-file").replace(os.path.sep, '/'))
            props.write("error_log=%s\n" % self.settings.get("err-file").replace(os.path.sep, '/'))

            if self.load.iterations:
                props.write("iterations=%s\n" % self.load.iterations)

            if self.load.hold:
                props.write("hold_for=%s\n" % self.load.hold)

            for index, item in enumerate(jar_list):
                props.write("target_%s=%s\n" % (index, item.replace(os.path.sep, '/')))

        std_out = open(self.settings.get("stdout"), "wt")
        self.opened_descriptors.append(std_out)
        std_err = open(self.settings.get("stderr"), "wt")
        self.opened_descriptors.append(std_err)

        env = BetterDict()
        env.merge(dict(os.environ))
        env.merge(self.env)

        junit_command_line = ["java", "-cp", os.pathsep.join(self.base_class_path), "taurusjunit.CustomRunner",
                              self.props_file]
        self.process = self.executor.execute(junit_command_line,
                                             cwd=self.artifacts_dir,
                                             stdout=std_out,
                                             stderr=std_err,
                                             env=env)


class NoseTester(AbstractTestRunner):
    """
    Python selenium tests runner
    """

    def __init__(self, nose_config, executor):
        super(NoseTester, self).__init__(nose_config, executor)
        self.plugin_path = os.path.join(get_full_path(__file__, step_up=1),
                                        os.pardir,
                                        "resources",
                                        "nose_plugin.py")

    def prepare(self):
        self.run_checklist()

    def run_checklist(self):
        """
        we need installed nose plugin
        """
        if sys.version >= '3':
            self.log.warn("You are using python3, make sure that your scripts are able to run in python3!")

        self.required_tools.append(TclLibrary(self.log))
        self.required_tools.append(TaurusNosePlugin(self.plugin_path, ""))

        self.check_tools()

    def run_tests(self):
        """
        run python tests
        """
        executable = self.settings.get("interpreter", sys.executable)
        nose_command_line = [executable, self.plugin_path, '-k', self.settings.get("report-file"),
                             '-e', self.settings.get("err-file")]

        if self.load.iterations:
            nose_command_line += ['-i', str(self.load.iterations)]

        if self.load.hold:
            nose_command_line += ['-d', str(self.load.hold)]

        nose_command_line += [self.working_dir]

        std_out = open(self.settings.get("stdout"), "wt")
        self.opened_descriptors.append(std_out)
        std_err = open(self.settings.get("stderr"), "wt")
        self.opened_descriptors.append(std_err)

        env = BetterDict()
        env.merge(dict(os.environ))
        env.merge(self.env)

        self.process = self.executor.execute(nose_command_line,
                                             cwd=self.artifacts_dir,
                                             stdout=std_out,
                                             stderr=std_err,
                                             env=env)


class SeleniumWidget(Pile, PrioritizedWidget):
    def __init__(self, script, runner_output):
        widgets = []
        self.script_name = Text("Tests: %s" % script)
        self.summary_stats = Text("")
        self.current_test = Text("")
        self.runner_output = runner_output
        widgets.append(self.script_name)
        widgets.append(self.summary_stats)
        widgets.append(self.current_test)
        super(SeleniumWidget, self).__init__(widgets)
        PrioritizedWidget.__init__(self, priority=10)

    def update(self):
        cur_test, reader_summary = ["No data received yet"] * 2
        if os.path.exists(self.runner_output):
            with open(self.runner_output, "rt") as fds:
                lines = fds.readlines()
                if lines:
                    line = lines[-1]
                    if line and "," in line:
                        cur_test, reader_summary = line.split(",")

        self.current_test.set_text(cur_test)
        self.summary_stats.set_text(reader_summary)
        self._invalidate()


class SeleniumServerJar(RequiredTool):
    def __init__(self, tool_path, download_link, parent_logger):
        super(SeleniumServerJar, self).__init__("Selenium server", tool_path, download_link)
        self.log = parent_logger.getChild(self.__class__.__name__)

    def check_if_installed(self):
        self.log.debug("%s path: %s", self.tool_name, self.tool_path)
        selenium_launch_command = ["java", "-jar", self.tool_path, "-help"]
        selenium_subproc = shell_exec(selenium_launch_command, stderr=subprocess.STDOUT)
        output = selenium_subproc.communicate()
        self.log.debug("%s output: %s", self.tool_name, output)
        if selenium_subproc.returncode == 0:
            self.already_installed = True
            return True
        else:
            return False


class JUnitJar(RequiredTool):
    def __init__(self, tool_path, parent_logger, junit_version):
        super(JUnitJar, self).__init__("JUnit", tool_path)
        self.log = parent_logger.getChild(self.__class__.__name__)
        self.version = junit_version
        self.mirror_manager = JUnitMirrorsManager(self.log, self.version)

    def install(self):
        dest = get_full_path(self.tool_path, step_up=1)
        dest = os.path.abspath(dest)
        junit_dist = super(JUnitJar, self).install_with_mirrors(dest, ".jar")
        self.log.info("Installing %s into %s", self.tool_name, dest)
        junit_dist.close()
        if not os.path.exists(dest):
            os.makedirs(dest)
        shutil.move(junit_dist.name, self.tool_path)
        self.log.info("Installed JUnit successfully")

        if not self.check_if_installed():
            raise RuntimeError("Unable to run %s after installation!" % self.tool_name)


class HamcrestJar(RequiredTool):
    def __init__(self, tool_path, download_link):
        super(HamcrestJar, self).__init__("HamcrestJar", tool_path, download_link)


class JavaC(RequiredTool):
    def __init__(self, tool_path, download_link, parent_logger):
        super(JavaC, self).__init__("JavaC", tool_path, download_link)
        self.log = parent_logger.getChild(self.__class__.__name__)

    def check_if_installed(self):
        try:
            output = subprocess.check_output(["javac", '-version'], stderr=subprocess.STDOUT)
            self.log.debug("%s output: %s", self.tool_name, output)
            return True
        except BaseException:
            raise RuntimeError("The %s is not operable or not available. Consider installing it" % self.tool_name)

    def install(self):
        raise NotImplementedError()


class JUnitListenerJar(RequiredTool):
    def __init__(self, tool_path, download_link):
        super(JUnitListenerJar, self).__init__("JUnitListener", tool_path, download_link)

    def install(self):
        raise NotImplementedError()


class TaurusNosePlugin(RequiredTool):
    def __init__(self, tool_path, download_link):
        super(TaurusNosePlugin, self).__init__("TaurusNosePlugin", tool_path, download_link)

    def install(self):
        raise NotImplementedError()


class NoseTest(object):
    IMPORTS = """import unittest
import re
from time import sleep
from selenium import webdriver
from selenium.common.exceptions import NoSuchElementException
from selenium.common.exceptions import NoAlertPresentException
"""
    MODS = """unittest.TestLoader.sortTestMethodsUsing = cmp
"""

    def __init__(self):
        self.root = etree.Element("NoseTest")
        self.tree = etree.ElementTree(self.root)

    def add_imports(self):
        imports = etree.Element("imports")
        imports.text = NoseTest.IMPORTS
        return imports

    def get_mods(self):
        mods = etree.Element("mods")
        mods.text = NoseTest.MODS
        return mods

    def gen_class_definition(self, class_name, inherits_from, indent="0"):
        def_tmpl = "class {class_name}({inherits_from}):"
        class_def_element = etree.Element("class_definition", indent=indent)
        class_def_element.text = def_tmpl.format(class_name=class_name, inherits_from="".join(inherits_from))
        return class_def_element

    def gen_method_definition(self, method_name, params, indent="4"):
        def_tmpl = "def {method_name}({params}):"
        method_def_element = etree.Element("method_definition", indent=indent)
        method_def_element.text = def_tmpl.format(method_name=method_name, params=",".join(params))
        return method_def_element

    def gen_decorator_statement(self, decorator_name, indent="4"):
        def_tmpl = "@{decorator_name}"
        decorator_element = etree.Element("decorator_statement", indent=indent)
        decorator_element.text = def_tmpl.format(decorator_name=decorator_name)
        return decorator_element

    def gen_method_statement(self, statement, indent="8"):
        statement_elem = etree.Element("statement", indent=indent)
        statement_elem.text = statement
        return statement_elem


class SeleniumScriptBuilder(NoseTest):
    def __init__(self, scenario, parent_logger, wdlog):
        super(SeleniumScriptBuilder, self).__init__()
        self.window_size = None
        self.log = parent_logger.getChild(self.__class__.__name__)
        self.scenario = scenario
        self.wdlog = wdlog

    def gen_test_case(self):
        self.log.debug("Generating Test Case test method")
        imports = self.add_imports()
        self.root.append(imports)
        mods = self.get_mods()
        self.root.append(mods)
        test_class = self.gen_class_definition("TestRequests", ["unittest.TestCase"])
        self.root.append(test_class)
        test_class.append(self.gen_setupclass_method())
        test_class.append(self.gen_teardownclass_method())

        counter = 0
        methods = {}
        requests = self.scenario.get_requests()
        scenario_timeout = self.scenario.get("timeout", 30)
        default_address = self.scenario.get("default-address", None)

        for req in requests:
            mod_url = re.sub('[^0-9a-zA-Z]+', '_', req.url[:30])
            method_name = 'test_%05d_%s' % (counter, mod_url)
            test_method = self.gen_test_method(method_name)
            methods[method_name] = req.url
            counter += 1
            test_class.append(test_method)

            parsed_url = parse.urlparse(req.url)
            if default_address is not None and not parsed_url.netloc:
                url = default_address + req.url
            else:
                url = req.url

            test_method.append(self.gen_comment("start request: %s" % url))

            if req.timeout is not None:
                test_method.append(self.gen_impl_wait(req.timeout))

            test_method.append(self.gen_method_statement("self.driver.get('%s')" % url))
            think_time = req.think_time if req.think_time else self.scenario.get("think-time", None)

            if think_time is not None:
                test_method.append(self.gen_method_statement("sleep(%s)" % dehumanize_time(think_time)))

            if "assert" in req.config:
                test_method.append(self.__gen_assert_page())
                for assert_config in req.config.get("assert"):
                    test_method.extend(self.gen_assertion(assert_config))

            if req.timeout is not None:
                test_method.append(self.gen_impl_wait(scenario_timeout))

            test_method.append(self.gen_comment("end request: %s" % url))
            test_method.append(self.__gen_new_line())

        return methods

    def gen_setupclass_method(self):
        self.log.debug("Generating setUp test method")
        browsers = ["Firefox", "Chrome", "Ie", "Opera"]
        browser = self.scenario.get("browser", "Firefox")
        if browser not in browsers:
            raise ValueError("Unsupported browser name: %s" % browser)
<<<<<<< HEAD

        setup_method_def = self.gen_decorator_statement('classmethod')
        setup_method_def.append(self.gen_method_definition("setUpClass", ["cls"]))
        setup_method_def.append(self.gen_method_statement("cls.driver=webdriver.%s()" % browser))
=======
        setup_method_def = self.gen_method_definition("setUp", ["self"])

        if browser == 'Firefox':
            setup_method_def.append(self.gen_method_statement("profile = webdriver.%sProfile();" % browser))
            log_set = self.gen_method_statement("profile.set_preference('webdriver.log.file', '%s');" % self.wdlog)
            setup_method_def.append(log_set)
            setup_method_def.append(self.gen_method_statement("self.driver=webdriver.%s(profile)" % browser))
        else:
            setup_method_def.append(self.gen_method_statement("self.driver=webdriver.%s()" % browser))

>>>>>>> b6b2c0ae
        scenario_timeout = self.scenario.get("timeout", 30)
        setup_method_def.append(self.gen_impl_wait(scenario_timeout, target='cls'))
        if self.window_size:
            statement = self.gen_method_statement("cls.driver.set_window_size(%s, %s)" % self.window_size)
            setup_method_def.append(statement)
        else:
            setup_method_def.append(self.gen_method_statement("cls.driver.maximize_window()"))
        setup_method_def.append(self.__gen_new_line())
        return setup_method_def

    def gen_impl_wait(self, timeout, target='self'):
        return self.gen_method_statement("%s.driver.implicitly_wait(%s)" % (target, dehumanize_time(timeout)))

    def gen_comment(self, comment):
        return self.gen_method_statement("# %s" % comment)

    def gen_test_method(self, name):
        self.log.debug("Generating test method %s", name)
        test_method = self.gen_method_definition(name, ["self"])
        return test_method

    def gen_teardownclass_method(self):
        self.log.debug("Generating tearDown test method")
        tear_down_method_def = self.gen_decorator_statement('classmethod')
        tear_down_method_def.append(self.gen_method_definition("tearDownClass", ["cls"]))
        tear_down_method_def.append(self.gen_method_statement("cls.driver.quit()"))
        tear_down_method_def.append(self.__gen_new_line())
        return tear_down_method_def

    def gen_assertion(self, assertion_config):
        self.log.debug("Generating assertion, config: %s", assertion_config)
        assertion_elements = []

        if isinstance(assertion_config, string_types):
            assertion_config = {"contains": [assertion_config]}

        for val in assertion_config["contains"]:
            regexp = assertion_config.get("regexp", True)
            reverse = assertion_config.get("not", False)
            subject = assertion_config.get("subject", "body")
            if subject != "body":
                raise ValueError("Only 'body' subject supported ")

            if regexp:
                assert_method = "self.assertEqual" if reverse else "self.assertNotEqual"
                assertion_elements.append(self.gen_method_statement('re_pattern = re.compile("%s")' % val))
                method = '%s(0, len(re.findall(re_pattern, body)))' % assert_method
                assertion_elements.append(self.gen_method_statement(method))
            else:
                assert_method = "self.assertNotIn" if reverse else "self.assertIn"
                assertion_elements.append(self.gen_method_statement('%s("%s", body)' % (assert_method, val)))
        return assertion_elements

    def __gen_new_line(self, indent="8"):
        return self.gen_method_statement("", indent=indent)

    def __gen_assert_page(self):
        return self.gen_method_statement("body = self.driver.page_source")

    def save(self, filename):
        with open(filename, 'wt') as fds:
            for child in self.root.iter():
                if child.text is not None:
                    indent = int(child.get('indent', "0"))
                    fds.write(" " * indent + child.text + "\n")


class JUnitMirrorsManager(MirrorsManager):
    def __init__(self, parent_logger, junit_version):
        self.junit_version = junit_version
        super(JUnitMirrorsManager, self).__init__(SeleniumExecutor.JUNIT_MIRRORS_SOURCE, parent_logger)

    def _parse_mirrors(self):
        links = []
        if self.page_source is not None:
            self.log.debug('Parsing mirrors...')
            try:
                resp = json.loads(self.page_source)
                objects = resp.get("response", {}).get("docs", [])
                if objects:
                    obj = objects[0]
                    group = obj.get("g")
                    artifact = obj.get("a")
                    version = obj.get("v")
                    ext = obj.get("p")
                    link_template = "http://search.maven.org/remotecontent?filepath={group}/{artifact}/" \
                                    "{version}/{artifact}-{version}.{ext}"
                    link = link_template.format(group=group, artifact=artifact, version=version, ext=ext)
                    links.append(link)
            except BaseException as exc:
                self.log.error("Error while parsing mirrors %s", exc)
        default_link = SeleniumExecutor.JUNIT_DOWNLOAD_LINK.format(version=self.junit_version)
        if default_link not in links:
            links.append(default_link)
        self.log.debug('Total mirrors: %d', len(links))
        return links<|MERGE_RESOLUTION|>--- conflicted
+++ resolved
@@ -794,23 +794,19 @@
         browser = self.scenario.get("browser", "Firefox")
         if browser not in browsers:
             raise ValueError("Unsupported browser name: %s" % browser)
-<<<<<<< HEAD
 
         setup_method_def = self.gen_decorator_statement('classmethod')
         setup_method_def.append(self.gen_method_definition("setUpClass", ["cls"]))
         setup_method_def.append(self.gen_method_statement("cls.driver=webdriver.%s()" % browser))
-=======
-        setup_method_def = self.gen_method_definition("setUp", ["self"])
 
         if browser == 'Firefox':
             setup_method_def.append(self.gen_method_statement("profile = webdriver.%sProfile();" % browser))
             log_set = self.gen_method_statement("profile.set_preference('webdriver.log.file', '%s');" % self.wdlog)
             setup_method_def.append(log_set)
-            setup_method_def.append(self.gen_method_statement("self.driver=webdriver.%s(profile)" % browser))
+            setup_method_def.append(self.gen_method_statement("cls.driver=webdriver.%s(profile)" % browser))
         else:
-            setup_method_def.append(self.gen_method_statement("self.driver=webdriver.%s()" % browser))
-
->>>>>>> b6b2c0ae
+            setup_method_def.append(self.gen_method_statement("cls.driver=webdriver.%s()" % browser))
+
         scenario_timeout = self.scenario.get("timeout", 30)
         setup_method_def.append(self.gen_impl_wait(scenario_timeout, target='cls'))
         if self.window_size:
