--- conflicted
+++ resolved
@@ -57,12 +57,8 @@
             else:
                 raise RuntimeError("Nothing to test, no requests were provided in scenario")
         self.kpi_file = self.engine.create_artifact("selenium_tests_report", ".csv")
-<<<<<<< HEAD
         self.err_jtl = self.kpi_file + "err"
         script_type = self.detect_script_type(scenario.get("script"))
-=======
-        script_type = self.detect_script_type(self.scenario.get("script"))
->>>>>>> 13678437
         runner_config = BetterDict()
 
         if script_type == ".py":
