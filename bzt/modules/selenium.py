"""
Copyright 2015 BlazeMeter Inc.

Licensed under the Apache License, Version 2.0 (the "License");
you may not use this file except in compliance with the License.
You may obtain a copy of the License at

   http://www.apache.org/licenses/LICENSE-2.0

Unless required by applicable law or agreed to in writing, software
distributed under the License is distributed on an "AS IS" BASIS,
WITHOUT WARRANTIES OR CONDITIONS OF ANY KIND, either express or implied.
See the License for the specific language governing permissions and
limitations under the License.
"""
import copy
import os
import time
from abc import abstractmethod

from urwid import Text, Pile

from bzt import TaurusConfigError, ToolError
from bzt.engine import FileLister, HavingInstallableTools, SelfDiagnosable
from bzt.modules import ReportableExecutor
from bzt.modules.console import WidgetProvider, PrioritizedWidget
from bzt.utils import get_files_recursive, get_full_path, RequiredTool, unzip, untar
<<<<<<< HEAD
from bzt.utils import is_windows, is_mac, platform_bitness, Environment
=======
from bzt.utils import is_windows, is_mac, platform_bitness
from bzt.commands import Commands
from bzt.resources.vnc_viewer.vncviewer import VncViewer
from multiprocessing import Process
>>>>>>> 4ba5a2df


class AbstractSeleniumExecutor(ReportableExecutor):
    @abstractmethod
    def get_virtual_display(self):
        """
        Return virtual display instance, if any.
        :return:
        """
        pass

    @abstractmethod
    def add_env(self, env):     # compatibility with taurus-server
        """
        Add environment variables into selenium process env
        :type env: dict[str,str]
        """
        pass


class ServiceAttached(object):
    service_attached = []

    remote = None

    @classmethod
    def get_attached(cls):
        return cls.service_attached

    @classmethod
    def add_attach(cls, attach_id):
        cls.service_attached.append(attach_id)

    @classmethod
    def detach(cls, attach_id):
        cls.service_attached.remove(attach_id)

    @classmethod
    def get_remote(cls, log):
        if cls.remote:
            return cls.remote
        else:
            cls.remote = Commands(log).remote
            return cls.remote


def run_vncviewer(host, port, password, conn_id):
    vnc_viewer = VncViewer(host, port, password, conn_id)
    return vnc_viewer


class SeleniumExecutor(AbstractSeleniumExecutor, WidgetProvider, FileLister, HavingInstallableTools, SelfDiagnosable):
    """
    Selenium executor
    :type runner: bzt.modules.SubprocessedExecutor
    """

    SUPPORTED_RUNNERS = ["nose", "junit", "testng", "rspec", "mocha", "nunit", "pytest", "wdio", "robot"]

    CHROMEDRIVER_DOWNLOAD_LINK = "https://chromedriver.storage.googleapis.com/{version}/chromedriver_{arch}.zip"
    CHROMEDRIVER_VERSION = "2.33"

    GECKODRIVER_DOWNLOAD_LINK = "https://github.com/mozilla/geckodriver/releases/download/v{version}/" \
                                "geckodriver-v{version}-{arch}.{ext}"
    GECKODRIVER_VERSION = "0.19.0"

    SELENIUM_TOOLS_DIR = get_full_path("~/.bzt/selenium-taurus/tools")

    def __init__(self):
        super(SeleniumExecutor, self).__init__()
        self.end_time = None
        self.runner = None
        self.script = None
        self.runner_working_dir = None
        self.register_reader = True
        self.webdrivers = []

<<<<<<< HEAD
    def add_env(self, env):     # compatibility with taurus-server
        self.env.set(env)
=======
        self.vnc_connections = []

    def add_env(self, env):
        if "PATH" in self.additional_env and "PATH" in env:
            old_path = self.additional_env["PATH"]
            new_path = env["PATH"]
            merged_path = []
            for item in old_path.split(os.pathsep) + new_path.split(os.pathsep):
                if item in merged_path:
                    continue
                else:
                    merged_path.append(item)
            env["PATH"] = os.pathsep.join(merged_path)
        self.additional_env.update(env)
>>>>>>> 4ba5a2df

    def get_runner_working_dir(self):
        if self.runner_working_dir is None:
            self.runner_working_dir = self.engine.create_artifact("classes", "")
        return self.runner_working_dir

    def create_runner(self):
        runner_type = self.get_runner_type()
        self.runner = self.engine.instantiate_module(runner_type)
<<<<<<< HEAD
        self.runner.env = self.env
=======

        # todo: deprecated, remove it later
        self.runner.settings.merge(self.settings.get('selenium-tools').get(runner_type))

        # Propagate to Runner Remote capabilities if is used and generate Environment variables for external script
        service_remote = self.execution.get_noset("remote", self.settings.get_noset("remote", None))
        service_capabilities = self.execution.get_noset("capabilities", self.settings.get_noset("capabilities", []))
        use_service = self.execution.get_noset("service", self.settings.get_noset("service", None))
        if use_service:
            service_info = ServiceAttached.get_remote(self.log).pull_service(use_service,
                                                                             ServiceAttached.get_attached(), cache=True)

            if service_info["remote"]:
                ServiceAttached.add_attach(service_info["attach_id"])
                service_remote = service_info["remote"]
                service_capabilities = service_info["capabilities"]
            if service_info["vnc"] and self.settings.get_noset("service_vnc", True):
                vnc_host = service_info["vnc"].split(":")[0]
                vnc_port = int(service_info["vnc"].split(":")[1])
                vnc_pass = "secret"
                vnc_proc = Process(target=run_vncviewer, args=(vnc_host, vnc_port, vnc_pass,
                                                               service_info["service_id"],))
                vnc_proc.daemon = True
                vnc_proc.start()
                self.vnc_connections.append(vnc_proc)

>>>>>>> 4ba5a2df
        self.runner.parameters = self.parameters
        self.runner.provisioning = self.provisioning
        self.runner.execution = copy.deepcopy(self.execution)

        # Promote the resolution
        self.runner.execution["remote"] = service_remote
        self.runner.execution["capabilities"] = service_capabilities

        # TODO: For debug, remove
        self.log.info("Service:" + str(use_service))
        self.log.info("Remote:" + str(self.runner.execution["remote"]))
        self.log.info("Capabilities:" + str(len(self.runner.execution["capabilities"])))

        if "remote" in self.runner.execution:
            self.add_env({"BZT_REMOTE": self.runner.execution["remote"]})
        if "capabilities" in self.runner.execution:
            for remote_cap in self.runner.execution["capabilities"]:
                if "browser" in remote_cap:
                    self.add_env({"BZT_REMOTE_BROWSER": remote_cap["browser"]})

        self.runner.execution['files'] = self.execution.get('files', [])
        self.runner.execution['executor'] = runner_type
        self.runner.register_reader = self.register_reader

        if runner_type == "nose":
            self.runner.execution["test-mode"] = "selenium"

    def get_virtual_display(self):
        pass    # for compatibility with taurus server

    def _get_chromedriver_link(self):
        settings = self.settings.get('chromedriver')
        link = settings.get('download-link', SeleniumExecutor.CHROMEDRIVER_DOWNLOAD_LINK)
        version = settings.get('version', SeleniumExecutor.CHROMEDRIVER_VERSION)
        if is_windows():
            arch = 'win32'  # no 64-bit windows builds, :(
        elif is_mac():
            arch = 'mac64'
        else:
            arch = 'linux32' if platform_bitness() == 32 else 'linux64'
        return link.format(version=version, arch=arch)

    def _get_chromedriver_path(self):
        base_dir = get_full_path(SeleniumExecutor.SELENIUM_TOOLS_DIR)
        settings = self.settings.get('chromedriver')
        version = settings.get('version', SeleniumExecutor.CHROMEDRIVER_VERSION)
        filename = 'chromedriver.exe' if is_windows() else 'chromedriver'
        return os.path.join(base_dir, 'chromedriver', version, filename)

    def _get_geckodriver_link(self):
        settings = self.settings.get('geckodriver')
        link = settings.get('download-link', SeleniumExecutor.GECKODRIVER_DOWNLOAD_LINK)
        version = settings.get('version', SeleniumExecutor.GECKODRIVER_VERSION)
        if is_windows():
            arch = 'win64'  # no 32-bit windows builds, :(
            ext = 'zip'
        elif is_mac():
            arch = 'macos'
            ext = 'tar.gz'
        else:
            arch = 'linux32' if platform_bitness() == 32 else 'linux64'
            ext = 'tar.gz'
        return link.format(version=version, arch=arch, ext=ext)

    def _get_geckodriver_path(self):
        base_dir = get_full_path(SeleniumExecutor.SELENIUM_TOOLS_DIR)
        settings = self.settings.get('geckodriver')
        version = settings.get('version', SeleniumExecutor.GECKODRIVER_VERSION)
        filename = 'geckodriver.exe' if is_windows() else 'geckodriver'
        return os.path.join(base_dir, 'geckodriver', version, filename)

    def install_required_tools(self):
        chromedriver_path = self._get_chromedriver_path()
        chromedriver_link = self._get_chromedriver_link()
        geckodriver_path = self._get_geckodriver_path()
        geckodriver_link = self._get_geckodriver_link()

        self.webdrivers = [ChromeDriver(chromedriver_path, self.log, chromedriver_link),
                           GeckoDriver(geckodriver_path, self.log, geckodriver_link)]

        for tool in self.webdrivers:
            if not tool.check_if_installed():
                self.log.info("Installing %s...", tool.tool_name)
                tool.install()

    def prepare(self):
        if self.env is None:
            self.env = Environment(self.log, self.engine.env.get())   # for backward compatibility with taurus-server

        self.install_required_tools()
        for driver in self.webdrivers:
            self.env.add_path({"PATH": driver.get_driver_dir()})

        if self.get_load().concurrency and self.get_load().concurrency > 1:
            msg = 'Selenium supports concurrency in cloud provisioning mode only\n'
            msg += 'For details look at http://gettaurus.org/docs/Cloud.md'
            self.log.warning(msg)

        self.create_runner()
        self.runner.prepare()
        self.script = self.runner.script

    def get_runner_type(self):
        if "runner" in self.execution:
            runner = self.execution["runner"]
            if runner not in SeleniumExecutor.SUPPORTED_RUNNERS:
                msg = "Runner '%s' is not supported. Supported runners: %s"
                raise TaurusConfigError(msg % (runner, SeleniumExecutor.SUPPORTED_RUNNERS))
            self.log.debug("Using script type: %s", runner)
            return runner

        script_name = self.get_script_path()
        if script_name:
            return self.detect_script_type(script_name)
        else:
            if "requests" in self.get_scenario():
                return "nose"
            else:
                raise TaurusConfigError("You must specify either script or list of requests to run Selenium")

    def resource_files(self):
        self.create_runner()
        return self.runner.resource_files()

    def detect_script_type(self, script_name):
        if not os.path.exists(script_name):
            raise TaurusConfigError("Script '%s' doesn't exist" % script_name)

        file_types = set()

        # gather file extensions and choose script_type according to priority
        if os.path.isfile(script_name):  # regular file received
            file_types.add(os.path.splitext(script_name)[1].lower())
        else:  # dir received: check contained files
            for file_name in get_files_recursive(script_name):
                file_types.add(os.path.splitext(file_name)[1].lower())

        if '.java' in file_types or '.jar' in file_types:
            # todo: next detection logic is duplicated in TestNGTester - can we avoid it?
            script_dir = get_full_path(self.get_script_path(), step_up=1)
            if os.path.exists(os.path.join(script_dir, 'testng.xml')) or self.execution.get('testng-xml', None):
                script_type = 'testng'
            else:
                script_type = 'junit'
        elif '.py' in file_types:
            script_type = 'nose'
        elif '.rb' in file_types:
            script_type = 'rspec'
        elif '.js' in file_types:
            script_type = 'mocha'
        elif '.dll' in file_types or '.exe' in file_types:
            script_type = 'nunit'
        else:
            if os.path.isfile(script_name):
                message = "Unsupported script type: %r" % script_name
            else:
                message = "Directory %r doesn't contain supported scripts" % script_name
            raise TaurusConfigError(message)

        self.log.debug("Detected script type: %s", script_type)

        return script_type

    def startup(self):
        """
        Start runner
        :return:
        """
        self.start_time = time.time()
        self.runner.startup()

    def check(self):
        """
        check if test completed
        :return:
        """
        if self.widget:
            self.widget.update()

        return self.runner.check()

    def report_test_duration(self):
        if self.start_time:
            self.end_time = time.time()
            self.log.debug("Selenium tests ran for %s seconds", self.end_time - self.start_time)

    def shutdown(self):
        """
        shutdown test_runner
        :return:
        """
        self.runner.shutdown()
        self.report_test_duration()

    def post_process(self):
        self.runner.post_process()

        if os.path.exists("geckodriver.log"):
            self.engine.existing_artifact("geckodriver.log", True)

    def has_results(self):
        return self.runner.has_results()

    def get_widget(self):
        if not self.widget:
            self.widget = SeleniumWidget(self.script, self.runner.stdout_file)
        return self.widget

    def get_error_diagnostics(self):
        diagnostics = []
        if self.runner:
            diagnostics.extend(self.runner.get_error_diagnostics())
        gecko_logs = ["geckodriver.log", os.path.join(self.engine.artifacts_dir, "geckodriver.log")]
        for possible_log in gecko_logs:
            if os.path.exists(possible_log):
                with open(possible_log) as fds:
                    diagnostics.append("Geckodriver log:\n" + fds.read())
        return diagnostics


class SeleniumWidget(Pile, PrioritizedWidget):
    def __init__(self, script, runner_output):
        widgets = []
        self.script_name = Text("Selenium: %s" % os.path.basename(script))
        self.summary_stats = Text("Delayed...")
        self.runner_output = runner_output
        widgets.append(self.script_name)
        widgets.append(self.summary_stats)
        super(SeleniumWidget, self).__init__(widgets)
        PrioritizedWidget.__init__(self, priority=10)

    def update(self):
        reader_summary = ''
        if self.runner_output is not None and os.path.exists(self.runner_output):
            with open(self.runner_output, "rt") as fds:
                lines = fds.readlines()
                if lines:
                    line = lines[-1]
                    if not line.endswith("\n") and len(lines) > 1:
                        line = lines[-2]
                    if line and "," in line:
                        reader_summary = line.split(",")[-1]

        if reader_summary:
            self.summary_stats.set_text(reader_summary)
        else:
            self.summary_stats.set_text('In progress...')

        self._invalidate()


class ChromeDriver(RequiredTool):
    def __init__(self, tool_path, parent_logger, download_link):
        super(ChromeDriver, self).__init__("ChromeDriver", tool_path, download_link)
        self.log = parent_logger.getChild(self.__class__.__name__)

    def check_if_installed(self):
        return os.path.exists(self.tool_path)

    def get_driver_dir(self):
        return get_full_path(self.tool_path, step_up=1)

    def install(self):
        dest = self.get_driver_dir()
        if not os.path.exists(dest):
            os.makedirs(dest)

        self.log.info("Will install %s into %s", self.tool_name, dest)
        dist = self._download(use_link=True)
        try:
            self.log.info("Unzipping %s to %s", dist, dest)
            unzip(dist, dest)
        finally:
            os.remove(dist)

        if not is_windows():
            os.chmod(self.tool_path, 0o755)

        if not self.check_if_installed():
            raise ToolError("Unable to find %s after installation!" % self.tool_name)


class GeckoDriver(RequiredTool):
    def __init__(self, tool_path, parent_logger, download_link):
        super(GeckoDriver, self).__init__("GeckoDriver", tool_path, download_link)
        self.log = parent_logger.getChild(self.__class__.__name__)

    def check_if_installed(self):
        return os.path.exists(self.tool_path)

    def get_driver_dir(self):
        return get_full_path(self.tool_path, step_up=1)

    def install(self):
        dest = self.get_driver_dir()
        if not os.path.exists(dest):
            os.makedirs(dest)

        self.log.info("Will install %s into %s", self.tool_name, dest)
        dist = self._download(use_link=True)
        try:
            if self.download_link.endswith('.zip'):
                self.log.info("Unzipping %s to %s", dist, dest)
                unzip(dist, dest)
            else:
                self.log.info("Untaring %s to %s", dist, dest)
                untar(dist, dest)
        finally:
            os.remove(dist)

        if not is_windows():
            os.chmod(self.tool_path, 0o755)

        if not self.check_if_installed():
            raise ToolError("Unable to find %s after installation!" % self.tool_name)

        # TODO: check for compatible browser versions?<|MERGE_RESOLUTION|>--- conflicted
+++ resolved
@@ -25,14 +25,11 @@
 from bzt.modules import ReportableExecutor
 from bzt.modules.console import WidgetProvider, PrioritizedWidget
 from bzt.utils import get_files_recursive, get_full_path, RequiredTool, unzip, untar
-<<<<<<< HEAD
-from bzt.utils import is_windows, is_mac, platform_bitness, Environment
-=======
 from bzt.utils import is_windows, is_mac, platform_bitness
 from bzt.commands import Commands
 from bzt.resources.vnc_viewer.vncviewer import VncViewer
 from multiprocessing import Process
->>>>>>> 4ba5a2df
+from bzt.utils import is_windows, is_mac, platform_bitness, Environment
 
 
 class AbstractSeleniumExecutor(ReportableExecutor):
@@ -110,25 +107,10 @@
         self.register_reader = True
         self.webdrivers = []
 
-<<<<<<< HEAD
+        self.vnc_connections = []
+
     def add_env(self, env):     # compatibility with taurus-server
         self.env.set(env)
-=======
-        self.vnc_connections = []
-
-    def add_env(self, env):
-        if "PATH" in self.additional_env and "PATH" in env:
-            old_path = self.additional_env["PATH"]
-            new_path = env["PATH"]
-            merged_path = []
-            for item in old_path.split(os.pathsep) + new_path.split(os.pathsep):
-                if item in merged_path:
-                    continue
-                else:
-                    merged_path.append(item)
-            env["PATH"] = os.pathsep.join(merged_path)
-        self.additional_env.update(env)
->>>>>>> 4ba5a2df
 
     def get_runner_working_dir(self):
         if self.runner_working_dir is None:
@@ -138,9 +120,7 @@
     def create_runner(self):
         runner_type = self.get_runner_type()
         self.runner = self.engine.instantiate_module(runner_type)
-<<<<<<< HEAD
         self.runner.env = self.env
-=======
 
         # todo: deprecated, remove it later
         self.runner.settings.merge(self.settings.get('selenium-tools').get(runner_type))
@@ -167,7 +147,6 @@
                 vnc_proc.start()
                 self.vnc_connections.append(vnc_proc)
 
->>>>>>> 4ba5a2df
         self.runner.parameters = self.parameters
         self.runner.provisioning = self.provisioning
         self.runner.execution = copy.deepcopy(self.execution)
