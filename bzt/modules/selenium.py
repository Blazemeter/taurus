--- conflicted
+++ resolved
@@ -2,24 +2,19 @@
 Module holds selenium stuff
 """
 from abc import abstractmethod
+
 import os
 import time
 import shutil
 import sys
 import subprocess
+import urwid
+
 from collections import Counter
-
-import urwid
-
 from bzt.engine import ScenarioExecutor, Scenario
 from bzt.utils import RequiredTool, shell_exec, shutdown_process, BetterDict, JavaVM
-<<<<<<< HEAD
-from bzt.moves import string_types, text_type
+from bzt.six import string_types, text_type
 from bzt.modules.aggregator import ConsolidatingAggregator
-=======
-from bzt.six import string_types, text_type
-from bzt.modules.aggregator import ConsolidatingAggregator, ResultsReader
->>>>>>> f743026a
 from bzt.modules.console import WidgetProvider
 from bzt.modules.jmeter import JTLReader
 
