"""
Copyright 2015 BlazeMeter Inc.

Licensed under the Apache License, Version 2.0 (the "License");
you may not use this file except in compliance with the License.
You may obtain a copy of the License at

   http://www.apache.org/licenses/LICENSE-2.0

Unless required by applicable law or agreed to in writing, software
distributed under the License is distributed on an "AS IS" BASIS,
WITHOUT WARRANTIES OR CONDITIONS OF ANY KIND, either express or implied.
See the License for the specific language governing permissions and
limitations under the License.
"""
import copy
import os
import time
from abc import abstractmethod

from urwid import Text, Pile

from bzt import TaurusConfigError, ToolError
from bzt.engine import FileLister, Service, HavingInstallableTools, SelfDiagnosable
from bzt.modules import ReportableExecutor
from bzt.modules.console import WidgetProvider, PrioritizedWidget
from bzt.modules.services import VirtualDisplay
from bzt.utils import get_files_recursive, get_full_path, RequiredTool, unzip, untar
from bzt.utils import is_windows, is_mac, platform_bitness


class AbstractSeleniumExecutor(ReportableExecutor):
    @abstractmethod
    def get_virtual_display(self):
        """
        Return virtual display instance, if any.
        :return:
        """
        pass

    @abstractmethod
    def add_env(self, env):
        """
        Add environment variables into selenium process env
        :type env: dict[str,str]
        """
        pass


class SeleniumExecutor(AbstractSeleniumExecutor, WidgetProvider, FileLister, HavingInstallableTools, SelfDiagnosable):
    """
    Selenium executor
    :type runner: bzt.modules.SubprocessedExecutor
    :type virtual_display_service: VirtualDisplay
    """

<<<<<<< HEAD
    SUPPORTED_RUNNERS = ["nose", "junit", "testng", "rspec", "mocha", "nunit", "pytest", "robot"]
=======
    SUPPORTED_RUNNERS = ["nose", "junit", "testng", "rspec", "mocha", "nunit", "pytest", "wdio"]
>>>>>>> 73371ca8

    CHROMEDRIVER_DOWNLOAD_LINK = "https://chromedriver.storage.googleapis.com/{version}/chromedriver_{arch}.zip"
    CHROMEDRIVER_VERSION = "2.33"

    GECKODRIVER_DOWNLOAD_LINK = "https://github.com/mozilla/geckodriver/releases/download/v{version}/" \
                                "geckodriver-v{version}-{arch}.{ext}"
    GECKODRIVER_VERSION = "0.19.0"

    SELENIUM_TOOLS_DIR = get_full_path("~/.bzt/selenium-taurus/tools")

    def __init__(self):
        super(SeleniumExecutor, self).__init__()
        self.additional_env = {}
        self.end_time = None
        self.runner = None
        self.script = None
        self.runner_working_dir = None
        self.register_reader = True
        self.virtual_display_service = Service()  # TODO: remove compatibility with deprecated virtual-display setting
        self.webdrivers = []

    def add_env(self, env):
        if "PATH" in self.additional_env and "PATH" in env:
            old_path = self.additional_env["PATH"]
            new_path = env["PATH"]
            merged_path = []
            for item in old_path.split(os.pathsep) + new_path.split(os.pathsep):
                if item in merged_path:
                    continue
                else:
                    merged_path.append(item)
            env["PATH"] = os.pathsep.join(merged_path)
        self.additional_env.update(env)

    def get_runner_working_dir(self):
        if self.runner_working_dir is None:
            self.runner_working_dir = self.engine.create_artifact("classes", "")
        return self.runner_working_dir

    def create_runner(self):
        runner_type = self.get_runner_type()
        self.runner = self.engine.instantiate_module(runner_type)

        # todo: deprecated, remove it later
        self.runner.settings.merge(self.settings.get('selenium-tools').get(runner_type))

        self.runner.parameters = self.parameters
        self.runner.provisioning = self.provisioning
        self.runner.execution = copy.deepcopy(self.execution)
        self.runner.execution['files'] = self.execution.get('files', [])
        self.runner.execution['executor'] = runner_type
        self.runner.register_reader = self.register_reader

        if runner_type == "nose":
            self.runner.execution["test-mode"] = "selenium"

    def get_virtual_display(self):
        if isinstance(self.virtual_display_service, VirtualDisplay):
            return self.virtual_display_service.get_virtual_display()

    def _get_chromedriver_link(self):
        settings = self.settings.get('chromedriver')
        link = settings.get('download-link', SeleniumExecutor.CHROMEDRIVER_DOWNLOAD_LINK)
        version = settings.get('version', SeleniumExecutor.CHROMEDRIVER_VERSION)
        if is_windows():
            arch = 'win32'  # no 64-bit windows builds, :(
        elif is_mac():
            arch = 'mac64'
        else:
            arch = 'linux32' if platform_bitness() == 32 else 'linux64'
        return link.format(version=version, arch=arch)

    def _get_chromedriver_path(self):
        base_dir = get_full_path(SeleniumExecutor.SELENIUM_TOOLS_DIR)
        settings = self.settings.get('chromedriver')
        version = settings.get('version', SeleniumExecutor.CHROMEDRIVER_VERSION)
        filename = 'chromedriver.exe' if is_windows() else 'chromedriver'
        return os.path.join(base_dir, 'chromedriver', version, filename)

    def _get_geckodriver_link(self):
        settings = self.settings.get('geckodriver')
        link = settings.get('download-link', SeleniumExecutor.GECKODRIVER_DOWNLOAD_LINK)
        version = settings.get('version', SeleniumExecutor.GECKODRIVER_VERSION)
        if is_windows():
            arch = 'win64'  # no 32-bit windows builds, :(
            ext = 'zip'
        elif is_mac():
            arch = 'macos'
            ext = 'tar.gz'
        else:
            arch = 'linux32' if platform_bitness() == 32 else 'linux64'
            ext = 'tar.gz'
        return link.format(version=version, arch=arch, ext=ext)

    def _get_geckodriver_path(self):
        base_dir = get_full_path(SeleniumExecutor.SELENIUM_TOOLS_DIR)
        settings = self.settings.get('geckodriver')
        version = settings.get('version', SeleniumExecutor.GECKODRIVER_VERSION)
        filename = 'geckodriver.exe' if is_windows() else 'geckodriver'
        return os.path.join(base_dir, 'geckodriver', version, filename)

    def install_required_tools(self):
        chromedriver_path = self._get_chromedriver_path()
        chromedriver_link = self._get_chromedriver_link()
        geckodriver_path = self._get_geckodriver_path()
        geckodriver_link = self._get_geckodriver_link()

        self.webdrivers = [ChromeDriver(chromedriver_path, self.log, chromedriver_link),
                           GeckoDriver(geckodriver_path, self.log, geckodriver_link)]

        for tool in self.webdrivers:
            if not tool.check_if_installed():
                self.log.info("Installing %s...", tool.tool_name)
                tool.install()

    def _add_webdrivers_to_path(self):
        path_var = os.getenv("PATH")
        paths = [driver.get_driver_dir() for driver in self.webdrivers]
        path = os.pathsep.join(paths) + os.pathsep + path_var
        self.add_env({"PATH": path})

    def prepare(self):
        self.install_required_tools()
        self._add_webdrivers_to_path()

        if self.get_load().concurrency and self.get_load().concurrency > 1:
            msg = 'Selenium supports concurrency in cloud provisioning mode only\n'
            msg += 'For details look at http://gettaurus.org/docs/Cloud.md'
            self.log.warning(msg)

        # backwards-compatible virtual-display settings
        vd_conf = self.settings.get("virtual-display")
        if vd_conf:
            self.log.warning("Configuring virtual-display in Selenium module settings is deprecated."
                             " Use the service approach instead")
            service_conf = copy.deepcopy(vd_conf)
            service_conf["module"] = "virtual-display"
            self.virtual_display_service = VirtualDisplay()
            self.virtual_display_service.parameters.merge(service_conf)
            self.virtual_display_service.prepare()

        self.create_runner()
        self.runner.prepare()
        self.script = self.runner.script

    def get_runner_type(self):
        if "runner" in self.execution:
            runner = self.execution["runner"]
            if runner not in SeleniumExecutor.SUPPORTED_RUNNERS:
                msg = "Runner '%s' is not supported. Supported runners: %s"
                raise TaurusConfigError(msg % (runner, SeleniumExecutor.SUPPORTED_RUNNERS))
            self.log.debug("Using script type: %s", runner)
            return runner

        script_name = self.get_script_path()
        if script_name:
            return self.detect_script_type(script_name)
        else:
            if "requests" in self.get_scenario():
                return "nose"
            else:
                raise TaurusConfigError("You must specify either script or list of requests to run Selenium")

    def resource_files(self):
        self.create_runner()
        return self.runner.resource_files()

    def detect_script_type(self, script_name):
        if not os.path.exists(script_name):
            raise TaurusConfigError("Script '%s' doesn't exist" % script_name)

        file_types = set()

        # gather file extensions and choose script_type according to priority
        if os.path.isfile(script_name):  # regular file received
            file_types.add(os.path.splitext(script_name)[1].lower())
        else:  # dir received: check contained files
            for file_name in get_files_recursive(script_name):
                file_types.add(os.path.splitext(file_name)[1].lower())

        if '.java' in file_types or '.jar' in file_types:
            # todo: next detection logic is duplicated in TestNGTester - can we avoid it?
            script_dir = get_full_path(self.get_script_path(), step_up=1)
            if os.path.exists(os.path.join(script_dir, 'testng.xml')) or self.execution.get('testng-xml', None):
                script_type = 'testng'
            else:
                script_type = 'junit'
        elif '.py' in file_types:
            script_type = 'nose'
        elif '.rb' in file_types:
            script_type = 'rspec'
        elif '.js' in file_types:
            script_type = 'mocha'
        elif '.dll' in file_types or '.exe' in file_types:
            script_type = 'nunit'
        else:
            if os.path.isfile(script_name):
                message = "Unsupported script type: %r" % script_name
            else:
                message = "Directory %r doesn't contain supported scripts" % script_name
            raise TaurusConfigError(message)

        self.log.debug("Detected script type: %s", script_type)

        return script_type

    def startup(self):
        """
        Start runner
        :return:
        """
        self.virtual_display_service.startup()
        self.start_time = time.time()
        self.runner.env.update(self.additional_env)
        self.runner.startup()

    def check(self):
        """
        check if test completed
        :return:
        """
        self.virtual_display_service.check()

        if self.widget:
            self.widget.update()

        return self.runner.check()

    def report_test_duration(self):
        if self.start_time:
            self.end_time = time.time()
            self.log.debug("Selenium tests ran for %s seconds", self.end_time - self.start_time)

    def shutdown(self):
        """
        shutdown test_runner
        :return:
        """
        self.virtual_display_service.shutdown()

        self.runner.shutdown()
        self.report_test_duration()

    def post_process(self):
        self.virtual_display_service.post_process()
        self.runner.post_process()

        if os.path.exists("geckodriver.log"):
            self.engine.existing_artifact("geckodriver.log", True)

    def has_results(self):
        return self.runner.has_results()

    def get_widget(self):
        if not self.widget:
            self.widget = SeleniumWidget(self.script, self.runner.stdout_file)
        return self.widget

    def get_error_diagnostics(self):
        diagnostics = []
        if self.runner:
            diagnostics.extend(self.runner.get_error_diagnostics())
        gecko_logs = ["geckodriver.log", os.path.join(self.engine.artifacts_dir, "geckodriver.log")]
        for possible_log in gecko_logs:
            if os.path.exists(possible_log):
                with open(possible_log) as fds:
                    diagnostics.append("Geckodriver log:\n" + fds.read())
        return diagnostics


class SeleniumWidget(Pile, PrioritizedWidget):
    def __init__(self, script, runner_output):
        widgets = []
        self.script_name = Text("Selenium: %s" % os.path.basename(script))
        self.summary_stats = Text("Delayed...")
        self.runner_output = runner_output
        widgets.append(self.script_name)
        widgets.append(self.summary_stats)
        super(SeleniumWidget, self).__init__(widgets)
        PrioritizedWidget.__init__(self, priority=10)

    def update(self):
        reader_summary = ''
        if self.runner_output is not None and os.path.exists(self.runner_output):
            with open(self.runner_output, "rt") as fds:
                lines = fds.readlines()
                if lines:
                    line = lines[-1]
                    if not line.endswith("\n") and len(lines) > 1:
                        line = lines[-2]
                    if line and "," in line:
                        reader_summary = line.split(",")[-1]

        if reader_summary:
            self.summary_stats.set_text(reader_summary)
        else:
            self.summary_stats.set_text('In progress...')

        self._invalidate()


class ChromeDriver(RequiredTool):
    def __init__(self, tool_path, parent_logger, download_link):
        super(ChromeDriver, self).__init__("ChromeDriver", tool_path, download_link)
        self.log = parent_logger.getChild(self.__class__.__name__)

    def check_if_installed(self):
        return os.path.exists(self.tool_path)

    def get_driver_dir(self):
        return get_full_path(self.tool_path, step_up=1)

    def install(self):
        dest = self.get_driver_dir()
        if not os.path.exists(dest):
            os.makedirs(dest)

        self.log.info("Will install %s into %s", self.tool_name, dest)
        dist = self._download(use_link=True)
        try:
            self.log.info("Unzipping %s to %s", dist, dest)
            unzip(dist, dest)
        finally:
            os.remove(dist)

        if not is_windows():
            os.chmod(self.tool_path, 0o755)

        if not self.check_if_installed():
            raise ToolError("Unable to find %s after installation!" % self.tool_name)


class GeckoDriver(RequiredTool):
    def __init__(self, tool_path, parent_logger, download_link):
        super(GeckoDriver, self).__init__("GeckoDriver", tool_path, download_link)
        self.log = parent_logger.getChild(self.__class__.__name__)

    def check_if_installed(self):
        return os.path.exists(self.tool_path)

    def get_driver_dir(self):
        return get_full_path(self.tool_path, step_up=1)

    def install(self):
        dest = self.get_driver_dir()
        if not os.path.exists(dest):
            os.makedirs(dest)

        self.log.info("Will install %s into %s", self.tool_name, dest)
        dist = self._download(use_link=True)
        try:
            if self.download_link.endswith('.zip'):
                self.log.info("Unzipping %s to %s", dist, dest)
                unzip(dist, dest)
            else:
                self.log.info("Untaring %s to %s", dist, dest)
                untar(dist, dest)
        finally:
            os.remove(dist)

        if not is_windows():
            os.chmod(self.tool_path, 0o755)

        if not self.check_if_installed():
            raise ToolError("Unable to find %s after installation!" % self.tool_name)

        # TODO: check for compatible browser versions?<|MERGE_RESOLUTION|>--- conflicted
+++ resolved
@@ -54,11 +54,7 @@
     :type virtual_display_service: VirtualDisplay
     """
 
-<<<<<<< HEAD
-    SUPPORTED_RUNNERS = ["nose", "junit", "testng", "rspec", "mocha", "nunit", "pytest", "robot"]
-=======
-    SUPPORTED_RUNNERS = ["nose", "junit", "testng", "rspec", "mocha", "nunit", "pytest", "wdio"]
->>>>>>> 73371ca8
+    SUPPORTED_RUNNERS = ["nose", "junit", "testng", "rspec", "mocha", "nunit", "pytest", "wdio", "robot"]
 
     CHROMEDRIVER_DOWNLOAD_LINK = "https://chromedriver.storage.googleapis.com/{version}/chromedriver_{arch}.zip"
     CHROMEDRIVER_VERSION = "2.33"
