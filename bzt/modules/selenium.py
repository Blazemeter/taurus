"""
Copyright 2015 BlazeMeter Inc.

Licensed under the Apache License, Version 2.0 (the "License");
you may not use this file except in compliance with the License.
You may obtain a copy of the License at

   http://www.apache.org/licenses/LICENSE-2.0

Unless required by applicable law or agreed to in writing, software
distributed under the License is distributed on an "AS IS" BASIS,
WITHOUT WARRANTIES OR CONDITIONS OF ANY KIND, either express or implied.
See the License for the specific language governing permissions and
limitations under the License.
"""
import json
import os
import re
import shutil
import subprocess
import sys
import time
from abc import abstractmethod

from urwid import Text, Pile

from bzt.engine import ScenarioExecutor, Scenario, FileLister, PythonGenerator
from bzt.modules.aggregator import ConsolidatingAggregator, ResultsReader
from bzt.modules.console import WidgetProvider, PrioritizedWidget
from bzt.modules.functional import FunctionalResultsReader, FunctionalAggregator, FunctionalSample
from bzt.six import string_types, text_type, parse
from bzt.utils import RequiredTool, shell_exec, shutdown_process, JavaVM, TclLibrary, get_files_recursive
from bzt.utils import dehumanize_time, MirrorsManager, is_windows, BetterDict, get_full_path

try:
    from pyvirtualdisplay.smartdisplay import SmartDisplay as Display
except ImportError:
    from pyvirtualdisplay import Display


class SeleniumExecutor(ScenarioExecutor, WidgetProvider, FileLister):
    """
    Selenium executor
    :type virtual_display: Display
    :type runner: AbstractTestRunner
    """
    SELENIUM_DOWNLOAD_LINK = "http://selenium-release.storage.googleapis.com/{version}/" \
                             "selenium-server-standalone-{version}.0.jar"
    SELENIUM_VERSION = "2.53"

    JUNIT_DOWNLOAD_LINK = "http://search.maven.org/remotecontent?filepath=junit/junit/" \
                          "{version}/junit-{version}.jar"
    JUNIT_VERSION = "4.12"
    JUNIT_MIRRORS_SOURCE = "http://search.maven.org/solrsearch/select?q=g%3A%22junit%22%20AND%20a%3A%22" \
                           "junit%22%20AND%20v%3A%22{version}%22&rows=20&wt=json".format(version=JUNIT_VERSION)

    HAMCREST_DOWNLOAD_LINK = "http://search.maven.org/remotecontent?filepath=org/hamcrest/hamcrest-core" \
                             "/1.3/hamcrest-core-1.3.jar"

    JSON_JAR_DOWNLOAD_LINK = "http://search.maven.org/remotecontent?filepath=org/json/json/20160810/json-20160810.jar"

    SUPPORTED_TYPES = [".py", ".jar", ".java"]

    SHARED_VIRTUAL_DISPLAY = {}

    def __init__(self):
        super(SeleniumExecutor, self).__init__()
        self.additional_env = {}
        self.virtual_display = None
        self.end_time = None
        self.runner = None
        self.reader = None
        self.report_file = None
        self.runner_working_dir = None
        self.scenario = None
        self.script = None
        self.self_generated_script = False
        self.generated_methods = BetterDict()

    def set_virtual_display(self):
        display_conf = self.settings.get("virtual-display")
        if display_conf:
            if is_windows():
                self.log.warning("Cannot have virtual display on Windows, ignoring")
            else:
                if self.engine in SeleniumExecutor.SHARED_VIRTUAL_DISPLAY:
                    self.virtual_display = SeleniumExecutor.SHARED_VIRTUAL_DISPLAY[self.engine]
                else:
                    width = display_conf.get("width", 1024)
                    height = display_conf.get("height", 768)
                    self.virtual_display = Display(size=(width, height))
                    msg = "Starting virtual display[%s]: %s"
                    self.log.info(msg, self.virtual_display.size, self.virtual_display.new_display_var)
                    self.virtual_display.start()
                    SeleniumExecutor.SHARED_VIRTUAL_DISPLAY[self.engine] = self.virtual_display

    def free_virtual_display(self):
        if self.virtual_display and self.virtual_display.is_alive():
            self.virtual_display.stop()
        if self.engine in SeleniumExecutor.SHARED_VIRTUAL_DISPLAY:
            del SeleniumExecutor.SHARED_VIRTUAL_DISPLAY[self.engine]

    def get_script_path(self, scenario=None):
        if scenario:
            return super(SeleniumExecutor, self).get_script_path(scenario)
        else:
            return self.engine.find_file(self.script)

    def _create_runner(self, working_dir, report_file):
        script_path = self.get_script_path()
        script_type = self.detect_script_type(script_path)
        runner_config = BetterDict()

        if script_type == ".py":
            runner_class = NoseTester
            runner_config.merge(self.settings.get("selenium-tools").get("nose"))
        else:  # script_type == ".jar" or script_type == ".java":
            runner_class = JUnitTester
            runner_config.merge(self.settings.get("selenium-tools").get("junit"))
            runner_config['props-file'] = self.engine.create_artifact("customrunner", ".properties")

        runner_config['working-dir'] = working_dir
        runner_config["script"] = script_path
        runner_config["script-type"] = script_type
        runner_config["artifacts-dir"] = self.engine.artifacts_dir
        runner_config["report-file"] = report_file
        runner_config["stdout"] = self.engine.create_artifact("selenium", ".out")
        runner_config["stderr"] = self.engine.create_artifact("selenium", ".err")
        return runner_class(runner_config, self)

    def _register_reader(self, report_file):
        if self.engine.is_functional_mode():
            reader = FuncSamplesReader(report_file, self.log, self.generated_methods)
            if isinstance(self.engine.aggregator, FunctionalAggregator):
                self.engine.aggregator.add_underling(reader)
        else:
            reader = LoadSamplesReader(report_file, self.log, self.generated_methods)
            if isinstance(self.engine.aggregator, ConsolidatingAggregator):
                self.engine.aggregator.add_underling(reader)
        return reader

    def prepare(self):
        self.set_virtual_display()
        self.scenario = self.get_scenario()
        self.__setup_script()

        self.runner_working_dir = self.engine.create_artifact("classes", "")
        self.report_file = self.engine.create_artifact("selenium_tests_report", ".ldjson")
        self.runner = self._create_runner(self.runner_working_dir, self.report_file)

        self.runner.prepare()
        self.reader = self._register_reader(self.report_file)

    def __setup_script(self):
        if Scenario.SCRIPT in self.scenario and self.scenario.get(Scenario.SCRIPT):
            self.script = self.scenario.get(Scenario.SCRIPT)
        elif "requests" in self.scenario:
            self.script = self.__tests_from_requests()
            self.self_generated_script = True
        else:
            raise ValueError("Nothing to test, no requests were provided in scenario")

<<<<<<< HEAD
    def _cp_resource_files(self, runner_working_dir):
        script = self.get_script_path()

        if os.path.isdir(script):
            shutil.copytree(script, runner_working_dir)
        else:
            os.makedirs(runner_working_dir)
            script_base_name = os.path.basename(script)

            if self.self_generated_script:
                shutil.move(script, runner_working_dir)
                self.script = os.path.join(runner_working_dir, script_base_name)
            else:
                script_type = self.detect_script_type(script)
                if script_type == ".py" and not script_base_name.lower().startswith('test'):
                    target_name = 'test_' + script_base_name
                    msg = "Script '%s' won't be discovered by nosetests, renaming script to %s"
                    self.log.warning(msg, script_base_name, target_name)
                else:
                    target_name = script_base_name
                target_path = os.path.join(runner_working_dir, target_name)
                shutil.copy2(script, target_path)

    @staticmethod
    def detect_script_type(script_path):
=======
    def detect_script_type(self, script_path):
>>>>>>> d4cd3888
        if not isinstance(script_path, string_types) and not isinstance(script_path, text_type):
            raise ValueError("Nothing to test, no files were provided in scenario")

        if not os.path.exists(script_path):
            raise ValueError("Script %s doesn't exist" % script_path)

        if "language" in self.execution:
            if self.execution["language"] == "python":
                return '.py'

        file_types = set()

        if os.path.isfile(script_path):  # regular file received
            file_types.add(os.path.splitext(script_path)[1].lower())
        else:  # dir received: check contained files
            for file_name in get_files_recursive(script_path):
                file_types.add(os.path.splitext(file_name)[1].lower())

        if '.java' in file_types:
            file_ext = '.java'
        elif '.py' in file_types:
            file_ext = '.py'
        elif '.jar' in file_types:
            file_ext = '.jar'
        else:
            raise ValueError("Unsupported script type: %s" % script_path)

        return file_ext

    def startup(self):
        """
        Start runner
        :return:
        """
        self.start_time = time.time()
        self.runner.env = self.additional_env
        self.runner.run_tests()

    def check_virtual_display(self):
        if self.virtual_display:
            if not self.virtual_display.is_alive():
                self.log.info("Virtual display out: %s", self.virtual_display.stdout)
                self.log.warning("Virtual display err: %s", self.virtual_display.stderr)
                raise RuntimeError("Virtual display failed: %s" % self.virtual_display.return_code)

    def check(self):
        """
        check if test completed
        :return:
        """
        if self.widget:
            self.widget.update()

        self.check_virtual_display()

        return self.runner.is_finished()

    def report_test_duration(self):
        if self.start_time:
            self.end_time = time.time()
            self.log.debug("Selenium tests ran for %s seconds", self.end_time - self.start_time)

    def shutdown(self):
        """
        shutdown test_runner
        :return:
        """
        self.runner.shutdown()
        self.report_test_duration()

    def post_process(self):
        self.free_virtual_display()

        if self.reader and not self.reader.read_records:
            raise RuntimeWarning("Empty results, most likely Selenium failed")

    def get_widget(self):
        if not self.widget:
            self.widget = SeleniumWidget(self.script, self.runner.settings.get("stdout"))
        return self.widget

    def resource_files(self):
        self.scenario = self.get_scenario()
        self.__setup_script()
        script_path = self.get_script_path()
        resources = []
        if script_path is not None:
            resources.append(script_path)
        return resources

    def __tests_from_requests(self):
        filename = self.engine.create_artifact("test_requests", ".py")
        wdlog = self.engine.create_artifact('webdriver', '.log')
        nose_test = SeleniumScriptBuilder(self.scenario, self.log, wdlog)
        if self.virtual_display:
            nose_test.window_size = self.virtual_display.size
        self.generated_methods.merge(nose_test.build_source_code())
        nose_test.save(filename)
        return filename


class AbstractTestRunner(object):
    """
    Abstract test runner
    """

    def __init__(self, settings, executor):
        """

        :type settings: dict
        :type executor: SeleniumExecutor
        """
        self.process = None
        self.settings = settings
        self.required_tools = []
        self.executor = executor
        self.scenario = executor.scenario
        self.load = executor.get_load()
        self.working_dir = self.settings.get("working-dir")
        self.artifacts_dir = self.settings.get("artifacts-dir")
        self.log = executor.log.getChild(self.__class__.__name__)
        self.opened_descriptors = []
        self.is_failed = False
        self.env = {}

    @abstractmethod
    def prepare(self):
        pass

    @abstractmethod
    def run_checklist(self):
        pass

    @abstractmethod
    def run_tests(self):
        pass

    def is_finished(self):
        ret_code = self.process.poll()
        if ret_code is not None:
            if ret_code != 0:
                self.log.debug("Test runner exit code: %s", ret_code)
                with open(self.settings.get("stderr")) as fds:
                    std_err = fds.read()
                self.is_failed = True
                raise RuntimeError("Test runner %s has failed: %s" % (self.__class__.__name__, std_err.strip()))
            return True
        return False

    def check_tools(self):
        for tool in self.required_tools:
            if not tool.check_if_installed():
                self.log.info("Installing %s", tool.tool_name)
                tool.install()

    def shutdown(self):
        shutdown_process(self.process, self.log)
        for desc in self.opened_descriptors:
            desc.close()
        self.opened_descriptors = []


class JUnitTester(AbstractTestRunner):
    """
    Allows to test java and jar files
    """

    def __init__(self, junit_config, executor):
        """
        :type junit_config: BetterDict
        :type executor: SeleniumExecutor
        """
        super(JUnitTester, self).__init__(junit_config, executor)
        self.props_file = junit_config['props-file']
        path_lambda = lambda key, val: get_full_path(self.settings.get(key, val))

        self.script = junit_config.get("script", ValueError("Script not passed to JUnit runner"))
        self.junit_path = path_lambda("path", "~/.bzt/selenium-taurus/tools/junit/junit.jar")
        self.hamcrest_path = path_lambda("hamcrest-core", "~/.bzt/selenium-taurus/tools/junit/hamcrest-core.jar")
        self.json_jar_path = path_lambda("json-jar", "~/.bzt/selenium-taurus/tools/junit/json.jar")
        self.selenium_server_jar_path = path_lambda("selenium-server",
                                                    "~/.bzt/selenium-taurus/selenium-server.jar")
        self.junit_listener_path = os.path.join(get_full_path(__file__, step_up=1),
                                                os.pardir,
                                                "resources",
                                                "taurus-junit-1.0.jar")
        self.target_java = str(junit_config.get("compile-target-java", "1.7"))

        self.base_class_path = [self.selenium_server_jar_path, self.junit_path, self.junit_listener_path,
                                self.hamcrest_path, self.json_jar_path]
        self.base_class_path.extend(self.scenario.get("additional-classpath", []))
        self.base_class_path = [os.path.abspath(executor.engine.find_file(x)) for x in self.base_class_path]

    def prepare(self):
        """
        run checklist, make jar.
        """
        self.run_checklist()

        if not os.path.exists(self.working_dir):
            os.makedirs(self.working_dir)

        if self.settings.get("script-type", None) == ".java":
            self.compile_scripts()

    def run_checklist(self):
        """
        java
        javac
        selenium-server.jar
        junit.jar
        junit_listener.jar
        """
        # only check javac if we need to compile. if we have JAR as script - we don't need javac
        if self.settings.get("script-type", None) == ".java":
            self.required_tools.append(JavaC("", "", self.log))

        self.required_tools.append(TclLibrary(self.log))
        self.required_tools.append(JavaVM("", "", self.log))
        link = SeleniumExecutor.SELENIUM_DOWNLOAD_LINK.format(version=SeleniumExecutor.SELENIUM_VERSION)
        self.required_tools.append(SeleniumServerJar(self.selenium_server_jar_path, link, self.log))
        self.required_tools.append(JUnitJar(self.junit_path, self.log, SeleniumExecutor.JUNIT_VERSION))
        self.required_tools.append(HamcrestJar(self.hamcrest_path, SeleniumExecutor.HAMCREST_DOWNLOAD_LINK))
        self.required_tools.append(JsonJar(self.json_jar_path, SeleniumExecutor.JSON_JAR_DOWNLOAD_LINK))
        self.required_tools.append(JUnitListenerJar(self.junit_listener_path, ""))

        self.check_tools()

    def _collect_script_files(self, extensions):
        file_list = []
        if os.path.isdir(self.script):
            for root, _, files in os.walk(self.script):
                for test_file in files:
                    if os.path.splitext(test_file)[1].lower() in extensions:
                        path = get_full_path(os.path.join(root, test_file))
                        file_list.append(path)
        else:
            file_list.append(get_full_path(self.script))
        return file_list

    def compile_scripts(self):
        """
        Compile .java files
        """
        self.log.debug("Compiling .java files started")

        jar_path = os.path.join(self.executor.engine.artifacts_dir,
                                self.working_dir,
                                self.settings.get("jar-name", "compiled.jar"))
        if os.path.exists(jar_path):
            self.log.debug(".java files are already compiled, skipping")
            return

        compile_cl = ["javac",
                      "-source", self.target_java,
                      "-target", self.target_java,
                      "-d", self.working_dir,
                      ]
        compile_cl.extend(["-cp", os.pathsep.join(self.base_class_path)])
        compile_cl.extend(self._collect_script_files({".java"}))

        with open(os.path.join(self.artifacts_dir, "javac.out"), 'ab') as javac_out:
            with open(os.path.join(self.artifacts_dir, "javac.err"), 'ab') as javac_err:
                self.log.debug("running javac: %s", compile_cl)
                self.process = shell_exec(compile_cl, stdout=javac_out, stderr=javac_err)
                ret_code = self.process.poll()

                while ret_code is None:
                    self.log.debug("Compiling .java files...")
                    time.sleep(1)
                    ret_code = self.process.poll()

        if ret_code != 0:
            self.log.debug("javac exit code: %s", ret_code)
            with open(javac_err.name) as err_file:
                out = err_file.read()
            raise RuntimeError("Javac exited with error:\n %s" % out.strip())

        self.log.info("Compiling .java files completed")

        self.make_jar()

    def make_jar(self):
        """
        move all .class files to compiled.jar
        """
        self.log.debug("Making .jar started")

        with open(os.path.join(self.artifacts_dir, "jar.out"), 'ab') as jar_out:
            with open(os.path.join(self.artifacts_dir, "jar.err"), 'ab') as jar_err:
                class_files = [java_file for java_file in os.listdir(self.working_dir) if java_file.endswith(".class")]
                jar_name = self.settings.get("jar-name", "compiled.jar")
                if class_files:
                    compile_jar_cl = ["jar", "-cf", jar_name]
                    compile_jar_cl.extend(class_files)
                else:
                    compile_jar_cl = ["jar", "-cf", jar_name, "."]

                self.process = shell_exec(compile_jar_cl, cwd=self.working_dir, stdout=jar_out, stderr=jar_err)
                ret_code = self.process.poll()

                while ret_code is None:
                    self.log.debug("Making jar file...")
                    time.sleep(1)
                    ret_code = self.process.poll()

        if ret_code != 0:
            with open(jar_err.name) as err_file:
                out = err_file.read()
            self.log.info("Making jar failed with code %s", ret_code)
            self.log.info("jar output: %s", out)
            raise RuntimeError("Jar exited with non-zero code")

        self.log.info("Making .jar file completed")

    def run_tests(self):
        # java -cp junit.jar:selenium-test-small.jar:
        # selenium-2.46.0/selenium-java-2.46.0.jar:./../selenium-server.jar
        # org.junit.runner.JUnitCore TestBlazemeterPass

        jar_list = [os.path.join(self.working_dir, jar) for jar in os.listdir(self.working_dir) if jar.endswith(".jar")]
        jar_list.extend(self._collect_script_files({".jar"}))
        self.base_class_path.extend(jar_list)

        with open(self.props_file, 'wt') as props:
            props.write("report_file=%s\n" % self.settings.get("report-file").replace(os.path.sep, '/'))

            if self.load.iterations:
                props.write("iterations=%s\n" % self.load.iterations)

            if self.load.hold:
                props.write("hold_for=%s\n" % self.load.hold)

            for index, item in enumerate(jar_list):
                props.write("target_%s=%s\n" % (index, item.replace(os.path.sep, '/')))

        std_out = open(self.settings.get("stdout"), "wt")
        self.opened_descriptors.append(std_out)
        std_err = open(self.settings.get("stderr"), "wt")
        self.opened_descriptors.append(std_err)

        env = BetterDict()
        env.merge(dict(os.environ))
        env.merge(self.env)

        junit_command_line = ["java", "-cp", os.pathsep.join(self.base_class_path), "taurusjunit.CustomRunner",
                              self.props_file]
        self.process = self.executor.execute(junit_command_line,
                                             stdout=std_out,
                                             stderr=std_err,
                                             env=env)


class NoseTester(AbstractTestRunner):
    """
    Python selenium tests runner
    """

    def __init__(self, nose_config, executor):
        super(NoseTester, self).__init__(nose_config, executor)
        self.plugin_path = os.path.join(get_full_path(__file__, step_up=1),
                                        os.pardir,
                                        "resources",
                                        "nose_plugin.py")
        self.script = nose_config.get("script", ValueError("Script not supplied to nose tester"))

    def prepare(self):
        self.run_checklist()

    def run_checklist(self):
        """
        we need installed nose plugin
        """
        if sys.version >= '3':
            self.log.warn("You are using python3, make sure that your scripts are able to run in python3!")

        self.required_tools.append(TclLibrary(self.log))
        self.required_tools.append(TaurusNosePlugin(self.plugin_path, ""))

        self.check_tools()

    def run_tests(self):
        """
        run python tests
        """
        executable = self.settings.get("interpreter", sys.executable)
        nose_command_line = [executable, self.plugin_path, '--report-file', self.settings.get("report-file")]

        if self.load.iterations:
            nose_command_line += ['-i', str(self.load.iterations)]

        if self.load.hold:
            nose_command_line += ['-d', str(self.load.hold)]

        nose_command_line += [self.script]

        std_out = open(self.settings.get("stdout"), "wt")
        self.opened_descriptors.append(std_out)
        std_err = open(self.settings.get("stderr"), "wt")
        self.opened_descriptors.append(std_err)

        env = BetterDict()
        env.merge(dict(os.environ))
        env.merge(self.env)

        self.process = self.executor.execute(nose_command_line,
                                             stdout=std_out,
                                             stderr=std_err,
                                             env=env)


class SeleniumWidget(Pile, PrioritizedWidget):
    def __init__(self, script, runner_output):
        widgets = []
        self.script_name = Text("Selenium: %s" % os.path.basename(script))
        self.summary_stats = Text("Delayed...")
        self.runner_output = runner_output
        widgets.append(self.script_name)
        widgets.append(self.summary_stats)
        super(SeleniumWidget, self).__init__(widgets)
        PrioritizedWidget.__init__(self, priority=10)

    def update(self):
        reader_summary = ''
        if os.path.exists(self.runner_output):
            with open(self.runner_output, "rt") as fds:
                lines = fds.readlines()
                if lines:
                    line = lines[-1]
                    if not line.endswith("\n") and len(lines) > 1:
                        line = lines[-2]
                    if line and "," in line:
                        reader_summary = line.split(",")[-1]

        if reader_summary:
            self.summary_stats.set_text(reader_summary)
        else:
            self.summary_stats.set_text('In progress...')

        self._invalidate()


class SeleniumServerJar(RequiredTool):
    def __init__(self, tool_path, download_link, parent_logger):
        super(SeleniumServerJar, self).__init__("Selenium server", tool_path, download_link)
        self.log = parent_logger.getChild(self.__class__.__name__)

    def check_if_installed(self):
        self.log.debug("%s path: %s", self.tool_name, self.tool_path)
        selenium_launch_command = ["java", "-jar", self.tool_path, "-help"]
        selenium_subproc = shell_exec(selenium_launch_command, stderr=subprocess.STDOUT)
        output = selenium_subproc.communicate()
        self.log.debug("%s output: %s", self.tool_name, output)
        if selenium_subproc.returncode == 0:
            self.already_installed = True
            return True
        else:
            return False


class JUnitJar(RequiredTool):
    def __init__(self, tool_path, parent_logger, junit_version):
        super(JUnitJar, self).__init__("JUnit", tool_path)
        self.log = parent_logger.getChild(self.__class__.__name__)
        self.version = junit_version
        self.mirror_manager = JUnitMirrorsManager(self.log, self.version)

    def install(self):
        dest = get_full_path(self.tool_path, step_up=1)
        dest = os.path.abspath(dest)
        junit_dist = super(JUnitJar, self).install_with_mirrors(dest, ".jar")
        self.log.info("Installing %s into %s", self.tool_name, dest)
        junit_dist.close()
        if not os.path.exists(dest):
            os.makedirs(dest)
        shutil.move(junit_dist.name, self.tool_path)
        self.log.info("Installed JUnit successfully")

        if not self.check_if_installed():
            raise RuntimeError("Unable to run %s after installation!" % self.tool_name)


class HamcrestJar(RequiredTool):
    def __init__(self, tool_path, download_link):
        super(HamcrestJar, self).__init__("HamcrestJar", tool_path, download_link)


class JsonJar(RequiredTool):
    def __init__(self, tool_path, download_link):
        super(JsonJar, self).__init__("JsonJar", tool_path, download_link)


class JavaC(RequiredTool):
    def __init__(self, tool_path, download_link, parent_logger):
        super(JavaC, self).__init__("JavaC", tool_path, download_link)
        self.log = parent_logger.getChild(self.__class__.__name__)

    def check_if_installed(self):
        try:
            output = subprocess.check_output(["javac", '-version'], stderr=subprocess.STDOUT)
            self.log.debug("%s output: %s", self.tool_name, output)
            return True
        except BaseException:
            raise RuntimeError("The %s is not operable or not available. Consider installing it" % self.tool_name)

    def install(self):
        raise NotImplementedError()


class JUnitListenerJar(RequiredTool):
    def __init__(self, tool_path, download_link):
        super(JUnitListenerJar, self).__init__("JUnitListener", tool_path, download_link)

    def install(self):
        raise NotImplementedError()


class TaurusNosePlugin(RequiredTool):
    def __init__(self, tool_path, download_link):
        super(TaurusNosePlugin, self).__init__("TaurusNosePlugin", tool_path, download_link)

    def install(self):
        raise NotImplementedError()


class SeleniumScriptBuilder(PythonGenerator):
    IMPORTS = """import unittest
import re
from time import sleep
from selenium import webdriver
from selenium.common.exceptions import NoSuchElementException
from selenium.common.exceptions import NoAlertPresentException
"""

    def __init__(self, scenario, parent_logger, wdlog):
        super(SeleniumScriptBuilder, self).__init__(scenario, parent_logger)
        self.window_size = None
        self.wdlog = wdlog

    def build_source_code(self):
        self.log.debug("Generating Test Case test methods")
        imports = self.add_imports()
        self.root.append(imports)
        test_class = self.gen_class_definition("TestRequests", ["unittest.TestCase"])
        self.root.append(test_class)
        test_class.append(self.gen_setupclass_method())
        test_class.append(self.gen_teardownclass_method())

        counter = 0
        methods = {}
        requests = self.scenario.get_requests()
        scenario_timeout = self.scenario.get("timeout", 30)
        default_address = self.scenario.get("default-address", None)

        for req in requests:
            if req.label:
                label = req.label
            else:
                label = req.url
            mod_label = re.sub('[^0-9a-zA-Z]+', '_', label[:30])
            method_name = 'test_%05d_%s' % (counter, mod_label)
            test_method = self.gen_test_method(method_name)
            methods[method_name] = label
            counter += 1
            test_class.append(test_method)

            parsed_url = parse.urlparse(req.url)
            if default_address is not None and not parsed_url.netloc:
                url = default_address + req.url
            else:
                url = req.url

            test_method.append(self.gen_comment("start request: %s" % url))

            if req.timeout is not None:
                test_method.append(self.gen_impl_wait(req.timeout))

            test_method.append(self.gen_statement("self.driver.get('%s')" % url))
            think_time = req.think_time if req.think_time else self.scenario.get("think-time", None)

            if think_time is not None:
                test_method.append(self.gen_statement("sleep(%s)" % dehumanize_time(think_time)))

            if "assert" in req.config:
                test_method.append(self.__gen_assert_page())
                for assert_config in req.config.get("assert"):
                    test_method.extend(self.gen_assertion(assert_config))

            if req.timeout is not None:
                test_method.append(self.gen_impl_wait(scenario_timeout))

            test_method.append(self.gen_comment("end request: %s" % url))
            test_method.append(self.gen_new_line())

        return methods

    def gen_setupclass_method(self):
        self.log.debug("Generating setUp test method")
        browsers = ["Firefox", "Chrome", "Ie", "Opera"]
        browser = self.scenario.get("browser", "Firefox")
        if browser not in browsers:
            raise ValueError("Unsupported browser name: %s" % browser)

        setup_method_def = self.gen_decorator_statement('classmethod')
        setup_method_def.append(self.gen_method_definition("setUpClass", ["cls"]))

        if browser == 'Firefox':
            setup_method_def.append(self.gen_statement("profile = webdriver.FirefoxProfile()"))
            statement = "profile.set_preference('webdriver.log.file', %s)" % repr(self.wdlog)
            log_set = self.gen_statement(statement)
            setup_method_def.append(log_set)
            setup_method_def.append(self.gen_statement("cls.driver = webdriver.Firefox(profile)"))
        else:
            setup_method_def.append(self.gen_statement("cls.driver = webdriver.%s()" % browser))

        scenario_timeout = self.scenario.get("timeout", 30)
        setup_method_def.append(self.gen_impl_wait(scenario_timeout, target='cls'))
        if self.window_size:
            statement = self.gen_statement("cls.driver.set_window_size(%s, %s)" % self.window_size)
            setup_method_def.append(statement)
        else:
            setup_method_def.append(self.gen_statement("cls.driver.maximize_window()"))
        setup_method_def.append(self.gen_new_line())
        return setup_method_def

    def gen_impl_wait(self, timeout, target='self'):
        return self.gen_statement("%s.driver.implicitly_wait(%s)" % (target, dehumanize_time(timeout)))

    def gen_test_method(self, name):
        self.log.debug("Generating test method %s", name)
        test_method = self.gen_method_definition(name, ["self"])
        return test_method

    def gen_teardownclass_method(self):
        self.log.debug("Generating tearDown test method")
        tear_down_method_def = self.gen_decorator_statement('classmethod')
        tear_down_method_def.append(self.gen_method_definition("tearDownClass", ["cls"]))
        tear_down_method_def.append(self.gen_statement("cls.driver.quit()"))
        tear_down_method_def.append(self.gen_new_line())
        return tear_down_method_def

    def gen_assertion(self, assertion_config):
        self.log.debug("Generating assertion, config: %s", assertion_config)
        assertion_elements = []

        if isinstance(assertion_config, string_types):
            assertion_config = {"contains": [assertion_config]}

        for val in assertion_config["contains"]:
            regexp = assertion_config.get("regexp", True)
            reverse = assertion_config.get("not", False)
            subject = assertion_config.get("subject", "body")
            if subject != "body":
                raise ValueError("Only 'body' subject supported ")

            if regexp:
                assert_method = "self.assertEqual" if reverse else "self.assertNotEqual"
                assertion_elements.append(self.gen_statement('re_pattern = re.compile("%s")' % val))
                method = '%s(0, len(re.findall(re_pattern, body)))' % assert_method
                assertion_elements.append(self.gen_statement(method))
            else:
                assert_method = "self.assertNotIn" if reverse else "self.assertIn"
                assertion_elements.append(self.gen_statement('%s("%s", body)' % (assert_method, val)))
        return assertion_elements

    def __gen_assert_page(self):
        return self.gen_statement("body = self.driver.page_source")


class JUnitMirrorsManager(MirrorsManager):
    def __init__(self, parent_logger, junit_version):
        self.junit_version = junit_version
        super(JUnitMirrorsManager, self).__init__(SeleniumExecutor.JUNIT_MIRRORS_SOURCE, parent_logger)

    def _parse_mirrors(self):
        links = []
        if self.page_source is not None:
            self.log.debug('Parsing mirrors...')
            try:
                resp = json.loads(self.page_source)
                objects = resp.get("response", {}).get("docs", [])
                if objects:
                    obj = objects[0]
                    group = obj.get("g")
                    artifact = obj.get("a")
                    version = obj.get("v")
                    ext = obj.get("p")
                    link_template = "http://search.maven.org/remotecontent?filepath={group}/{artifact}/" \
                                    "{version}/{artifact}-{version}.{ext}"
                    link = link_template.format(group=group, artifact=artifact, version=version, ext=ext)
                    links.append(link)
            except BaseException as exc:
                self.log.error("Error while parsing mirrors %s", exc)
        default_link = SeleniumExecutor.JUNIT_DOWNLOAD_LINK.format(version=self.junit_version)
        if default_link not in links:
            links.append(default_link)
        self.log.debug('Total mirrors: %d', len(links))
        return links


class LDJSONReader(object):
    def __init__(self, filename, parent_log):
        self.log = parent_log.getChild(self.__class__.__name__)
        self.filename = filename
        self.fds = None
        self.partial_buffer = ""
        self.offset = 0

    def read(self, last_pass=False):
        if not self.fds and not self.__open_fds():
            self.log.debug("No data to start reading yet")
            return

        self.fds.seek(self.offset)
        if last_pass:
            lines = self.fds.readlines()  # unlimited
        else:
            lines = self.fds.readlines(1024 * 1024)
        self.offset = self.fds.tell()

        for line in lines:
            if not line.endswith("\n"):
                self.partial_buffer += line
                continue
            line = "%s%s" % (self.partial_buffer, line)
            self.partial_buffer = ""
            yield json.loads(line)

    def __open_fds(self):
        if not os.path.isfile(self.filename):
            return False
        fsize = os.path.getsize(self.filename)
        if not fsize:
            return False
        self.fds = open(self.filename, 'rt', buffering=1)
        return True

    def __del__(self):
        if self.fds is not None:
            self.fds.close()


class SeleniumReportReader(object):
    REPORT_ITEM_KEYS = ["test_case", "test_suite", "status", "start_time", "duration",
                        "error_msg", "error_trace", "extras"]
    TEST_STATUSES = ("PASSED", "FAILED", "BROKEN", "SKIPPED")
    FAILING_TESTS_STATUSES = ("FAILED", "BROKEN")

    def __init__(self, filename, parent_logger, translation_table=None):
        super(SeleniumReportReader, self).__init__()
        self.log = parent_logger.getChild(self.__class__.__name__)
        self.json_reader = LDJSONReader(filename, self.log)
        self.translation_table = translation_table or {}

    def process_label(self, label):
        if label in self.translation_table:
            return self.translation_table[label]

        if isinstance(label, string_types):
            if label.startswith('test_') and label[5:10].isdigit():
                return label[11:]

        return label

    def read(self, last_pass=False):
        for row in self.json_reader.read(last_pass):
            for key in self.REPORT_ITEM_KEYS:
                if key not in row:
                    self.log.debug("Unexpected test record: %s", row)
                    self.log.warning("Test record doesn't conform to schema, skipping, %s", key)
                    continue

            row["test_case"] = self.process_label(row["test_case"])
            yield row


class LoadSamplesReader(ResultsReader):
    STATUS_TO_CODE = {
        "PASSED": "200",
        "SKIPPED": "300",
        "FAILED": "400",
        "BROKEN": "500",
    }

    def __init__(self, filename, parent_logger, translation_table):
        super(LoadSamplesReader, self).__init__()
        self.report_reader = SeleniumReportReader(filename, parent_logger, translation_table)
        self.read_records = 0

    def extract_sample(self, item):
        tstmp = int(item["start_time"])
        label = item["test_case"]
        concur = 1
        rtm = item["duration"]
        cnn = 0
        ltc = 0
        rcd = self.STATUS_TO_CODE.get(item["status"], "UNKNOWN")
        error = item["error_msg"] if item["status"] in SeleniumReportReader.FAILING_TESTS_STATUSES else None
        trname = ""
        return tstmp, label, concur, rtm, cnn, ltc, rcd, error, trname

    def _read(self, last_pass=False):
        for row in self.report_reader.read(last_pass):
            self.read_records += 1
            sample = self.extract_sample(row)
            yield sample


class FuncSamplesReader(FunctionalResultsReader):
    def __init__(self, filename, parent_logger, translation_table):
        self.report_reader = SeleniumReportReader(filename, parent_logger, translation_table)
        self.read_records = 0

    def read(self, last_pass=False):
        for row in self.report_reader.read(last_pass):
            self.read_records += 1
            sample = FunctionalSample(test_case=row["test_case"], test_suite=row["test_suite"],
                                      status=row["status"], start_time=row["start_time"], duration=row["duration"],
                                      error_msg=row["error_msg"], error_trace=row["error_trace"],
                                      extras=row.get("extras", {}))
            yield sample<|MERGE_RESOLUTION|>--- conflicted
+++ resolved
@@ -160,35 +160,7 @@
         else:
             raise ValueError("Nothing to test, no requests were provided in scenario")
 
-<<<<<<< HEAD
-    def _cp_resource_files(self, runner_working_dir):
-        script = self.get_script_path()
-
-        if os.path.isdir(script):
-            shutil.copytree(script, runner_working_dir)
-        else:
-            os.makedirs(runner_working_dir)
-            script_base_name = os.path.basename(script)
-
-            if self.self_generated_script:
-                shutil.move(script, runner_working_dir)
-                self.script = os.path.join(runner_working_dir, script_base_name)
-            else:
-                script_type = self.detect_script_type(script)
-                if script_type == ".py" and not script_base_name.lower().startswith('test'):
-                    target_name = 'test_' + script_base_name
-                    msg = "Script '%s' won't be discovered by nosetests, renaming script to %s"
-                    self.log.warning(msg, script_base_name, target_name)
-                else:
-                    target_name = script_base_name
-                target_path = os.path.join(runner_working_dir, target_name)
-                shutil.copy2(script, target_path)
-
-    @staticmethod
-    def detect_script_type(script_path):
-=======
     def detect_script_type(self, script_path):
->>>>>>> d4cd3888
         if not isinstance(script_path, string_types) and not isinstance(script_path, text_type):
             raise ValueError("Nothing to test, no files were provided in scenario")
 
