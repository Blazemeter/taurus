"""
Basics of reporting capabilities

Copyright 2015 BlazeMeter Inc.

Licensed under the Apache License, Version 2.0 (the "License");
you may not use this file except in compliance with the License.
You may obtain a copy of the License at

   http://www.apache.org/licenses/LICENSE-2.0

Unless required by applicable law or agreed to in writing, software
distributed under the License is distributed on an "AS IS" BASIS,
WITHOUT WARRANTIES OR CONDITIONS OF ANY KIND, either express or implied.
See the License for the specific language governing permissions and
limitations under the License.
"""
import copy
import csv
import os
import time
from collections import Counter, OrderedDict
from datetime import datetime

from bzt import TaurusInternalException, TaurusConfigError
from bzt.engine import Reporter
from bzt.modules.aggregator import DataPoint, KPISet, AggregatorListener, ResultsProvider
from bzt.modules.blazemeter import BlazeMeterUploader, CloudProvisioning
from bzt.modules.functional import FunctionalAggregator, FunctionalAggregatorListener
from bzt.modules.passfail import PassFailStatus
from bzt.six import etree, iteritems, string_types
from bzt.utils import get_full_path


class FinalStatus(Reporter, AggregatorListener, FunctionalAggregatorListener):
    """
    A reporter that prints short statistics on test end
    """

    def __init__(self):
        super(FinalStatus, self).__init__()
        self.last_sec = None
        self.cumulative_results = None
        self.start_time = time.time()  # default value
        self.end_time = time.time()
        self.first_ts = float("inf")
        self.last_ts = 0

    def startup(self):
        self.start_time = time.time()

    def prepare(self):
        super(FinalStatus, self).prepare()
        if isinstance(self.engine.aggregator, ResultsProvider):
            self.engine.aggregator.add_listener(self)
        elif isinstance(self.engine.aggregator, FunctionalAggregator):
            self.engine.aggregator.add_listener(self)

    def aggregated_second(self, data):
        """
        Just store the latest info

        :type data: bzt.modules.aggregator.DataPoint
        """
        self.first_ts = min(self.first_ts, data[DataPoint.TIMESTAMP])
        self.last_ts = max(self.last_ts, data[DataPoint.TIMESTAMP])
        self.last_sec = data

    def aggregated_results(self, results, cumulative_results):
        """
        Just store the latest info

        :type cumulative_results: bzt.modules.functional.ResultsTree
        :type results: bzt.modules.functional.ResultsTree
        """
        self.cumulative_results = cumulative_results

    def shutdown(self):
        self.end_time = time.time()

    def post_process(self):
        """
        Log basic stats
        """
        super(FinalStatus, self).post_process()

        if self.parameters.get("test-duration", True):
            self.__report_duration()

        if self.last_sec:
            summary_kpi = self.last_sec[DataPoint.CUMULATIVE][""]

            if self.parameters.get("summary", True):
                self.__report_samples_count(summary_kpi)
            if self.parameters.get("percentiles", True):
                self.__report_percentiles(summary_kpi)

            if self.parameters.get("failed-labels", False):
                self.__report_failed_labels(self.last_sec[DataPoint.CUMULATIVE])

            if self.parameters.get("dump-xml", None):
                self.__dump_xml(self.parameters.get("dump-xml"))

            if self.parameters.get("dump-csv", None):
                self.__dump_csv(self.parameters.get("dump-csv"))
        elif self.cumulative_results:
            self.__report_summary()
            report_mode = self.parameters.get("report-tests", "failed")
            if report_mode == "failed":
                self.__report_failed_tests()
            else:
                self.__report_all_tests()

    def __plural(self, count, noun):
        return noun + 's' if count > 1 else noun

    def __report_all_tests(self):
        for test_suite in self.cumulative_results.test_suites():
            for case in self.cumulative_results.test_cases(test_suite):
                full_name = case.test_suite + "." + case.test_case
                self.log.info("Test %s - %s", full_name, case.status)
                print_trace = self.parameters.get("print-stacktrace", True)
                if print_trace and case.error_trace:
                    self.log.info("Stacktrace:\n%s", case.error_trace)

    def __report_failed_tests(self):
        for test_suite in self.cumulative_results.test_suites():
            for case in self.cumulative_results.test_cases(test_suite):
                if case.status in ("FAILED", "BROKEN"):
                    full_name = case.test_suite + "." + case.test_case
                    msg = "Test {test_case} failed: {error_msg}".format(test_case=full_name, error_msg=case.error_msg)
                    if case.error_trace:
                        msg += "\n" + case.error_trace
                    self.log.warning(msg)

    def __report_summary(self):
        status_counter = Counter()
        for test_suite in self.cumulative_results.test_suites():
            for case in self.cumulative_results.test_cases(test_suite):
                status_counter[case.status] += 1

        total = sum(count for _, count in iteritems(status_counter))
        self.log.info("Total: %s %s", total, self.__plural(total, 'test')) # FIXME: it's actually not tests, but test cases

    def __report_samples_count(self, summary_kpi_set):
        """
        reports samples count
        """
        if summary_kpi_set[KPISet.SAMPLE_COUNT]:
            err_rate = 100 * summary_kpi_set[KPISet.FAILURES] / float(summary_kpi_set[KPISet.SAMPLE_COUNT])
            self.log.info("Samples count: %s, %.2f%% failures", summary_kpi_set[KPISet.SAMPLE_COUNT], err_rate)

    def __report_percentiles(self, summary_kpi_set):
        """
        reports percentiles
        """

        fmt = "Average times: total %.3f, latency %.3f, connect %.3f"
        self.log.info(fmt, summary_kpi_set[KPISet.AVG_RESP_TIME], summary_kpi_set[KPISet.AVG_LATENCY],
                      summary_kpi_set[KPISet.AVG_CONN_TIME])

        for key in sorted(summary_kpi_set[KPISet.PERCENTILES].keys(), key=float):
            self.log.info("Percentile %.1f%%: %.3f", float(key), summary_kpi_set[KPISet.PERCENTILES][key])

    def __report_failed_labels(self, cumulative):
        """
        reports failed labels
        """
        report_template = "%d failed samples: %s"
        sorted_labels = sorted(cumulative.keys())
        for sample_label in sorted_labels:
            if sample_label != "":
                failed_samples_count = cumulative[sample_label]['fail']
                if failed_samples_count:
                    self.log.info(report_template, failed_samples_count, sample_label)

    def __report_duration(self):
        """
        asks executors start_time and end_time, provides time delta
        """

        date_start = datetime.fromtimestamp(int(self.start_time))
        date_end = datetime.fromtimestamp(int(self.end_time))
        self.log.info("Test duration: %s", date_end - date_start)

    def __dump_xml(self, filename):
        self.log.info("Dumping final status as XML: %s", filename)
        root = etree.Element("FinalStatus")

        if self.first_ts < float("inf") and self.last_ts > 0:
            duration_elem = etree.Element("TestDuration")
            duration_elem.text = str(round(float(self.last_ts - self.first_ts), 3))
            root.append(duration_elem)

        report_info = get_bza_report_info(self.engine, self.log)
        if report_info:
            link, _ = report_info[0]
            report_element = etree.Element("ReportURL")
            report_element.text = link
            root.append(report_element)
        if self.last_sec:
            for label, kpiset in iteritems(self.last_sec[DataPoint.CUMULATIVE]):
                root.append(self.__get_xml_summary(label, kpiset))

        with open(get_full_path(filename), 'wb') as fhd:
            tree = etree.ElementTree(root)
            tree.write(fhd, pretty_print=True, encoding="UTF-8", xml_declaration=True)

    def __get_xml_summary(self, label, kpiset):
        elem = etree.Element("Group", label=label)
        for kpi_name, kpi_val in iteritems(kpiset):
            if kpi_name in (KPISet.ERRORS, KPISet.RESP_TIMES_HDR):
                continue

            if isinstance(kpi_val, dict):
                for param_name, param_val in iteritems(kpi_val):
                    elem.append(self.__get_kpi_xml(kpi_name, param_val, param_name))
            else:
                elem.append(self.__get_kpi_xml(kpi_name, kpi_val))

        return elem

    def __get_kpi_xml(self, kpi_name, kpi_val, param=None):
        kpi = etree.Element(kpi_name)
        kpi.attrib['value'] = self.__val_to_str(kpi_val)
        elm_name = etree.Element("name")
        elm_name.text = kpi_name
        if param is not None:
            kpi.attrib['param'] = self.__val_to_str(param)
            elm_name.text += "/" + param

        kpi.append(elm_name)

        elm_value = etree.Element("value")
        elm_value.text = self.__val_to_str(kpi_val)
        kpi.append(elm_value)

        return kpi

    def __val_to_str(self, kpi_val):
        if isinstance(kpi_val, float):
            return '%.5f' % kpi_val
        elif isinstance(kpi_val, int):
            return '%d' % kpi_val
        elif isinstance(kpi_val, string_types):
            return kpi_val
        else:
            raise TaurusInternalException("Unhandled kpi type: %s" % type(kpi_val))

    def __dump_csv(self, filename):
        self.log.info("Dumping final status as CSV: %s", filename)
        # FIXME: what if there's no last_sec
        with open(get_full_path(filename), 'wt') as fhd:
            fieldnames = self.__get_csv_dict('', self.last_sec[DataPoint.CUMULATIVE]['']).keys()
            writer = csv.DictWriter(fhd, fieldnames)
            writer.writeheader()
            for label, kpiset in iteritems(self.last_sec[DataPoint.CUMULATIVE]):
                writer.writerow(self.__get_csv_dict(label, kpiset))

    def __get_csv_dict(self, label, kpiset):
        kpi_copy = copy.deepcopy(kpiset)
        res = OrderedDict()
        res['label'] = label

        # sort label
        for key in sorted(kpi_copy.keys()):
            res[key] = kpi_copy[key]

        del res[KPISet.ERRORS]
        del res[KPISet.RESP_TIMES]
        del res[KPISet.RESP_CODES]
        del res[KPISet.PERCENTILES]

        percentiles = list(iteritems(kpiset[KPISet.PERCENTILES]))
        for level, val in sorted(percentiles, key=lambda lv: (float(lv[0]), lv[1])):
            res['perc_%s' % level] = val

        resp_codes = list(iteritems(kpiset[KPISet.RESP_CODES]))
        for rcd, val in sorted(resp_codes):
            res['rc_%s' % rcd] = val

        for key in res:
            if isinstance(res[key], float):
                res[key] = "%.5f" % res[key]

<<<<<<< HEAD
        del res[KPISet.ERRORS]
        del res[KPISet.RESP_TIMES_HDR]
        del res[KPISet.RESP_CODES]
        del res[KPISet.PERCENTILES]
        res['label'] = label
=======
>>>>>>> 97e86c5b
        return res


class JUnitXMLReporter(Reporter, AggregatorListener, FunctionalAggregatorListener):
    """
    A reporter that exports results in Jenkins JUnit XML format.
    """

    def __init__(self):
        super(JUnitXMLReporter, self).__init__()
        self.last_second = None
        self.report_file_path = None
        self.cumulative_results = None

    def prepare(self):
        if isinstance(self.engine.aggregator, ResultsProvider):
            self.engine.aggregator.add_listener(self)
        elif isinstance(self.engine.aggregator, FunctionalAggregator):
            self.engine.aggregator.add_listener(self)

    def aggregated_second(self, data):
        self.last_second = data

    def aggregated_results(self, _, cumulative_results):
        """
        :type cumulative_results: bzt.modules.functional.ResultsTree
        """
        self.cumulative_results = cumulative_results

    def post_process(self):
        """
        Get report data, generate xml report.
        """
        filename = self.parameters.get("filename", None)
        if not filename:
            filename = self.engine.create_artifact(XUnitFileWriter.REPORT_FILE_NAME, XUnitFileWriter.REPORT_FILE_EXT)
        self.parameters["filename"] = filename  # reflect it in effective config

        test_data_source = self.parameters.get("data-source", "sample-labels")

        if self.cumulative_results is None:
            if test_data_source == "sample-labels":
                if not self.last_second:
                    self.log.warning("No last second data to generate XUnit.xml")
                else:
                    writer = XUnitFileWriter(self.engine)
                    self.process_sample_labels(writer)
                    writer.save_report(filename)
            elif test_data_source == "pass-fail":
                writer = XUnitFileWriter(self.engine)
                self.process_pass_fail(writer)
                writer.save_report(filename)
            else:
                raise TaurusConfigError("Unsupported data source: %s" % test_data_source)
        else:
            writer = XUnitFileWriter(self.engine)
            self.process_functional(writer)
            writer.save_report(filename)

        self.report_file_path = filename  # TODO: just for backward compatibility, remove later

    def process_sample_labels(self, xunit):
        """
        :type xunit: XUnitFileWriter
        """
        xunit.report_test_suite('sample_labels')
        labels = self.last_second[DataPoint.CUMULATIVE]

        for key in sorted(labels.keys()):
            if key == "":  # skip total label
                continue

            errors = []
            for er_dict in labels[key][KPISet.ERRORS]:
                self.log.info(er_dict)
                rc = str(er_dict["rc"])
                msg = str(er_dict["msg"])
                cnt = str(er_dict["cnt"])
                if er_dict["type"] == KPISet.ERRTYPE_ASSERT:
                    err_element = etree.Element("failure", message=msg, type="Assertion Failure")
                else:
                    err_element = etree.Element("error", message=msg, type="Error")
                err_desc = "%s\n(status code is %s)\n(total errors of this type: %s)" % (msg, rc, cnt)
                err_element.text = err_desc
                errors.append(err_element)

            xunit.report_test_case('sample_labels', key, errors)

    def process_pass_fail(self, xunit):
        """
        :type xunit: XUnitFileWriter
        """
        xunit.report_test_suite('bzt_pass_fail')
        mods = self.engine.reporters + self.engine.services  # TODO: remove it after passfail is only reporter
        pass_fail_objects = [_x for _x in mods if isinstance(_x, PassFailStatus)]
        self.log.debug("Processing passfail objects: %s", pass_fail_objects)
        fail_criteria = []
        for pf_obj in pass_fail_objects:
            if pf_obj.criteria:
                for _fc in pf_obj.criteria:
                    fail_criteria.append(_fc)

        for fc_obj in fail_criteria:
            if 'label' in fc_obj.config:
                data = (fc_obj.config['subject'], fc_obj.config['label'], fc_obj.config['condition'],
                        fc_obj.config['threshold'])
                tpl = "%s of %s%s%s"
            else:
                data = (fc_obj.config['subject'], fc_obj.config['condition'], fc_obj.config['threshold'])
                tpl = "%s%s%s"
            if fc_obj.config['timeframe']:
                tpl += " for %s"
                data += (fc_obj.config['timeframe'],)
            disp_name = tpl % data

            if fc_obj.is_triggered and fc_obj.fail:
                errors = [etree.Element("error", message=str(fc_obj), type="pass/fail criteria triggered")]
            else:
                errors = ()

            xunit.report_test_case('bzt_pass_fail', disp_name, errors)

    def process_functional(self, xunit):
        for suite_name, samples in iteritems(self.cumulative_results):
            duration = max(s.start_time for s in samples) - min(s.start_time for s in samples)
            duration += max(samples, key=lambda s: s.start_time).duration
            attrs = {
                "name": suite_name,
                "tests": str(len(samples)),
                "errors": str(len([sample for sample in samples if sample.status == "BROKEN"])),
                "skipped": str(len([sample for sample in samples if sample.status == "SKIPPED"])),
                "failures": str(len([sample for sample in samples if sample.status == "FAILED"])),
                "time": str(round(duration, 3)),
                # TODO: "timestamp" attribute
            }
            xunit.add_test_suite(suite_name, attributes=attrs)
            for sample in samples:
                attrs = {
                    "classname": sample.test_suite,
                    "name": sample.test_case,
                    "time": str(round(sample.duration, 3))
                }
                children = []
                if sample.status == "BROKEN":
                    error = etree.Element("error", type=sample.error_msg)
                    if sample.error_trace:
                        error.text = sample.error_trace
                    children.append(error)
                elif sample.status == "FAILED":
                    failure = etree.Element("failure", message=sample.error_msg)
                    if sample.error_trace:
                        failure.text = sample.error_trace
                    children.append(failure)
                elif sample.status == "SKIPPED":
                    skipped = etree.Element("skipped")
                    children.append(skipped)
                xunit.add_test_case(suite_name, attributes=attrs, children=children)


def get_bza_report_info(engine, log):
    """
    :return: [(url, test), (url, test), ...]
    """
    result = []
    if isinstance(engine.provisioning, CloudProvisioning):
        cloud_prov = engine.provisioning
        test_name = cloud_prov.settings.get('test', None)
        report_url = cloud_prov.results_url
        result.append((report_url, test_name if test_name is not None else report_url))
    else:
        bza_reporters = [_x for _x in engine.reporters if isinstance(_x, BlazeMeterUploader)]
        for bza_reporter in bza_reporters:
            if bza_reporter.results_url:
                test_name = bza_reporter.parameters.get("test", None)
                report_url = bza_reporter.results_url
                result.append((report_url, test_name if test_name is not None else report_url))

        if len(result) > 1:
            log.warning("More than one blazemeter reporter found")
    return result


class XUnitFileWriter(object):
    REPORT_FILE_NAME = "xunit"
    REPORT_FILE_EXT = ".xml"

    def __init__(self, engine):
        """
        :type engine: bzt.engine.Engine
        :type suite_name: str
        """
        super(XUnitFileWriter, self).__init__()
        self.engine = engine
        self.log = engine.log.getChild(self.__class__.__name__)
        self.test_suites = OrderedDict()
        bza_report_info = get_bza_report_info(engine, self.log)
        self.class_name = bza_report_info[0][1] if bza_report_info else "bzt-" + str(self.__hash__())
        self.report_urls = ["BlazeMeter report link: %s\n" % info_item[0] for info_item in bza_report_info]

    def save_report(self, fname):
        """
        :type fname: str
        """
        try:
            if os.path.exists(fname):
                self.log.warning("File %s already exists, it will be overwritten", fname)
            else:
                dirname = os.path.dirname(fname)
                if dirname and not os.path.exists(dirname):
                    os.makedirs(dirname)

            testsuites = etree.Element("testsuites")
            for _, suite in iteritems(self.test_suites):
                testsuites.append(suite)
            etree_obj = etree.ElementTree(testsuites)

            self.log.info("Writing JUnit XML report into: %s", fname)
            with open(get_full_path(fname), 'wb') as _fds:
                etree_obj.write(_fds, xml_declaration=True, encoding="UTF-8", pretty_print=True)
        except BaseException:
            raise TaurusInternalException("Cannot create file %s" % fname)

    def report_test_suite(self, suite_name):
        """
        :type suite_name: str
        :type children: list[bzt.six.etree.Element]
        """
        self.add_test_suite(suite_name, attributes={"name": suite_name, "package_name": "bzt"})

    def report_test_case(self, suite_name, case_name, children=None):
        """
        :type suite_name: str
        :type case_name: str
        :type children: list[bzt.six.etree.Element]
        """
        children = children or []
        if self.report_urls:
            system_out = etree.Element("system-out")
            system_out.text = "".join(self.report_urls)
            children.insert(0, system_out)
        self.add_test_case(suite_name, attributes={"classname": self.class_name, "name": case_name}, children=children)

    def add_test_suite(self, suite_name, attributes=None, children=()):
        attributes = attributes or {}

        suite = etree.Element("testsuite", **attributes)

        for child in children:
            suite.append(child)

        if not suite_name in self.test_suites:
            self.test_suites[suite_name] = suite

    def add_test_case(self, suite_name, attributes=None, children=()):
        attributes = attributes or {}

        case = etree.Element("testcase", **attributes)

        for child in children:
            case.append(child)

        self.test_suites[suite_name].append(case)<|MERGE_RESOLUTION|>--- conflicted
+++ resolved
@@ -267,7 +267,7 @@
             res[key] = kpi_copy[key]
 
         del res[KPISet.ERRORS]
-        del res[KPISet.RESP_TIMES]
+        del res[KPISet.RESP_TIMES_HDR]
         del res[KPISet.RESP_CODES]
         del res[KPISet.PERCENTILES]
 
@@ -283,14 +283,6 @@
             if isinstance(res[key], float):
                 res[key] = "%.5f" % res[key]
 
-<<<<<<< HEAD
-        del res[KPISet.ERRORS]
-        del res[KPISet.RESP_TIMES_HDR]
-        del res[KPISet.RESP_CODES]
-        del res[KPISet.PERCENTILES]
-        res['label'] = label
-=======
->>>>>>> 97e86c5b
         return res
 
 
