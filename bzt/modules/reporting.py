"""
Basics of reporting capabilities

Copyright 2015 BlazeMeter Inc.

Licensed under the Apache License, Version 2.0 (the "License");
you may not use this file except in compliance with the License.
You may obtain a copy of the License at

   http://www.apache.org/licenses/LICENSE-2.0

Unless required by applicable law or agreed to in writing, software
distributed under the License is distributed on an "AS IS" BASIS,
WITHOUT WARRANTIES OR CONDITIONS OF ANY KIND, either express or implied.
See the License for the specific language governing permissions and
limitations under the License.
"""
import copy
import csv
import os
import time
from collections import Counter, OrderedDict
from datetime import datetime

from bzt import TaurusInternalException, TaurusConfigError
from bzt.engine import Reporter
from bzt.modules.aggregator import DataPoint, KPISet, AggregatorListener, ResultsProvider
from bzt.modules.blazemeter import BlazeMeterUploader, CloudProvisioning
from bzt.modules.functional import FunctionalAggregator, FunctionalAggregatorListener
from bzt.modules.passfail import PassFailStatus
from bzt.six import etree, iteritems, string_types
from bzt.utils import get_full_path


class FinalStatus(Reporter, AggregatorListener, FunctionalAggregatorListener):
    """
    A reporter that prints short statistics on test end
    """

    def __init__(self):
        super(FinalStatus, self).__init__()
        self.last_sec = None
        self.cumulative_results = None
        self.start_time = time.time()
        self.end_time = None

    def startup(self):
        self.start_time = time.time()

    def prepare(self):
        super(FinalStatus, self).prepare()
        if isinstance(self.engine.aggregator, ResultsProvider):
            self.engine.aggregator.add_listener(self)
        elif isinstance(self.engine.aggregator, FunctionalAggregator):
            self.engine.aggregator.add_listener(self)

    def aggregated_second(self, data):
        """
        Just store the latest info

        :type data: bzt.modules.aggregator.DataPoint
        """
        self.last_sec = data

    def aggregated_results(self, results, cumulative_results):
        """
        Just store the latest info

<<<<<<< HEAD
        :type cumulative_results: bzt.modules.functional.ResultsTree
=======
        :type results: bzt.modules.functional.ResultsTree
>>>>>>> 0fe36918
        """
        self.cumulative_results = cumulative_results

    def post_process(self):
        """
        Log basic stats
        """
        super(FinalStatus, self).post_process()

        self.end_time = time.time()

        if self.parameters.get("test-duration", True):
            self.__report_duration()

        if self.last_sec:
            summary_kpi = self.last_sec[DataPoint.CUMULATIVE][""]

            if self.parameters.get("summary", True):
                self.__report_samples_count(summary_kpi)
            if self.parameters.get("percentiles", True):
                self.__report_percentiles(summary_kpi)

            if self.parameters.get("failed-labels", False):
                self.__report_failed_labels(self.last_sec[DataPoint.CUMULATIVE])

            if self.parameters.get("dump-xml", None):
                self.__dump_xml(self.parameters.get("dump-xml"))

            if self.parameters.get("dump-csv", None):
                self.__dump_csv(self.parameters.get("dump-csv"))
        elif self.cumulative_results:
            self.__report_summary()
            report_mode = self.parameters.get("report-tests", "failed")
            if report_mode == "failed":
                self.__report_failed_tests()
            else:
                self.__report_all_tests()

    def __plural(self, count, noun):
        return noun + 's' if count > 1 else noun

    def __report_all_tests(self):
        for test_suite in self.cumulative_results.test_suites():
            for case in self.cumulative_results.test_cases(test_suite):
                full_name = case.test_suite + "." + case.test_case
                self.log.info("Test %s - %s", full_name, case.status)
                print_trace = self.parameters.get("print-stacktrace", True)
                if print_trace and case.error_trace:
                    self.log.info("Stacktrace:\n%s", case.error_trace)

    def __report_failed_tests(self):
        for test_suite in self.cumulative_results.test_suites():
            for case in self.cumulative_results.test_cases(test_suite):
                if case.status in ("FAILED", "BROKEN"):
                    full_name = case.test_suite + "." + case.test_case
                    self.log.info("Test %s failed:\n%s", full_name, case.error_trace)

    def __report_summary(self):
        status_counter = Counter()
        for test_suite in self.cumulative_results.test_suites():
            for case in self.cumulative_results.test_cases(test_suite):
                status_counter[case.status] += 1

        total = sum(count for _, count in iteritems(status_counter))
        self.log.info("Total: %s %s", total, self.__plural(total, 'test'))

    def __report_samples_count(self, summary_kpi_set):
        """
        reports samples count
        """
        if summary_kpi_set[KPISet.SAMPLE_COUNT]:
            err_rate = 100 * summary_kpi_set[KPISet.FAILURES] / float(summary_kpi_set[KPISet.SAMPLE_COUNT])
            self.log.info("Samples count: %s, %.2f%% failures", summary_kpi_set[KPISet.SAMPLE_COUNT], err_rate)

    def __report_percentiles(self, summary_kpi_set):
        """
        reports percentiles
        """

        fmt = "Average times: total %.3f, latency %.3f, connect %.3f"
        self.log.info(fmt, summary_kpi_set[KPISet.AVG_RESP_TIME], summary_kpi_set[KPISet.AVG_LATENCY],
                      summary_kpi_set[KPISet.AVG_CONN_TIME])

        for key in sorted(summary_kpi_set[KPISet.PERCENTILES].keys(), key=float):
            self.log.info("Percentile %.1f%%: %.3f", float(key), summary_kpi_set[KPISet.PERCENTILES][key])

    def __report_failed_labels(self, cumulative):
        """
        reports failed labels
        """
        report_template = "%d failed samples: %s"
        sorted_labels = sorted(cumulative.keys())
        for sample_label in sorted_labels:
            if sample_label != "":
                failed_samples_count = cumulative[sample_label]['fail']
                if failed_samples_count:
                    self.log.info(report_template, failed_samples_count, sample_label)

    def __report_duration(self):
        """
        asks executors start_time and end_time, provides time delta
        """

        date_start = datetime.fromtimestamp(int(self.start_time))
        date_end = datetime.fromtimestamp(int(self.end_time))
        self.log.info("Test duration: %s", date_end - date_start)

    def __dump_xml(self, filename):
        self.log.info("Dumping final status as XML: %s", filename)
        root = etree.Element("FinalStatus")
        if self.last_sec:
            for label, kpiset in iteritems(self.last_sec[DataPoint.CUMULATIVE]):
                root.append(self.__get_xml_summary(label, kpiset))

        with open(get_full_path(filename), 'wb') as fhd:
            tree = etree.ElementTree(root)
            tree.write(fhd, pretty_print=True, encoding="UTF-8", xml_declaration=True)

    def __get_xml_summary(self, label, kpiset):
        elem = etree.Element("Group", label=label)
        for kpi_name, kpi_val in iteritems(kpiset):
            if kpi_name in ('errors', 'rt'):
                continue

            if isinstance(kpi_val, dict):
                for param_name, param_val in iteritems(kpi_val):
                    elem.append(self.__get_kpi_xml(kpi_name, param_val, param_name))
            else:
                elem.append(self.__get_kpi_xml(kpi_name, kpi_val))

        return elem

    def __get_kpi_xml(self, kpi_name, kpi_val, param=None):
        kpi = etree.Element(kpi_name)
        kpi.attrib['value'] = self.__val_to_str(kpi_val)
        elm_name = etree.Element("name")
        elm_name.text = kpi_name
        if param is not None:
            kpi.attrib['param'] = self.__val_to_str(param)
            elm_name.text += "/" + param

        kpi.append(elm_name)

        elm_value = etree.Element("value")
        elm_value.text = self.__val_to_str(kpi_val)
        kpi.append(elm_value)

        return kpi

    def __val_to_str(self, kpi_val):
        if isinstance(kpi_val, float):
            return '%.5f' % kpi_val
        elif isinstance(kpi_val, int):
            return '%d' % kpi_val
        elif isinstance(kpi_val, string_types):
            return kpi_val
        else:
            raise TaurusInternalException("Unhandled kpi type: %s" % type(kpi_val))

    def __dump_csv(self, filename):
        self.log.info("Dumping final status as CSV: %s", filename)
        # FIXME: what if there's no last_sec
        with open(get_full_path(filename), 'wt') as fhd:
            writer = csv.DictWriter(fhd, self.__get_csv_dict('', self.last_sec[DataPoint.CUMULATIVE]['']).keys())
            writer.writeheader()
            for label, kpiset in iteritems(self.last_sec[DataPoint.CUMULATIVE]):
                writer.writerow(self.__get_csv_dict(label, kpiset))

    def __get_csv_dict(self, label, kpiset):
        kpi_copy = copy.deepcopy(kpiset)
        # sort label
        res = OrderedDict()
        for key in sorted(kpi_copy.keys()):
            res[key] = kpi_copy[key]

        for level, val in iteritems(kpiset[KPISet.PERCENTILES]):
            res['perc_%s' % level] = val

        for rcd, val in iteritems(kpiset[KPISet.RESP_CODES]):
            res['rc_%s' % rcd] = val

        for key in res:
            if isinstance(res[key], float):
                res[key] = "%.5f" % res[key]

        del res['errors']
        del res['rt']
        del res['rc']
        del res['perc']
        res['label'] = label
        return res


class JUnitXMLReporter(Reporter, AggregatorListener):
    """
    A reporter that exports results in Jenkins JUnit XML format.
    """

    def __init__(self):
        super(JUnitXMLReporter, self).__init__()
        self.last_second = None
        self.report_file_path = None

    def prepare(self):
        if isinstance(self.engine.aggregator, ResultsProvider):
            self.engine.aggregator.add_listener(self)

    def aggregated_second(self, data):
        self.last_second = data

    def post_process(self):
        """
        Get report data, generate xml report.
        """
        filename = self.parameters.get("filename", None)
        if not filename:
            filename = self.engine.create_artifact(XUnitFileWriter.REPORT_FILE_NAME, XUnitFileWriter.REPORT_FILE_EXT)
        self.parameters["filename"] = filename  # reflect it in effective config

        test_data_source = self.parameters.get("data-source", "sample-labels")

        if test_data_source == "sample-labels":
            if not self.last_second:
                self.log.warning("No last second data to generate XUnit.xml")
            else:
                writer = XUnitFileWriter(self.engine, 'sample_labels')
                self.process_sample_labels(writer)
                writer.save_report(filename)
        elif test_data_source == "pass-fail":
            writer = XUnitFileWriter(self.engine, 'bzt_pass_fail')
            self.process_pass_fail(writer)
            writer.save_report(filename)
        else:
            raise TaurusConfigError("Unsupported data source: %s" % test_data_source)

        self.report_file_path = filename  # TODO: just for backward compatibility, remove later

    def process_sample_labels(self, xunit):
        """
        :type xunit: XUnitFileWriter
        """
        labels = self.last_second[DataPoint.CUMULATIVE]

        for key in sorted(labels.keys()):
            if key == "":  # skip total label
                continue

            errors = []
            for er_dict in labels[key][KPISet.ERRORS]:
                err_message = str(er_dict["rc"])
                err_type = str(er_dict["msg"])
                err_desc = "total errors of this type:" + str(er_dict["cnt"])
                err_element = etree.Element("error", message=err_message, type=err_type)
                err_element.text = err_desc
                errors.append(err_element)

            xunit.add_test_case(key, errors)

    def process_pass_fail(self, xunit):
        """
        :type xunit: XUnitFileWriter
        """
        mods = self.engine.reporters + self.engine.services  # TODO: remove it after passfail is only reporter
        pass_fail_objects = [_x for _x in mods if isinstance(_x, PassFailStatus)]
        self.log.debug("Processing passfail objects: %s", pass_fail_objects)
        fail_criteria = []
        for pf_obj in pass_fail_objects:
            if pf_obj.criteria:
                for _fc in pf_obj.criteria:
                    fail_criteria.append(_fc)

        for fc_obj in fail_criteria:
            if 'label' in fc_obj.config:
                data = (fc_obj.config['subject'], fc_obj.config['label'], fc_obj.config['condition'],
                        fc_obj.config['threshold'])
                tpl = "%s of %s%s%s"
            else:
                data = (fc_obj.config['subject'], fc_obj.config['condition'], fc_obj.config['threshold'])
                tpl = "%s%s%s"
            if fc_obj.config['timeframe']:
                tpl += " for %s"
                data += (fc_obj.config['timeframe'],)
            disp_name = tpl % data

            if fc_obj.is_triggered and fc_obj.fail:
                errors = [etree.Element("error", message=str(fc_obj), type="pass/fail criteria triggered")]
            else:
                errors = ()

            xunit.add_test_case(disp_name, errors)


class XUnitFileWriter(object):
    REPORT_FILE_NAME = "xunit"
    REPORT_FILE_EXT = ".xml"

    def __init__(self, engine, suite_name):
        """
        :type engine: bzt.engine.Engine
        :type suite_name: str
        """
        super(XUnitFileWriter, self).__init__()
        self.engine = engine
        self.log = engine.log.getChild(self.__class__.__name__)
        self.test_suite = etree.Element("testsuite", name=suite_name, package="bzt")
        bza_report_info = self.get_bza_report_info()
        self.class_name = bza_report_info[0][1] if bza_report_info else "bzt-" + str(self.__hash__())
        self.report_urls = [info_item[0] for info_item in bza_report_info]

    def get_bza_report_info(self):
        """
        :return: [(url, test), (url, test), ...]
        """
        result = []
        if isinstance(self.engine.provisioning, CloudProvisioning):
            cloud_prov = self.engine.provisioning
            report_url = "Cloud report link: %s\n" % cloud_prov.results_url
            test_name = cloud_prov.settings.get('test', None)
            result.append((report_url, test_name if test_name is not None else report_url))
        else:
            # FIXME: reworking it all
            bza_reporters = [_x for _x in self.engine.reporters if isinstance(_x, BlazeMeterUploader)]
<<<<<<< HEAD
            """:type : list[bzt.modules.blazemeter.BlazeMeterUploader]"""
            for bza_reporter in bza_reporters:
                if bza_reporter.results_url:
                    report_url = "BlazeMeter report link: %s\n" % bza_reporter.results_url
=======
            """:type bza_reporters: list[BlazeMeterUploader]"""
            for bza_reporter in bza_reporters:
                if bza_reporter.client.results_url:
                    report_url = "BlazeMeter report link: %s\n" % bza_reporter.client.results_url
>>>>>>> 0fe36918
                    test_name = bza_reporter.parameters.get("test", None)

                    result.append((report_url, test_name if test_name is not None else report_url))

            if len(result) > 1:
                self.log.warning("More than one blazemeter reporter found")
        return result

    def save_report(self, fname):
        """
        :type fname: str
        """
        try:
            if os.path.exists(fname):
                self.log.warning("File %s already exists, it will be overwritten", fname)
            else:
                dirname = os.path.dirname(fname)
                if dirname and not os.path.exists(dirname):
                    os.makedirs(dirname)

            etree_obj = etree.ElementTree(self.test_suite)
            self.log.info("Writing JUnit XML report into: %s", fname)
            with open(get_full_path(fname), 'wb') as _fds:
                etree_obj.write(_fds, xml_declaration=True, encoding="UTF-8", pretty_print=True)
        except BaseException:
            raise TaurusInternalException("Cannot create file %s" % fname)

    def add_test_case(self, case_name, children=()):
        """
        :type case_name: str
        :type children: list[bzt.six.etree.Element]
        """
        test_case = etree.Element("testcase", classname=self.class_name, name=case_name)
        if self.report_urls:
            system_out_etree = etree.SubElement(test_case, "system-out")
            system_out_etree.text = "".join(self.report_urls)

        for child in children:
            test_case.append(child)
        self.test_suite.append(test_case)<|MERGE_RESOLUTION|>--- conflicted
+++ resolved
@@ -66,11 +66,8 @@
         """
         Just store the latest info
 
-<<<<<<< HEAD
         :type cumulative_results: bzt.modules.functional.ResultsTree
-=======
         :type results: bzt.modules.functional.ResultsTree
->>>>>>> 0fe36918
         """
         self.cumulative_results = cumulative_results
 
@@ -393,17 +390,10 @@
         else:
             # FIXME: reworking it all
             bza_reporters = [_x for _x in self.engine.reporters if isinstance(_x, BlazeMeterUploader)]
-<<<<<<< HEAD
             """:type : list[bzt.modules.blazemeter.BlazeMeterUploader]"""
             for bza_reporter in bza_reporters:
                 if bza_reporter.results_url:
                     report_url = "BlazeMeter report link: %s\n" % bza_reporter.results_url
-=======
-            """:type bza_reporters: list[BlazeMeterUploader]"""
-            for bza_reporter in bza_reporters:
-                if bza_reporter.client.results_url:
-                    report_url = "BlazeMeter report link: %s\n" % bza_reporter.client.results_url
->>>>>>> 0fe36918
                     test_name = bza_reporter.parameters.get("test", None)
 
                     result.append((report_url, test_name if test_name is not None else report_url))
