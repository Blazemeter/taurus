--- conflicted
+++ resolved
@@ -382,11 +382,9 @@
             self.process_functional(writer)
             writer.save_report(filename)
 
-<<<<<<< HEAD
-=======
         self.report_file_path = filename
 
->>>>>>> a71970c7
+
     def process_sample_labels(self, xunit):
         """
         :type xunit: XUnitFileWriter
@@ -418,11 +416,7 @@
         :type xunit: XUnitFileWriter
         """
         xunit.report_test_suite('bzt_pass_fail')
-<<<<<<< HEAD
         mods = self.engine.reporters
-=======
-        mods = self.engine.reporters + self.engine.services # TODO: remove it after passfail is only reporter
->>>>>>> a71970c7
         pass_fail_objects = [_x for _x in mods if isinstance(_x, PassFailStatus)]
         self.log.debug("Processing passfail objects: %s", pass_fail_objects)
         fail_criteria = []
