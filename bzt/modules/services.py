--- conflicted
+++ resolved
@@ -46,11 +46,7 @@
 class PipInstaller(Service):
     pip_constraints = {
         'setuptools': '65.5.0',
-<<<<<<< HEAD
-        'flask-cors': '4.0.1'
-=======
         'flask-cors': '4.0.2'
->>>>>>> 4dcd25da
     }
 
     pip_constraints_file = None
