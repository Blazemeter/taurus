"""
Implementations for `Provisioning` classes

Copyright 2015 BlazeMeter Inc.

Licensed under the Apache License, Version 2.0 (the "License");
you may not use this file except in compliance with the License.
You may obtain a copy of the License at

   http://www.apache.org/licenses/LICENSE-2.0

Unless required by applicable law or agreed to in writing, software
distributed under the License is distributed on an "AS IS" BASIS,
WITHOUT WARRANTIES OR CONDITIONS OF ANY KIND, either express or implied.
See the License for the specific language governing permissions and
limitations under the License.
"""

import datetime
import sys
import time
import traceback

from bzt import ToolError
from bzt.engine import Provisioning, SelfDiagnosable
from bzt.six import numeric_types
from bzt.six import reraise
from bzt.utils import dehumanize_time


class Local(Provisioning):
    """
    Local provisioning means we start all the tools locally
    """

    def __init__(self):
        super(Local, self).__init__()
        self.finished_modules = []
        self.start_time = None

    def _get_start_shift(self, shift):
        if not shift:
            return 0

        time_formats = ['%Y-%m-%d %H:%M:%S',
                        '%Y-%m-%d %H:%M',
                        '%H:%M:%S',
                        '%H:%M']

        for time_format in time_formats:
            try:
                date = datetime.datetime.strptime(shift, time_format)
            except ValueError:
                continue
            except TypeError:
                self.log.warning('Start time must be string type ("%s"), ignored "%s"', time_format[0], shift)
                break
            today = datetime.date.today()
            if today > date.date():
                date = datetime.datetime(today.year, today.month, today.day, date.hour, date.minute, date.second)
            return time.mktime(date.timetuple()) - self.start_time
        else:
            self.log.warning('Unrecognized time format: %s ("%s" required), ignored', shift, time_formats[0])

        return 0

    def prepare(self):
        super(Local, self).prepare()
        for executor in self.executors:
            self.log.debug("Preparing executor: %s", executor)
            executor.prepare()
            self.engine.prepared.append(executor)

    def startup(self):
        self.start_time = time.time()
        prev_executor = 0
        for executor in self.executors:
            if self.settings.get("sequential", False):
                executor.delay = prev_executor
            else:
                start_at = executor.execution.get('start-at', 0)
                start_shift = self._get_start_shift(start_at)
                delay = dehumanize_time(executor.execution.get('delay', 0))
                executor.delay = delay + start_shift
                msg = "Delay setup for %s: %s(start-at) + %s(delay) = %s"
                self.log.debug(msg, executor, start_shift, delay, executor.delay)

            prev_executor = executor

    def _start_modules(self):
        prev_executor = None
        for executor in self.executors:
            if executor in self.engine.prepared and executor not in self.engine.started:  # needs to start
<<<<<<< HEAD
                self.engine.pre_shutdown_hook()
=======
                self.engine.logging_level_up()
>>>>>>> 123cddd6
                if isinstance(executor.delay, numeric_types):
                    timed_start = time.time() >= self.start_time + executor.delay
                else:
                    timed_start = False

                relies_on_prev = prev_executor and executor.delay == prev_executor
                start_from_prev = relies_on_prev and prev_executor in self.finished_modules
                if not executor.delay or start_from_prev or timed_start:
                    if start_from_prev or self.settings.get("sequential", False):
                        self.log.info("Starting next sequential execution: %s", executor)
                    executor.startup()
                    self.engine.started.append(executor)
<<<<<<< HEAD
                self.engine.post_startup_hook()
=======
                self.engine.logging_level_down()
>>>>>>> 123cddd6

            prev_executor = executor

    def check(self):
        """
        Check executors for finish. Return True if all of them has finished.
        """
        finished = True

        self._start_modules()
        for executor in self.executors:
            if executor in self.finished_modules:
                continue

            if executor not in self.engine.started:
                finished = False
                continue

            if executor.check():
                self.finished_modules.append(executor)
            else:
                finished = False

        return finished

    def shutdown(self):
        """
        Call shutdown on executors
        """
        exc_info = None
        for executor in self.executors:
            if executor in self.engine.started:
                self.log.debug("Shutdown %s", executor)
                try:
                    executor.shutdown()
                except BaseException as exc:
                    msg = "Exception in shutdown of %s: %s %s"
                    self.log.debug(msg, executor.__class__.__name__, exc, traceback.format_exc())
                    if not exc_info:
                        exc_info = sys.exc_info()
        if exc_info:
            reraise(exc_info)

    def post_process(self):
        """
        Post-process executors
        """
        exc_info = None
        for executor in self.executors:
            if executor in self.engine.prepared:
                self.log.debug("Post-process %s", executor)
                try:
                    executor.post_process()
                    if executor in self.engine.started and not executor.has_results():
                        msg = "Empty results, most likely %s (%s) failed. " \
                              "Actual reason for this can be found in logs under %s"
                        message = msg % (executor.label, executor.__class__.__name__, self.engine.artifacts_dir)
                        diagnostics = None
                        if isinstance(executor, SelfDiagnosable):
                            diagnostics = executor.get_error_diagnostics()
                        raise ToolError(message, diagnostics)
                except BaseException as exc:
                    msg = "Exception in post_process of %s: %s %s"
                    self.log.debug(msg, executor.__class__.__name__, exc, traceback.format_exc())
                    if not exc_info:
                        exc_info = sys.exc_info()
        if exc_info:
            reraise(exc_info)<|MERGE_RESOLUTION|>--- conflicted
+++ resolved
@@ -91,11 +91,7 @@
         prev_executor = None
         for executor in self.executors:
             if executor in self.engine.prepared and executor not in self.engine.started:  # needs to start
-<<<<<<< HEAD
-                self.engine.pre_shutdown_hook()
-=======
                 self.engine.logging_level_up()
->>>>>>> 123cddd6
                 if isinstance(executor.delay, numeric_types):
                     timed_start = time.time() >= self.start_time + executor.delay
                 else:
@@ -108,11 +104,7 @@
                         self.log.info("Starting next sequential execution: %s", executor)
                     executor.startup()
                     self.engine.started.append(executor)
-<<<<<<< HEAD
-                self.engine.post_startup_hook()
-=======
                 self.engine.logging_level_down()
->>>>>>> 123cddd6
 
             prev_executor = executor
 
