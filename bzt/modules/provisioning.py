--- conflicted
+++ resolved
@@ -122,16 +122,10 @@
         for executor in self.executors:
             if executor in self.engine.prepared:
                 self.log.debug("Post-process %s", executor)
-<<<<<<< HEAD
                 try:
                     executor.post_process()
-                    if executor in self.engine.started and executor.no_results:
-                        raise RuntimeWarning("Empty results, most likely %s failed" % executor.name)
+                    if executor in self.engine.started and not executor.has_results():
+                        raise RuntimeWarning("Empty results, most likely %s failed" % executor.__class__.__name__)
                 except BaseException as exc:
                     self.engine.log_exception(exc)
-                    # TODO: send first exception with appropriate traceback to engine
-=======
-                executor.post_process()
-                if executor in self.engine.started and not executor.has_results():
-                    raise RuntimeWarning("Empty results, most likely %s failed" % executor.__class__.__name__)
->>>>>>> 0f2a70af
+                    # TODO: send first exception with appropriate traceback to engine?