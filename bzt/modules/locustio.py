"""
Module holds all stuff regarding Grinder tool usage

Copyright 2015 BlazeMeter Inc.

Licensed under the Apache License, Version 2.0 (the "License");
you may not use this file except in compliance with the License.
You may obtain a copy of the License at

   http://www.apache.org/licenses/LICENSE-2.0

Unless required by applicable law or agreed to in writing, software
distributed under the License is distributed on an "AS IS" BASIS,
WITHOUT WARRANTIES OR CONDITIONS OF ANY KIND, either express or implied.
See the License for the specific language governing permissions and
limitations under the License.
"""
import json
import math
import os
import sys
import time
from imp import find_module
from subprocess import STDOUT

from bzt.engine import ScenarioExecutor, FileLister, PythonGenerator, Scenario
from bzt.modules.aggregator import ConsolidatingAggregator, ResultsProvider, DataPoint, KPISet
from bzt.modules.console import WidgetProvider, ExecutorWidget
from bzt.modules.jmeter import JTLReader
from bzt.six import PY3, iteritems
from bzt.utils import shutdown_process, RequiredTool, BetterDict, dehumanize_time, ensure_is_dict


class LocustIOExecutor(ScenarioExecutor, WidgetProvider, FileLister):
    def __init__(self):
        super(LocustIOExecutor, self).__init__()
        self.kpi_jtl = None
        self.process = None
        self.__out = None
        self.is_master = False
        self.slaves_ldjson = None
        self.expected_slaves = 0
        self.scenario = None
        self.script = None
        self.name = 'LocustIO'

    def prepare(self):
        self.__check_installed()
        self.scenario = self.get_scenario()
        self.__setup_script()

        self.is_master = self.execution.get("master", self.is_master)
        if self.is_master:
            count_error = ValueError("Slaves count required when starting in master mode")
            slaves = self.execution.get("slaves", count_error)
            self.expected_slaves = int(slaves)

        self.engine.existing_artifact(self.script)

        if self.is_master:
            self.slaves_ldjson = self.engine.create_artifact("locust-slaves", ".ldjson")
            self.reader = SlavesReader(self.slaves_ldjson, self.expected_slaves, self.log)
        else:
            self.kpi_jtl = self.engine.create_artifact("kpi", ".jtl")
            self.reader = JTLReader(self.kpi_jtl, self.log, None)

        if isinstance(self.engine.aggregator, ConsolidatingAggregator):
            self.engine.aggregator.add_underling(self.reader)

    def __check_installed(self):
        tool = LocustIO(self.log)
        if not tool.check_if_installed():
            if PY3:
                raise RuntimeError("LocustIO is not currently compatible with Python 3.x")
            raise RuntimeError("Unable to locate locustio package. Please install it like this: pip install locustio")

    def startup(self):
        self.start_time = time.time()
        load = self.get_load()
        if load.ramp_up:
            hatch = math.ceil(load.concurrency / load.ramp_up)
        else:
            hatch = load.concurrency

        wrapper = os.path.join(os.path.abspath(os.path.dirname(__file__)),
                               os.pardir,
                               "resources",
                               "locustio-taurus-wrapper.py")

        env = BetterDict()
        env.merge({"PYTHONPATH": self.engine.artifacts_dir + os.pathsep + os.getcwd()})
        if os.getenv("PYTHONPATH"):
            env['PYTHONPATH'] = os.getenv("PYTHONPATH") + os.pathsep + env['PYTHONPATH']

        args = [sys.executable, os.path.realpath(wrapper), '-f', os.path.realpath(self.script)]
        args += ['--logfile=%s' % self.engine.create_artifact("locust", ".log")]
        args += ["--no-web", "--only-summary", ]
        args += ["--clients=%d" % load.concurrency, "--hatch-rate=%d" % hatch]
        if load.iterations:
            args.append("--num-request=%d" % load.iterations)

        env['LOCUST_DURATION'] = dehumanize_time(load.duration)
        if self.is_master:
            args.extend(["--master", '--expect-slaves=%s' % self.expected_slaves])
            env["SLAVES_LDJSON"] = self.slaves_ldjson
        else:
            env["JTL"] = self.kpi_jtl

        host = self.get_scenario().get("default-address", None)
        if host:
            args.append("--host=%s" % host)

        self.__out = open(self.engine.create_artifact("locust", ".out"), 'w')
        self.process = self.execute(args, stderr=STDOUT, stdout=self.__out, env=env)

    def get_widget(self):
        """
        Add progress widget to console screen sidebar

        :rtype: ExecutorWidget
        """
        if not self.widget:
            label = "%s" % self
            self.widget = ExecutorWidget(self, "Locust.io: " + label.split('/')[1])
        return self.widget

    def check(self):
        # TODO: when we're in master mode and get no results and exceeded duration - shut down then
        retcode = self.process.poll()
        if retcode is not None:
            self.log.info("Locust exit code: %s", retcode)
            if retcode != 0:
                self.log.warning("Locust exited with non-zero code: %s" % retcode)

            return True

        return False

    def resource_files(self):
        self.__setup_script()
        return [self.script]

    def __tests_from_requests(self):
        filename = self.engine.create_artifact("generated_locust", ".py")
        locust_test = LocustIOScriptBuilder(self.scenario, self.log)
        locust_test.build_source_code()
        locust_test.save(filename)
        return filename

    def __setup_script(self):
        self.script = self.get_script_path()
        if not self.script:
            if "requests" in self.scenario:
                self.script = self.__tests_from_requests()
            else:
                raise ValueError("Nothing to test, no requests were provided in scenario")

    def shutdown(self):
        try:
            shutdown_process(self.process, self.log)
        finally:
            if self.__out:
                self.__out.close()

<<<<<<< HEAD
    def post_process(self):
        master_results = (self.is_master and self.reader.cumulative)
        local_results = (not self.is_master and self.reader and self.reader.buffer)
        if master_results or local_results:
            self.no_results = False
=======
    def has_results(self):
        master_results = self.is_master and self.reader.cumulative
        local_results = not self.is_master and self.reader and self.reader.buffer
        if master_results or local_results:
            return True
        else:
            return False
>>>>>>> 0f2a70af


class LocustIO(RequiredTool):
    def __init__(self, parent_logger):
        super(LocustIO, self).__init__("LocustIO", "")
        self.log = parent_logger.getChild(self.__class__.__name__)

    def check_if_installed(self):
        try:
            find_module("locust")
            self.already_installed = True
        except ImportError:
            self.log.error("LocustIO is not installed, see http://docs.locust.io/en/latest/installation.html")
            return False
        return True

    def install(self):
        raise NotImplementedError("LocustIO auto installation isn't implemented, get it manually")


class SlavesReader(ResultsProvider):
    def __init__(self, filename, num_slaves, parent_logger):
        """
        :type filename: str
        :type num_slaves: int
        :type parent_logger: logging.Logger
        """
        super(SlavesReader, self).__init__()
        self.log = parent_logger.getChild(self.__class__.__name__)
        self.filename = filename
        self.join_buffer = {}
        self.num_slaves = num_slaves
        self.fds = None
        self.read_buffer = ""

    def _calculate_datapoints(self, final_pass=False):
        if not self.fds:
            self.__open_file()

        if self.fds:
            self.read_buffer += self.fds.read(1024 * 1024)
            while "\n" in self.read_buffer:
                _line = self.read_buffer[:self.read_buffer.index("\n") + 1]
                self.read_buffer = self.read_buffer[len(_line):]
                self.fill_join_buffer(json.loads(_line))

        max_full_ts = self.get_max_full_ts()

        if max_full_ts is not None:
            for point in self.merge_datapoints(max_full_ts):
                yield point

    def merge_datapoints(self, max_full_ts):
        for key in sorted(self.join_buffer.keys(), key=int):
            if int(key) <= max_full_ts:
                sec_data = self.join_buffer.pop(key)
                self.log.debug("Processing complete second: %s", key)
                point = DataPoint(int(key))
                for sid, item in iteritems(sec_data):
                    point.merge_point(self.point_from_locust(key, sid, item))
                point.recalculate()
                yield point

    def get_max_full_ts(self):
        max_full_ts = None
        for key in sorted(self.join_buffer.keys(), key=int):
            if len(key) >= self.num_slaves:
                max_full_ts = int(key)
        return max_full_ts

    def __del__(self):
        if self.fds:
            self.fds.close()

    def __open_file(self):
        if os.path.exists(self.filename):
            self.log.debug("Opening %s", self.filename)
            self.fds = open(self.filename, 'rt')
        else:
            self.log.debug("File not exists: %s", self.filename)

    def fill_join_buffer(self, data):
        self.log.debug("Got slave data: %s", data)
        for stats_item in data['stats']:
            for timestamp in stats_item['num_reqs_per_sec'].keys():
                if timestamp not in self.join_buffer:
                    self.join_buffer[timestamp] = {}
                self.join_buffer[timestamp][data['client_id']] = data

    @staticmethod
    def point_from_locust(timestamp, sid, data):
        """
        :type timestamp: str
        :type sid: str
        :type data: dict
        :rtype: DataPoint
        """
        point = DataPoint(int(timestamp))
        point[DataPoint.SOURCE_ID] = sid
        overall = KPISet()
        for item in data['stats']:
            if timestamp not in item['num_reqs_per_sec']:
                continue

            kpiset = KPISet()
            kpiset[KPISet.SAMPLE_COUNT] = item['num_reqs_per_sec'][timestamp]
            kpiset[KPISet.CONCURRENCY] = data['user_count']
            if item['num_requests']:
                avg_rt = (item['total_response_time'] / 1000.0) / item['num_requests']
                kpiset.sum_rt = item['num_reqs_per_sec'][timestamp] * avg_rt
            point[DataPoint.CURRENT][item['name']] = kpiset
            overall.merge_kpis(kpiset)

        point[DataPoint.CURRENT][''] = overall
        point.recalculate()
        return point


class LocustIOScriptBuilder(PythonGenerator):
    IMPORTS = """
from gevent import sleep
from re import findall, compile
from locust import HttpLocust, TaskSet, task
"""

    def build_source_code(self):
        self.log.debug("Generating Python script for LocustIO")
        header_comment = self.gen_comment("This script was generated by Taurus", indent=0)
        scenario_class = self.gen_class_definition("UserBehaviour", ["TaskSet"])
        swarm_class = self.gen_class_definition("GeneratedSwarm", ["HttpLocust"])
        imports = self.add_imports()

        self.root.append(header_comment)
        self.root.append(imports)
        self.root.append(scenario_class)
        self.root.append(swarm_class)

        swarm_class.append(self.gen_statement('task_set = UserBehaviour', indent=4))

        default_address = self.scenario.get("default-address", "")
        swarm_class.append(self.gen_statement('host = "%s"' % default_address, indent=4))

        swarm_class.append(self.gen_statement('min_wait = %s' % 0, indent=4))
        swarm_class.append(self.gen_statement('max_wait = %s' % 0, indent=4))
        swarm_class.append(self.gen_new_line(indent=0))

        scenario_class.append(self.gen_decorator_statement('task(1)'))

        scenario_class.append(self.__gen_task())
        scenario_class.append(self.gen_new_line(indent=0))

    def __gen_task(self):
        task = self.gen_method_definition("generated_task", ['self'])

        think_time = dehumanize_time(self.scenario.get('think-time', None))
        timeout = self.scenario.get("timeout", 30)

        for req in self.scenario.get_requests():
            method = req.method.lower()
            if method not in ('get', 'delete', 'head', 'options', 'path', 'put', 'post'):
                raise RuntimeError("Wrong Locust request type: %s" % method)

            if req.timeout:
                self.__gen_check(method, req, task, req.timeout)
            else:
                self.__gen_check(method, req, task, timeout)

            if req.think_time:
                task.append(self.gen_statement("sleep(%s)" % dehumanize_time(req.think_time)))
            else:
                if think_time:
                    task.append(self.gen_statement("sleep(%s)" % think_time))
            task.append(self.gen_new_line())
        return task

    @staticmethod
    def __get_params_line(req, timeout):
        param_dict = {'url': '"%s"' % req.url, 'timeout': timeout}
        if req.body:
            if isinstance(req.body, dict):
                param_dict['data'] = json.dumps(req.body)
            else:
                param_dict['data'] = '"%s"' % req.body

        if req.headers:
            param_dict['headers'] = json.dumps(req.headers)
        keys = (list(param_dict.keys()))
        keys.sort()
        return ', '.join(['%s=%s' % (key, param_dict[key]) for key in keys])

    def __gen_check(self, method, req, task, timeout):
        assertions = req.config.get("assert", [])
        first_assert = True
        if assertions:
            statement = 'with self.client.%s(%s, catch_response=True) as response:'
        else:
            statement = "self.client.%s(%s)"
        task.append(self.gen_statement(statement % (method, self.__get_params_line(req, timeout))))

        for idx, assertion in enumerate(assertions):
            assertion = ensure_is_dict(assertions, idx, "contains")
            if not isinstance(assertion['contains'], list):
                assertion['contains'] = [assertion['contains']]

            self.__gen_assertion(task, assertion, first_assert)
            first_assert = False

        if assertions:
            task.append(self.gen_statement('else:', indent=12))
            task.append(self.gen_statement('response.success()', indent=16))

    def __gen_assertion(self, task, assertion, is_first):
        subject = assertion.get("subject", Scenario.FIELD_BODY)
        values = [str(_assert) for _assert in assertion['contains']]
        if subject == 'body':
            content = 'response.content'
        elif subject == 'http-code':
            content = 'str(response.status_code)'
        else:
            raise RuntimeError('Wrong subject for Locust assertion: %s' % subject)

        if assertion.get('not', False):
            attr_not = ''
            func_name = 'any'
        else:
            attr_not = ' not'
            func_name = 'all'

        if assertion.get("regexp", True):
            expression = 'findall(compile(str(val)), %(content)s)' % {'content': content}
        else:
            expression = 'str(val) in %s' % content

        statement = 'if%(not)s %(func)s(%(expression)s for val in %(values)s):'
        statement = statement % {'not': attr_not, 'func': func_name, 'expression': expression, 'values': values}
        if not is_first:
            statement = 'el' + statement
        task.append(self.gen_statement(statement, indent=12))

        statement = 'response.failure("%(values)s%(not)s found in %(subject)s")'
        statement = statement % {'values': values, 'not': attr_not, 'subject': subject}
        task.append(self.gen_statement(statement, indent=16))<|MERGE_RESOLUTION|>--- conflicted
+++ resolved
@@ -42,7 +42,6 @@
         self.expected_slaves = 0
         self.scenario = None
         self.script = None
-        self.name = 'LocustIO'
 
     def prepare(self):
         self.__check_installed()
@@ -162,13 +161,6 @@
             if self.__out:
                 self.__out.close()
 
-<<<<<<< HEAD
-    def post_process(self):
-        master_results = (self.is_master and self.reader.cumulative)
-        local_results = (not self.is_master and self.reader and self.reader.buffer)
-        if master_results or local_results:
-            self.no_results = False
-=======
     def has_results(self):
         master_results = self.is_master and self.reader.cumulative
         local_results = not self.is_master and self.reader and self.reader.buffer
@@ -176,7 +168,6 @@
             return True
         else:
             return False
->>>>>>> 0f2a70af
 
 
 class LocustIO(RequiredTool):
