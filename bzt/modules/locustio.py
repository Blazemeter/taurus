--- conflicted
+++ resolved
@@ -16,11 +16,7 @@
 limitations under the License.
 """
 import json
-<<<<<<< HEAD
 import math
-=======
-import os
->>>>>>> e06ae8d0
 import sys
 import time
 from collections import OrderedDict, Counter
