--- conflicted
+++ resolved
@@ -17,14 +17,10 @@
 
 from bzt import TaurusConfigError, RCProvider
 from bzt.engine import Service
-<<<<<<< HEAD
-from bzt.utils import ensure_is_dict, Environment, shutdown_process, shell_exec, communicate
-
-=======
-from bzt.utils import ensure_is_dict, Environment, shutdown_process, shell_exec, BetterDict
+from bzt.utils import ensure_is_dict, Environment, shutdown_process, shell_exec, communicate, BetterDict
 from bzt.modules.provisioning import Local
 from bzt.modules.blazemeter import CloudProvisioning
->>>>>>> 47ccc454
+
 
 class ShellExecutor(Service):
     """
