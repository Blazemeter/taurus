--- conflicted
+++ resolved
@@ -13,13 +13,8 @@
 See the License for the specific language governing permissions and
 limitations under the License.
 """
-<<<<<<< HEAD
-import subprocess
-from subprocess import CalledProcessError
-=======
 import tempfile
 from subprocess import CalledProcessError, PIPE
->>>>>>> fa08818f
 
 from bzt import TaurusConfigError
 from bzt.engine import Service
@@ -72,11 +67,7 @@
         :return:
         """
         self.env = Environment(self.log, self.engine.env.get())
-<<<<<<< HEAD
-        self.env = self.engine.shared_env
-=======
         self.shared_env = self.engine.shared_env
->>>>>>> fa08818f
         self.env.set(self.settings.get('env'))
 
         self._load_tasks('prepare', self.prepare_tasks)
@@ -158,12 +149,6 @@
         if self.err:
             self.err = open(self.err, 'at')
         else:
-<<<<<<< HEAD
-            err = self.err
-
-        self.log.info("Starting shell command: %s", self)
-        self.process = start_process(args=self.command, stdout=out, stderr=err, cwd=self.working_dir,
-=======
             if self.is_background:
                 with tempfile.NamedTemporaryFile(mode='at') as f:   # todo: add to log or/and move to artifacts
                     self.err = open(f.name)
@@ -172,7 +157,6 @@
 
         self.log.info("Starting shell command: %s", self)
         self.process = start_process(args=self.command, stdout=self.out, stderr=self.err, cwd=self.working_dir,
->>>>>>> fa08818f
                                      env=self.env, shared_env=self.shared_env, shell=True)
         if self.is_background:
             self.log.debug("Task started, PID: %d", self.process.pid)
@@ -189,12 +173,6 @@
 
         self._get_results()
         return True
-<<<<<<< HEAD
-
-    def _get_results(self):
-        stdout, stderr = communicate(self.process)
-=======
->>>>>>> fa08818f
 
     def _get_results(self):
         stdout, stderr = communicate(self.process)
@@ -208,11 +186,7 @@
 
         self.log.debug("Task was finished with exit code %s: %s", self.process.returncode, self)
         if not self.ignore_failure and self.process.returncode != 0:
-<<<<<<< HEAD
-            if self.out != subprocess.PIPE:
-=======
             if self.out != PIPE:
->>>>>>> fa08818f
                 self.log.warning("Output for %s:\n%s", self, stdout)
             raise CalledProcessError(self.process.returncode, self)
 
