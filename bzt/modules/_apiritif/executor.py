--- conflicted
+++ resolved
@@ -101,15 +101,10 @@
 
             scenario_caps = scenario.get("capabilities")
 
-<<<<<<< HEAD
-            if scenario.get("external-logging", False):
-                self.log.warning("'external-logging' is deprecated and unsupported now. Use 'plugins-path' instead.")
-=======
             # todo: just for legacy support, remove it later
             if isinstance(scenario_caps, list):
                 self.log.warning("Obsolete format of capabilities found (list), should be dict")
                 scenario["capabilities"] = {item.keys()[0]: item.values()[0] for item in scenario_caps}
->>>>>>> 85f37e5c
 
             configs = (self.settings, scenario, self.execution)
 
