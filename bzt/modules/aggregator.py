"""
Aggregating results into DataPoints

Copyright 2015 BlazeMeter Inc.

Licensed under the Apache License, Version 2.0 (the "License");
you may not use this file except in compliance with the License.
You may obtain a copy of the License at

   http://www.apache.org/licenses/LICENSE-2.0

Unless required by applicable law or agreed to in writing, software
distributed under the License is distributed on an "AS IS" BASIS,
WITHOUT WARRANTIES OR CONDITIONS OF ANY KIND, either express or implied.
See the License for the specific language governing permissions and
limitations under the License.
"""
import copy
import logging
import re
from abc import abstractmethod
from collections import Counter

from hdrpy import HdrHistogram

from bzt import TaurusInternalException, TaurusConfigError
from bzt.engine import Aggregator
from bzt.six import iteritems
from bzt.utils import BetterDict, dehumanize_time, JSONConvertable


class RespTimesCounter(JSONConvertable):
    def __init__(self, low, high, sign_figures):
        super(RespTimesCounter, self).__init__()
        self.low = low
        self.high = high
        self.sign_figures = sign_figures
        self.histogram = HdrHistogram(low, high, sign_figures)

    def __bool__(self):
        return len(self) > 0

    def __len__(self):
        return self.histogram.total_count

    def add(self, item, count=1):
        self.histogram.record_value(item, count)

    def merge(self, other):
        self.histogram.add(other.histogram)

    def get_percentiles_dict(self, percentiles):
        return self.histogram.get_percentile_to_value_dict(percentiles)

    def get_counts(self):
        return self.histogram.get_value_counts()

    def __json__(self):
        counts = self.get_counts()
        return counts


class KPISet(BetterDict):
    """
    Main entity in results, contains all KPIs for single label,
    capable of merging other KPISet's into it to compose cumulative results
    """
    ERRORS = "errors"
    SAMPLE_COUNT = "throughput"
    CONCURRENCY = "concurrency"
    SUCCESSES = "succ"
    FAILURES = "fail"
    BYTE_COUNT = "bytes"
    RESP_TIMES = "rt"
    AVG_RESP_TIME = "avg_rt"
    STDEV_RESP_TIME = "stdev_rt"
    AVG_LATENCY = "avg_lt"
    AVG_CONN_TIME = "avg_ct"
    PERCENTILES = "perc"
    RESP_CODES = "rc"
    ERRTYPE_ERROR = 0
    ERRTYPE_ASSERT = 1

    def __init__(self, perc_levels=(), rt_dist_maxlen=None):
        super(KPISet, self).__init__()
        self.sum_rt = 0
        self.sum_lt = 0
        self.sum_cn = 0
        self.perc_levels = perc_levels
        self.rtimes_len = rt_dist_maxlen
        self._concurrencies = BetterDict()  # NOTE: shouldn't it be Counter?
        # scalars
        self[KPISet.SAMPLE_COUNT] = 0
        self[KPISet.CONCURRENCY] = 0
        self[KPISet.SUCCESSES] = 0
        self[KPISet.FAILURES] = 0
        self[KPISet.AVG_RESP_TIME] = 0
        self[KPISet.STDEV_RESP_TIME] = 0
        self[KPISet.AVG_LATENCY] = 0
        self[KPISet.AVG_CONN_TIME] = 0
        self[KPISet.BYTE_COUNT] = 0
        # vectors
<<<<<<< HEAD
        self[KPISet.ERRORS] = []
        self[KPISet.RESP_TIMES] = Counter()
        self[KPISet.RESP_CODES] = Counter()
        self[KPISet.PERCENTILES] = BetterDict()
=======
        self.get(self.ERRORS, [])
        self.get(self.RESP_CODES, Counter())
        self.get(self.RESP_TIMES, RespTimesCounter(1, 60 * 30 * 1000, 3))  # is maximum value of 30 minutes enough?
        self.get(self.PERCENTILES)
        self._concurrencies = BetterDict()  # NOTE: shouldn't it be Counter?
>>>>>>> cba72f53

    def __deepcopy__(self, memo):
        mycopy = KPISet(self.perc_levels)
        mycopy.sum_rt = self.sum_rt
        mycopy.sum_lt = self.sum_lt
        mycopy.sum_cn = self.sum_cn
        mycopy.rtimes_len = self.rtimes_len
        for key, val in iteritems(self):
            mycopy[key] = copy.deepcopy(val, memo)
        return mycopy

    @staticmethod
    def error_item_skel(error, ret_c, cnt, errtype, urls):
        """

        :type error: str
        :type ret_c: str
        :type cnt: int
        :type errtype: int
        :type urls: collections.Counter
        :rtype: dict
        """
        return {
            "cnt": cnt,
            "msg": error,
            "rc": ret_c,
            "type": errtype,
            "urls": urls
        }

    def add_sample(self, sample):
        """
        Add sample, consisting of: cnc, rt, cn, lt, rc, error, trname, byte_count

        :type sample: tuple
        """
        # TODO: introduce a flag to not count failed in resp times? or offer it always?
        cnc, r_time, con_time, latency, r_code, error, trname, byte_count = sample
        self[self.SAMPLE_COUNT] += 1
        if cnc:
            self._concurrencies[trname] = cnc

        if r_code is not None:
            self[self.RESP_CODES][r_code] += 1

            # count times only if we have RCs
            if con_time:
                self.sum_cn += con_time
            self.sum_lt += latency
            self.sum_rt += r_time

        if error is not None:
            self[self.FAILURES] += 1

            item = self.error_item_skel(error, r_code, 1, KPISet.ERRTYPE_ERROR, Counter())
            self.inc_list(self[self.ERRORS], ("msg", error), item)
        else:
            self[self.SUCCESSES] += 1

        rtime_s = round(r_time * 1000, 3)
        self[self.RESP_TIMES].add(rtime_s, 1)

        if byte_count is not None:
            self[self.BYTE_COUNT] += byte_count
            # TODO: max/min rt? there is percentiles...
            # TODO: throughput if interval is not 1s

    @staticmethod
    def inc_list(values, selector, value):
        """
        Increment list item, based on selector criteria

        :param values: list to update
        :param selector: tuple of 2 values, field name and value to match
        :param value: dict to put into list
        :type values: list[dict]
        :type selector: tuple
        :type value: dict
        """
        found = False
        for item in values:
            if item[selector[0]] == selector[1]:
                item['cnt'] += value['cnt']
                item['urls'] += value['urls']
                found = True
                break

        if not found:
            values.append(copy.deepcopy(value))

    def recalculate(self):
        """
        Recalculate averages, stdev and percentiles

        :return:
        """
        if self[self.SAMPLE_COUNT]:
            self[self.AVG_CONN_TIME] = self.sum_cn / self[self.SAMPLE_COUNT]
            self[self.AVG_LATENCY] = self.sum_lt / self[self.SAMPLE_COUNT]
            self[self.AVG_RESP_TIME] = self.sum_rt / self[self.SAMPLE_COUNT]

        if len(self._concurrencies):
            self[self.CONCURRENCY] = sum(self._concurrencies.values())

        resp_times = self[self.RESP_TIMES]
        if resp_times:
            self[self.PERCENTILES] = {
                str(float(perc)): value / 1000.0
                for perc, value in iteritems(resp_times.get_percentiles_dict(self.perc_levels))
            }

        return self

    def merge_kpis(self, src, sid=None):
        """
        Merge other instance into self

        :param sid: source ID to use when suming up concurrency
        :type src: KPISet
        :return:
        """
        src.recalculate()  # TODO: could be not resource efficient strat

        self.sum_cn += src.sum_cn
        self.sum_lt += src.sum_lt
        self.sum_rt += src.sum_rt

        self[self.SAMPLE_COUNT] += src[self.SAMPLE_COUNT]
        self[self.SUCCESSES] += src[self.SUCCESSES]
        self[self.FAILURES] += src[self.FAILURES]
        self[self.BYTE_COUNT] += src[self.BYTE_COUNT]
        # NOTE: should it be average? mind the timestamp gaps
        if src[self.CONCURRENCY]:
            self._concurrencies[sid] = src[self.CONCURRENCY]

        if src[self.RESP_TIMES]:
            self[self.RESP_TIMES].merge(src[self.RESP_TIMES])
        elif not self[self.PERCENTILES]:
            # using existing percentiles
            # FIXME: it's not valid to overwrite, better take average
            self[self.PERCENTILES] = copy.deepcopy(src[self.PERCENTILES])

        self[self.RESP_CODES].update(src[self.RESP_CODES])

        for src_item in src[self.ERRORS]:
            self.inc_list(self[self.ERRORS], ('msg', src_item['msg']), src_item)

    @staticmethod
    def from_dict(obj):
        """
        :type obj: dict
        :rtype: KPISet
        """
        inst = KPISet()
        for key, val in iteritems(obj):
            if key == inst.RESP_TIMES:
                if isinstance(val, dict):
                    for value, count in iteritems(val):
                        inst[inst.RESP_TIMES].add(value, count)
            else:
                inst[key] = val

        inst.sum_cn = obj[inst.AVG_CONN_TIME] * obj[inst.SAMPLE_COUNT]
        inst.sum_lt = obj[inst.AVG_LATENCY] * obj[inst.SAMPLE_COUNT]
        inst.sum_rt = obj[inst.AVG_RESP_TIME] * obj[inst.SAMPLE_COUNT]
        inst.perc_levels = [float(x) for x in inst[inst.PERCENTILES].keys()]
        for error in inst[KPISet.ERRORS]:
            error['urls'] = Counter(error['urls'])
        return inst


class DataPoint(BetterDict):
    """
    Represents an aggregate data point

    :param ts: timestamp of this point
    """

    SOURCE_ID = 'id'
    TIMESTAMP = "ts"
    CURRENT = "current"
    CUMULATIVE = "cumulative"
    SUBRESULTS = "subresults"

    def __init__(self, ts, perc_levels=()):
        """

        :type ts: int
        :type perc_levels: list[float]
        """
        super(DataPoint, self).__init__()
        self.perc_levels = perc_levels
        self[self.SOURCE_ID] = None
        self[self.TIMESTAMP] = ts
        self[self.CUMULATIVE] = BetterDict()
        self[self.CURRENT] = BetterDict()
        self[self.SUBRESULTS] = []

    def __deepcopy__(self, memo):
        new = DataPoint(self[self.TIMESTAMP], self.perc_levels)
        for key in self.keys():
            new[key] = copy.deepcopy(self[key], memo)
        return new

    def __merge_kpis(self, src, dst, sid):
        """
        :param src: KPISet
        :param dst: KPISet
        :param sid: int
        :return:
        """
        for label, val in iteritems(src):
            dest = dst.get(label, KPISet(self.perc_levels), force_set=True)
            if not isinstance(val, KPISet):
                val = KPISet.from_dict(val)
                val.perc_levels = self.perc_levels
            dest.merge_kpis(val, sid)

    def recalculate(self):
        """
        Recalculate all KPISet's
        """
        for val in self[self.CURRENT].values():
            val.recalculate()

        for val in self[self.CUMULATIVE].values():
            val.recalculate()

    def merge_point(self, src, do_recalculate=True):
        """

        :type src: DataPoint
        """
        if self[self.TIMESTAMP] != src[self.TIMESTAMP]:
            msg = "Cannot merge different timestamps (%s and %s)"
            raise TaurusInternalException(msg % (self[self.TIMESTAMP], src[self.TIMESTAMP]))

        self[DataPoint.SUBRESULTS].append(src)

        self.__merge_kpis(src[self.CURRENT], self[self.CURRENT], src[DataPoint.SOURCE_ID])
        self.__merge_kpis(src[self.CUMULATIVE], self[self.CUMULATIVE], src[DataPoint.SOURCE_ID])

        if do_recalculate:
            self.recalculate()


class ResultsProvider(object):
    """
    :type listeners: list[AggregatorListener]
    """

    def __init__(self):
        super(ResultsProvider, self).__init__()
        self.cumulative = BetterDict()
        self.track_percentiles = [0.0, 50.0, 90.0, 95.0, 99.0, 99.9, 100.0]
        self.listeners = []
        self.buffer_len = 2
        self.min_buffer_len = 2
        self.max_buffer_len = float('inf')
        self.buffer_multiplier = 2
        self.buffer_scale_idx = None
        self.rtimes_len = None

    def add_listener(self, listener):
        """
        Add aggregate results listener

        :type listener: AggregatorListener
        """
        self.listeners.append(listener)

    def __merge_to_cumulative(self, current):
        """
        Merge current KPISet to cumulative
        :param current: KPISet
        """
        for label, data in iteritems(current):
            cumul = self.cumulative.get(label, KPISet(self.track_percentiles, self.rtimes_len), force_set=True)
            cumul.merge_kpis(data)
            cumul.recalculate()

    def datapoints(self, final_pass=False):
        """
        Generator object that returns datapoints from the reader

        :type final_pass: bool
        """
        for datapoint in self._calculate_datapoints(final_pass):
            current = datapoint[DataPoint.CURRENT]
            self.__merge_to_cumulative(current)
            datapoint[DataPoint.CUMULATIVE] = copy.deepcopy(self.cumulative)
            datapoint.recalculate()

            for listener in self.listeners:
                listener.aggregated_second(datapoint)
            yield datapoint

    @abstractmethod
    def _calculate_datapoints(self, final_pass=False):
        """
        :rtype : list[DataPoint]
        """
        yield


class ResultsReader(ResultsProvider):
    """
    Aggregator that reads samples one by one,
    supposed to be attached to every executor
    """
    label_generalize_regexps = [
        (re.compile(r"\b[0-9a-fA-F]{8}-[0-9a-fA-F]{4}-[0-9a-fA-F]{4}-[0-9a-fA-F]{4}-[0-9a-fA-F]{12}\b"), "U"),
        (re.compile(r"\b[0-9a-fA-F]{2,}\b"), "U"),
        # (re.compile(r"\b[0-9a-fA-F]{32}\b"), "U"), # implied by previous, maybe prev is too wide
        (re.compile(r"\b\d{2,}\b"), "N")
    ]

    def __init__(self, perc_levels=()):
        super(ResultsReader, self).__init__()
        self.generalize_labels = False
        self.ignored_labels = []
        self.log = logging.getLogger(self.__class__.__name__)
        self.buffer = {}
        self.min_timestamp = 0
        self.track_percentiles = perc_levels

    def __process_readers(self, final_pass=False):
        """

        :param final_pass: True if in post-process stage
        :return:
        """
        for result in self._read(final_pass):
            if result is None:
                self.log.debug("No data from reader")
                break
            elif isinstance(result, list) or isinstance(result, tuple):
                t_stamp, label, conc, r_time, con_time, latency, r_code, error, trname, byte_count = result

                if label in self.ignored_labels:
                    continue
                if t_stamp < self.min_timestamp:
                    self.log.debug("Putting sample %s into %s", t_stamp, self.min_timestamp)
                    t_stamp = self.min_timestamp

                if t_stamp not in self.buffer:
                    self.buffer[t_stamp] = []
                self.buffer[t_stamp].append((label, conc, r_time, con_time, latency, r_code, error, trname, byte_count))
            else:
                raise TaurusInternalException("Unsupported results from %s reader: %s" % (self, result))

    def __aggregate_current(self, datapoint, samples):
        """
        :param datapoint: DataPoint
        :param samples: list of samples
        :return:
        """
        current = datapoint[DataPoint.CURRENT]
        for sample in samples:
            label, r_time, concur, con_time, latency, r_code, error, trname, byte_count = sample
            if label == '':
                label = '[empty]'

            if self.generalize_labels:
                label = self.__generalize_label(label)

            if label in current:
                label = current[label]
            else:
                label = current.get(label, KPISet(self.track_percentiles), force_set=True)

            # empty means overall
            label.add_sample((r_time, concur, con_time, latency, r_code, error, trname, byte_count))
        overall = KPISet(self.track_percentiles)
        for label in current.values():
            overall.merge_kpis(label, datapoint[DataPoint.SOURCE_ID])
        current[''] = overall
        return current

    def _calculate_datapoints(self, final_pass=False):
        """
        A generator to read available datapoints

        :type final_pass: bool
        :rtype: DataPoint
        """
        self.__process_readers(final_pass)

        self.log.debug("Buffer len: %s", len(self.buffer))
        if not self.buffer:
            return

        if self.cumulative and self.track_percentiles:
            old_len = self.buffer_len
            chosen_timing = self.cumulative[''][KPISet.PERCENTILES][self.buffer_scale_idx]
            self.buffer_len = round(chosen_timing * self.buffer_multiplier)

            self.buffer_len = max(self.min_buffer_len, self.buffer_len)
            self.buffer_len = min(self.max_buffer_len, self.buffer_len)
            if self.buffer_len != old_len:
                self.log.info("Changed data analysis delay to %ds", self.buffer_len)

        timestamps = sorted(self.buffer.keys())
        while final_pass or (timestamps[-1] >= (timestamps[0] + self.buffer_len)):
            timestamp = timestamps.pop(0)
            self.min_timestamp = timestamp + 1
            self.log.debug("Aggregating: %s", timestamp)
            samples = self.buffer.pop(timestamp)
            datapoint = self.__get_new_datapoint(timestamp)
            self.__aggregate_current(datapoint, samples)
            yield datapoint

            if not timestamps:
                break

    def __get_new_datapoint(self, timestamp):
        """
        :rtype: DataPoint
        """
        point = DataPoint(timestamp, self.track_percentiles)
        point[DataPoint.SOURCE_ID] = id(self)
        return point

    @abstractmethod
    def _read(self, final_pass=False):
        """

        :param final_pass: True if called from post-process stage, when reader
            should report possible rests of results
        :rtype: list
        :return: timestamp, label, concurrency, rt, latency, rc, error
        """
        yield

    def __generalize_label(self, label):
        for regexp, replacement in self.label_generalize_regexps:
            label = regexp.sub(replacement, label)

        return label


class ConsolidatingAggregator(Aggregator, ResultsProvider):
    """

    :type underlings: list[bzt.modules.aggregator.ResultsProvider]
    """

    # TODO: switch to underling-count-based completeness criteria
    def __init__(self):
        Aggregator.__init__(self, is_functional=False)
        ResultsProvider.__init__(self)
        self.generalize_labels = False
        self.ignored_labels = ["ignore"]
        self.underlings = []
        self.buffer = BetterDict()
        self.rtimes_len = 1000

    def prepare(self):
        """
        Read aggregation options
        """
        super(ConsolidatingAggregator, self).prepare()

        # make unique & sort
        self.track_percentiles = self.settings.get("percentiles", self.track_percentiles)
        self.track_percentiles = list(set(self.track_percentiles))
        self.track_percentiles.sort()
        self.settings["percentiles"] = self.track_percentiles

        self.ignored_labels = self.settings.get("ignore-labels", self.ignored_labels)
        self.generalize_labels = self.settings.get("generalize-labels", self.generalize_labels)

        self.min_buffer_len = dehumanize_time(self.settings.get("min-buffer-len", self.min_buffer_len))

        max_buffer_len = self.settings.get("max-buffer-len", self.max_buffer_len)
        try:
            self.max_buffer_len = dehumanize_time(max_buffer_len)
        except TaurusInternalException as exc:
            self.log.debug("Exception in dehumanize_time(%s): %s", max_buffer_len, exc)
            raise TaurusConfigError("Wrong 'max-buffer-len' value: %s" % max_buffer_len)

        self.buffer_multiplier = self.settings.get("buffer-multiplier", self.buffer_multiplier)

        count = len(self.track_percentiles)
        if count == 1:
            self.buffer_scale_idx = str(float(self.track_percentiles[0]))
        if count > 1:
            percentile = self.settings.get("buffer-scale-choice", 0.5)
            percentiles = [i / (count - 1.0) for i in range(count)]
            distances = [abs(percentile - percentiles[i]) for i in range(count)]
            index_position = distances.index(min(distances))
            self.buffer_scale_idx = str(float(self.track_percentiles[index_position]))

        debug_str = 'Buffer scaling setup: percentile %s from %s selected'
        self.log.debug(debug_str, self.buffer_scale_idx, self.track_percentiles)
        self.rtimes_len = self.settings.get("rtimes-len", self.rtimes_len)

    def add_underling(self, underling):
        """
        Add source for aggregating

        :type underling: ResultsProvider
        """
        underling.track_percentiles = self.track_percentiles
        if isinstance(underling, ResultsReader):
            underling.ignored_labels = self.ignored_labels
            underling.generalize_labels = self.generalize_labels
            underling.min_buffer_len = self.min_buffer_len
            underling.max_buffer_len = self.max_buffer_len
            underling.buffer_multiplier = self.buffer_multiplier
            underling.buffer_scale_idx = self.buffer_scale_idx
            underling.rtimes_len = self.rtimes_len

        self.underlings.append(underling)

    def check(self):
        """
        Check if there is next aggregate data present

        :rtype: bool
        """
        for point in self.datapoints():
            self.log.debug("Processed datapoint: %s/%s", point[DataPoint.TIMESTAMP], point[DataPoint.SOURCE_ID])
        return super(ConsolidatingAggregator, self).check()

    def post_process(self):
        """
        Process all remaining aggregate data
        """
        super(ConsolidatingAggregator, self).post_process()
        for point in self.datapoints(True):
            self.log.debug("Processed datapoint: %s/%s", point[DataPoint.TIMESTAMP], point[DataPoint.SOURCE_ID])

    def _process_underlings(self, final_pass):
        for underling in self.underlings:
            for data in underling.datapoints(final_pass):
                tstamp = data[DataPoint.TIMESTAMP]
                if self.buffer:
                    mints = min(self.buffer.keys())
                    if tstamp < mints:
                        self.log.debug("Putting datapoint %s into %s", tstamp, mints)
                        data[DataPoint.TIMESTAMP] = mints
                        tstamp = mints
                self.buffer.get(tstamp, [], force_set=True).append(data)

    def _calculate_datapoints(self, final_pass=False):
        """
        Override ResultsProvider._calculate_datapoints

        """
        self._process_underlings(final_pass)

        self.log.debug("Consolidator buffer[%s]: %s", len(self.buffer), self.buffer.keys())
        if not self.buffer:
            return

        timestamps = sorted(self.buffer.keys())
        while timestamps and (final_pass or (timestamps[-1] >= timestamps[0] + self.buffer_len)):
            tstamp = timestamps.pop(0)
            self.log.debug("Merging into %s", tstamp)
            points_to_consolidate = self.buffer.pop(tstamp)
            point = DataPoint(tstamp, self.track_percentiles)
            for subresult in points_to_consolidate:
                self.log.debug("Merging %s", subresult[DataPoint.TIMESTAMP])
                point.merge_point(subresult)
            point.recalculate()
            yield point


class NoneAggregator(Aggregator, ResultsProvider):
    """
    Dummy aggregator
    """

    def __init__(self):
        Aggregator.__init__(self, is_functional=False)
        ResultsProvider.__init__(self)

    def _calculate_datapoints(self, final_pass=False):
        pass


class AggregatorListener(object):
    """
    Mixin for listeners of aggregator data
    """

    @abstractmethod
    def aggregated_second(self, data):
        """
        Notification about new data point

        :param data: bzt.modules.reporting.DataPoint
        """
        pass

    def finalize(self):
        """
        This method is called at the end of run
        to close open file descriptors etc.
        """
        pass<|MERGE_RESOLUTION|>--- conflicted
+++ resolved
@@ -100,18 +100,10 @@
         self[KPISet.AVG_CONN_TIME] = 0
         self[KPISet.BYTE_COUNT] = 0
         # vectors
-<<<<<<< HEAD
         self[KPISet.ERRORS] = []
-        self[KPISet.RESP_TIMES] = Counter()
+        self[KPISet.RESP_TIMES] = RespTimesCounter(1, 60 * 30 * 1000, 3)  # is maximum value of 30 minutes enough?
         self[KPISet.RESP_CODES] = Counter()
         self[KPISet.PERCENTILES] = BetterDict()
-=======
-        self.get(self.ERRORS, [])
-        self.get(self.RESP_CODES, Counter())
-        self.get(self.RESP_TIMES, RespTimesCounter(1, 60 * 30 * 1000, 3))  # is maximum value of 30 minutes enough?
-        self.get(self.PERCENTILES)
-        self._concurrencies = BetterDict()  # NOTE: shouldn't it be Counter?
->>>>>>> cba72f53
 
     def __deepcopy__(self, memo):
         mycopy = KPISet(self.perc_levels)
