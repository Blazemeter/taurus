--- conflicted
+++ resolved
@@ -675,11 +675,7 @@
 
         actions = "|".join(['click', 'doubleClick', 'mouseDown', 'mouseUp', 'mouseMove', 'select', 'wait', 'keys',
                             'pause', 'clear', 'assert', 'assertText', 'assertValue', 'submit', 'close', 'run',
-<<<<<<< HEAD
-                            'editcontent', 'selectFrame', 'storeText', 'storeValue', 'store'])
-=======
-                            'editcontent', 'selectFrame', 'echo'])
->>>>>>> e64eec1b
+                            'editcontent', 'selectFrame', 'storeText', 'storeValue', 'store', 'echo'])
         tag = "|".join(self.TAGS) + "|For|Cookies|Title|Window|Script|ByIdx|String"
         expr = re.compile("^(%s)(%s)\((.*)\)$" % (actions, tag), re.IGNORECASE)
         res = expr.match(name)
