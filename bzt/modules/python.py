"""
Copyright 2017 BlazeMeter Inc.

Licensed under the Apache License, Version 2.0 (the "License");
you may not use this file except in compliance with the License.
You may obtain a copy of the License at

   http://www.apache.org/licenses/LICENSE-2.0

Unless required by applicable law or agreed to in writing, software
distributed under the License is distributed on an "AS IS" BASIS,
WITHOUT WARRANTIES OR CONDITIONS OF ANY KIND, either express or implied.
See the License for the specific language governing permissions and
limitations under the License.
"""
import ast
import json
import math
import os
import re
import shlex
import shutil
import string
import sys
import time
from abc import abstractmethod
from collections import OrderedDict
from subprocess import CalledProcessError

import astunparse
import yaml

from bzt import ToolError, TaurusConfigError, TaurusInternalException
from bzt.engine import HavingInstallableTools, Scenario, SETTINGS
from bzt.modules import SubprocessedExecutor, ConsolidatingAggregator, FuncSamplesReader, FunctionalAggregator
from bzt.modules.aggregator import ResultsReader
from bzt.modules.functional import FunctionalResultsReader
from bzt.modules.jmeter import JTLReader
from bzt.requests_model import HTTPRequest
from bzt.six import parse, string_types, iteritems, text_type
from bzt.utils import ensure_is_dict, shell_exec, FileReader
from bzt.utils import get_full_path, RequiredTool, PythonGenerator, dehumanize_time

IGNORED_LINE = re.compile(r"[^,]+,Total:\d+ Passed:\d+ Failed:\d+")


class ApiritifNoseExecutor(SubprocessedExecutor):
    """
    :type _tailer: FileReader
    """

    def __init__(self):
        super(ApiritifNoseExecutor, self).__init__()
        self._tailer = FileReader(file_opener=lambda _: None, parent_logger=self.log)

    def reporting_setup(self, prefix=None, suffix=None):
        if not self.reported:
            self.log.debug("Skipping reporting setup for executor %s", self)
            return

        if self.engine.is_functional_mode():
            self.reader = ApiritifFuncReader(self.engine, self.log)
        else:
            self.reader = ApiritifLoadReader(self.log)

        if not self.register_reader:
            self.log.debug("Skipping reader registration for executor %s", self)
            return

        if isinstance(self.engine.aggregator, (ConsolidatingAggregator, FunctionalAggregator)):
            self.engine.aggregator.add_underling(self.reader)

    def prepare(self):
        self.script = self.get_script_path()
        if not self.script:
            if "requests" in self.get_scenario():
                self.script = self.__tests_from_requests()
            else:
                raise TaurusConfigError("Nothing to test, no requests were provided in scenario")
        self.reporting_setup()  # no prefix/suffix because we don't fully control report file names

    def __tests_from_requests(self):
        filename = self.engine.create_artifact("test_requests", ".py")
        test_mode = self.execution.get("test-mode", "apiritif")
        if test_mode == "apiritif":
            scenario = self.get_scenario()
            builder = ApiritifScriptGenerator(scenario, self.label, self.log)
            builder.verbose = self.__is_verbose()
        else:
            selenium_extras = os.path.join(get_full_path(__file__, step_up=2), "resources", "selenium_taurus_extras.py")
            selenium_extras_artifacts = os.path.join(self.engine.artifacts_dir, os.path.basename(selenium_extras))
            if not os.path.isfile(selenium_extras_artifacts):
                shutil.copyfile(selenium_extras, selenium_extras_artifacts)
            wdlog = self.engine.create_artifact('webdriver', '.log')
            ignore_unknown_actions = self.settings.get("ignore-unknown-actions", False)
            builder = SeleniumScriptBuilder(self.get_scenario(), self.log, wdlog, ignore_unknown_actions)
            builder.webdriver_address = self.execution.get("webdriver-address", None)
            builder.capabilities_from_outside = self.execution.get("capabilities")

        builder.build_source_code()
        builder.save(filename)
        return filename

    def startup(self):
        executable = self.settings.get("interpreter", sys.executable)

        self.env.add_path({"PYTHONPATH": get_full_path(__file__, step_up=3)})

        report_type = ".ldjson" if self.engine.is_functional_mode() else ".csv"
        report_tpl = self.engine.create_artifact("apiritif-", "") + "%s" + report_type
        cmdline = [executable, "-m", "apiritif.loadgen", '--result-file-template', report_tpl]

        load = self.get_load()
        if load.concurrency:
            cmdline += ['--concurrency', str(load.concurrency)]

        if load.iterations:
            cmdline += ['--iterations', str(load.iterations)]

        if load.hold:
            cmdline += ['--hold-for', str(load.hold)]

        if load.ramp_up:
            cmdline += ['--ramp-up', str(load.ramp_up)]

        if load.steps:
            cmdline += ['--steps', str(load.steps)]

        if self.__is_verbose():
            cmdline += ['--verbose']

        cmdline += [self.script]
        self.start_time = time.time()
        self._start_subprocess(cmdline)
        self._tailer = FileReader(filename=self.stdout_file, parent_logger=self.log)

    def has_results(self):
        if not self.reader:
            return False
        return self.reader.read_records > 0

    @staticmethod
    def _normalize_label(label):
        for char in ":/":
            if char in label:
                label = label.replace(char, '_')
        return label

    def _check_stdout(self):
        for line in self._tailer.get_lines():
            if "Adding worker" in line:
                marker = "results="
                pos = line.index(marker)
                fname = line[pos + len(marker):].strip()
                self.log.debug("Adding result reader for %s", fname)
                self.reader.register_file(fname)
            elif "Transaction started" in line:
                colon = line.index('::')
                values = {
                    part.split('=')[0]: part.split('=')[1]
                    for part in line[colon+2:].strip().split(',')
                }
                label = self._normalize_label(values['name'])
                start_time = float(values['start_time'])
                self.transaction_started(label, start_time)
            elif "Transaction ended" in line:
                colon = line.index('::')
                values = {
                    part.split('=')[0]: part.split('=')[1]
                    for part in line[colon+2:].strip().split(',')
                }
                label = self._normalize_label(values['name'])
                duration = float(values['duration'])
                self.transacion_ended(label, duration)

    def check(self):
        self._check_stdout()
        return super(ApiritifNoseExecutor, self).check()

    def __log_lines(self):
        lines = []
        for line in self._tailer.get_lines():
            if not IGNORED_LINE.match(line):
                lines.append(line)

        if lines:
            self.log.info("\n".join(lines))

    def post_process(self):
        super(ApiritifNoseExecutor, self).post_process()
        self._check_stdout()
        self.__log_lines()

    def __is_verbose(self):
        engine_verbose = self.engine.config.get(SETTINGS).get("verbose", False)
        executor_verbose = self.settings.get("verbose", engine_verbose)
        return executor_verbose


class NoseTester(ApiritifNoseExecutor):
    pass


class ApiritifLoadReader(ResultsReader):
    def __init__(self, parent_log):
        super(ApiritifLoadReader, self).__init__()
        self.log = parent_log.getChild(self.__class__.__name__)
        self.filenames = []
        self.readers = []
        self.read_records = False

    def register_file(self, report_filename):
        self.filenames.append(report_filename)
        reader = JTLReader(report_filename, self.log)
        self.readers.append(reader)

    def _read(self, final_pass=False):
        for reader in self.readers:
            if not self.read_records:
                self.read_records = True
            for sample in reader._read(final_pass):
                yield sample


class ApiritifFuncReader(FunctionalResultsReader):
    def __init__(self, engine, parent_log):
        super(ApiritifFuncReader, self).__init__()
        self.engine = engine
        self.log = parent_log.getChild(self.__class__.__name__)
        self.filenames = []
        self.readers = []
        self.read_records = False

    def register_file(self, report_filename):
        self.filenames.append(report_filename)
        reader = FuncSamplesReader(report_filename, self.engine, self.log)
        self.readers.append(reader)

    def read(self, last_pass=False):
        for reader in self.readers:
            for sample in reader.read(last_pass):
                if not self.read_records:
                    self.read_records = True
                yield sample


class SeleniumScriptBuilder(PythonGenerator):
    """
    :type window_size: tuple[int,int]
    """

    IMPORTS_SELENIUM = """import unittest
import re
from time import sleep
from selenium import webdriver
from selenium.common.exceptions import NoSuchElementException
from selenium.common.exceptions import NoAlertPresentException
from selenium.webdriver.common.by import By
from selenium.webdriver.common.action_chains import ActionChains
from selenium.webdriver.support.ui import Select
from selenium.webdriver.support import expected_conditions as econd
from selenium.webdriver.support.wait import WebDriverWait
from selenium.webdriver.common.keys import Keys

import apiritif
import selenium_taurus_extras
"""
    IMPORTS_APPIUM = """import unittest
import re
from time import sleep
from appium import webdriver
from selenium.common.exceptions import NoSuchElementException
from selenium.common.exceptions import NoAlertPresentException
from selenium.webdriver.common.by import By
from selenium.webdriver.common.action_chains import ActionChains
from selenium.webdriver.support.ui import Select
from selenium.webdriver.support import expected_conditions as econd
from selenium.webdriver.support.wait import WebDriverWait
from selenium.webdriver.common.keys import Keys

import apiritif
import selenium_taurus_extras
    """

    TAGS = ("byName", "byID", "byCSS", "byXPath", "byLinkText")

    def __init__(self, scenario, parent_logger, wdlog, ignore_unknown_actions=False):
        super(SeleniumScriptBuilder, self).__init__(scenario, parent_logger)
        self.webdriver_address = None
        self.capabilities_from_outside = {}
        self.window_size = None
        self.wdlog = wdlog
        self.appium = False
        self.ignore_unknown_actions = ignore_unknown_actions

    def build_source_code(self):
        self.log.debug("Generating Test Case test methods")

        test_class = self.gen_class_definition("TestRequests", ["unittest.TestCase"])
        test_class.append(self.gen_setup_method())
        test_class.append(self.gen_teardown_method())

        requests = self.scenario.get_requests(require_url=False)
        default_address = self.scenario.get("default-address")
        test_method = self.gen_test_method('test_requests')
        self.gen_setup(test_method)

        for req in requests:
            if req.label:
                label = req.label
            elif req.url:
                label = req.url
            else:
                raise TaurusConfigError("You must specify at least 'url' or 'label' for each requests item")

            test_method.append(self.gen_statement('with apiritif.transaction_logged(%r):' % label))
            transaction_contents = []

            if req.url is not None:
                parsed_url = parse.urlparse(req.url)
                if default_address and not parsed_url.netloc:
                    url = default_address + req.url
                else:
                    url = req.url
                if req.timeout is not None:
                    test_method.append(self.gen_impl_wait(req.timeout, indent=self.INDENT_STEP * 3))
                transaction_contents.append(
                    self.gen_statement("self.driver.get(%r)" % url, indent=self.INDENT_STEP * 3))
                transaction_contents.append(self.gen_new_line())

            action_append = False
            for action_config in req.config.get("actions", []):
                action = self.gen_action(action_config, indent=self.INDENT_STEP * 3)
                if action:
                    transaction_contents.extend(action)
                    action_append = True
            if action_append:
                transaction_contents.append(self.gen_new_line())

            if transaction_contents:
                for line in transaction_contents:
                    test_method.append(line)
            else:
                test_method.append(self.gen_statement('pass', indent=self.INDENT_STEP * 3))
            test_method.append(self.gen_new_line())

            if "assert" in req.config:
                test_method.append(self.gen_statement("body = self.driver.page_source"))
                for assert_config in req.config.get("assert"):
                    for elm in self.gen_assertion(assert_config):
                        test_method.append(elm)
                test_method.append(self.gen_new_line())

            think_time = req.priority_option('think-time')
            if think_time is not None:
                delay = dehumanize_time(think_time)
                if delay > 0:
                    test_method.append(self.gen_statement("sleep(%s)" % dehumanize_time(think_time)))
                    test_method.append(self.gen_new_line())

        test_class.append(test_method)

        imports = self.add_imports()

        self.root.append(self.gen_statement("# coding=utf-8", indent=0))
        self.root.append(imports)
        self.root.extend(self.gen_global_vars())
        self.root.append(test_class)

    def add_imports(self):
        imports = super(SeleniumScriptBuilder, self).add_imports()
        if self.appium:
            imports.text = self.IMPORTS_APPIUM
        else:
            imports.text = self.IMPORTS_SELENIUM
        return imports

    def gen_global_vars(self):
        variables = self.scenario.get("variables")
        stmts = [
            "_vars = {}",
            "_tpl = selenium_taurus_extras.Template(_vars)"
        ]

        for key in sorted(variables.keys()):
            stmts.append("_vars['%s'] = %r" % (key, variables[key]))
        stmts.append("")
        return [self.gen_statement(stmt, indent=0) for stmt in stmts]

    def _add_url_request(self, default_address, req, test_method):
        parsed_url = parse.urlparse(req.url)
        if default_address is not None and not parsed_url.netloc:
            url = default_address + req.url
        else:
            url = req.url
        if req.timeout is not None:
            test_method.append(self.gen_impl_wait(req.timeout))
        test_method.append(self.gen_statement("self.driver.get('%s')" % url))

    def gen_setup(self, test_method):
        timeout = self.scenario.get("timeout", "30s")
        scenario_timeout = dehumanize_time(timeout)
        test_method.append(self.gen_impl_wait(scenario_timeout))
        test_method.append(self.gen_new_line())

    def _check_platform(self):
        inherited_capabilities = [{x: y} for x, y in iteritems(self.capabilities_from_outside)]
        mobile_browsers = ["Chrome", "Safari"]
        mobile_platforms = ["Android", "iOS"]
        remote_executor = self.scenario.get("remote")
        if self.webdriver_address:
            remote_executor = self.webdriver_address

        browser = self.scenario.get("browser", None)

        browser_platform = None
        if browser:
            browser_split = browser.split("-")
            browser = browser_split[0]
            browsers = ["Firefox", "Chrome", "Ie", "Opera", "Remote"]
            if browser not in browsers:
                raise TaurusConfigError("Unsupported browser name: %s" % browser)
            if len(browser_split) > 1:
                browser_platform = browser_split[1]

        if remote_executor:
            if browser:
                self.log.warning("Forcing browser to Remote, because of remote webdriver address")
            browser = "Remote"
        elif browser in mobile_browsers and browser_platform in mobile_platforms:
            self.appium = True
            inherited_capabilities.append({"platform": browser_platform})
            inherited_capabilities.append({"browser": browser})
            browser = "Remote"  # Force to use remote web driver
        elif not browser:
            browser = "Firefox"

        return browser, inherited_capabilities, remote_executor

    def gen_setup_method(self):
        self.log.debug("Generating setUp test method")
        browser, inherited_capabilities, remote_executor = self._check_platform()

        headless = self.scenario.get("headless", False)
        if headless:
            self.log.info("Headless mode works only with Selenium 3.8.0+, be sure to have it installed")

        setup_method_def = self.gen_method_definition("setUp", ["self"])

        if browser == 'Firefox':
            setup_method_def.append(self.gen_statement("options = webdriver.FirefoxOptions()"))
            if headless:
                setup_method_def.append(self.gen_statement("options.set_headless()"))
            setup_method_def.append(self.gen_statement("profile = webdriver.FirefoxProfile()"))
            statement = "profile.set_preference('webdriver.log.file', %s)" % repr(self.wdlog)
            log_set = self.gen_statement(statement)
            setup_method_def.append(log_set)
            tmpl = "self.driver = webdriver.Firefox(profile, firefox_options=options)"
            setup_method_def.append(self.gen_statement(tmpl))
        elif browser == 'Chrome':
            setup_method_def.append(self.gen_statement("options = webdriver.ChromeOptions()"))
            if headless:
                setup_method_def.append(self.gen_statement("options.set_headless()"))
            statement = "self.driver = webdriver.Chrome(service_log_path=%s, chrome_options=options)"
            setup_method_def.append(self.gen_statement(statement % repr(self.wdlog)))
        elif browser == 'Remote':
            setup_method_def.append(self._gen_remote_driver(inherited_capabilities, remote_executor))
        else:
            if headless:
                self.log.warning("Browser %r doesn't support headless mode")
            setup_method_def.append(self.gen_statement("self.driver = webdriver.%s()" % browser))

        scenario_timeout = self.scenario.get("timeout", "30s")
        setup_method_def.append(self.gen_impl_wait(scenario_timeout))

        setup_method_def.append(self.gen_statement("self.wnd_mng = selenium_taurus_extras.WindowManager(self.driver)"))

        if self.window_size:  # FIXME: unused in fact
            statement = self.gen_statement("self.driver.set_window_position(0, 0)")
            setup_method_def.append(statement)

            args = (self.window_size[0], self.window_size[1])
            statement = self.gen_statement("self.driver.set_window_size(%s, %s)" % args)
            setup_method_def.append(statement)
        else:
            pass  # TODO: setup_method_def.append(self.gen_statement("self.driver.fullscreen()"))

        setup_method_def.append(self.gen_new_line())
        return setup_method_def

    def _gen_remote_driver(self, inherited_caps, remote_executor):
        desired_caps = {}
        remote_caps = self.scenario.get("capabilities", [])
        if not isinstance(remote_caps, list):
            remote_caps = [remote_caps]
        capabilities = remote_caps + inherited_caps

        for capability in capabilities:
            for cap_key in capability.keys():
                if cap_key == "browser":
                    desired_caps["browserName"] = capability[cap_key]
                elif cap_key == "version":
                    desired_caps["version"] = str(capability[cap_key])
                elif cap_key == "selenium":
                    desired_caps["seleniumVersion"] = str(capability[cap_key])
                elif cap_key == "javascript":
                    desired_caps["javascriptEnabled"] = capability[cap_key]
                elif cap_key == "platform":
                    desired_caps["platformName"] = str(capability[cap_key])
                elif cap_key == "os_version":
                    desired_caps["platformVersion"] = str(capability[cap_key])
                elif cap_key == "device":
                    desired_caps["deviceName"] = str(capability[cap_key])
                elif cap_key == "app":
                    desired_caps[cap_key] = capability[cap_key]
                else:
                    raise TaurusConfigError("Unsupported capability name: %s" % cap_key)

        tpl = "self.driver = webdriver.Remote(command_executor={command_executor}, desired_capabilities={des_caps})"

        if not remote_executor:
            if self.appium:
                remote_executor = "http://localhost:4723/wd/hub"
            else:
                remote_executor = "http://localhost:4444/wd/hub"

        cmd = tpl.format(command_executor=repr(remote_executor), des_caps=json.dumps(desired_caps, sort_keys=True))

        return self.gen_statement(cmd)

    def gen_impl_wait(self, timeout, indent=None):
        return self.gen_statement("self.driver.implicitly_wait(%s)" % dehumanize_time(timeout), indent=indent)

    def gen_test_method(self, name):
        self.log.debug("Generating test method %s", name)
        test_method = self.gen_method_definition(name, ["self"])
        return test_method

    def gen_teardown_method(self):
        self.log.debug("Generating tearDown test method")
        tear_down_method_def = self.gen_method_definition("tearDown", ["self"])
        tear_down_method_def.append(self.gen_statement("self.driver.quit()"))
        tear_down_method_def.append(self.gen_new_line())
        return tear_down_method_def

    def gen_assertion(self, assertion_config):
        self.log.debug("Generating assertion, config: %s", assertion_config)
        assertion_elements = []

        if isinstance(assertion_config, string_types):
            assertion_config = {"contains": [assertion_config]}

        for val in assertion_config["contains"]:
            regexp = assertion_config.get("regexp", True)
            reverse = assertion_config.get("not", False)
            subject = assertion_config.get("subject", "body")
            if subject != "body":
                raise TaurusConfigError("Only 'body' subject supported ")

            assert_message = "'%s' " % val
            if not reverse:
                assert_message += 'not '
            assert_message += 'found in BODY'

            if regexp:
                assert_method = "self.assertEqual" if reverse else "self.assertNotEqual"
                assertion_elements.append(self.gen_statement("re_pattern = re.compile(r'%s')" % val))

                method = '%s(0, len(re.findall(re_pattern, body)), "Assertion: %s")'
                method %= assert_method, assert_message
                assertion_elements.append(self.gen_statement(method))
            else:
                assert_method = "self.assertNotIn" if reverse else "self.assertIn"
                method = '%s("%s", body, "Assertion: %s")'
                method %= assert_method, val, assert_message
                assertion_elements.append(self.gen_statement(method))
        return assertion_elements

    def gen_action(self, action_config, indent=None):
        action = self._parse_action(action_config)
        if action:
            atype, tag, param, selector = action
        else:
            return

        action_elements = []

        bys = {
            'byxpath': "XPATH",
            'bycss': "CSS_SELECTOR",
            'byname': "NAME",
            'byid': "ID",
            'bylinktext': "LINK_TEXT"
        }
        action_chains = {
            'doubleclick': "double_click",
            'mousedown': "click_and_hold",
            'mouseup': "release",
            'mousemove': "move_to_element"
        }

        if tag == "window":
            if atype == "switch":
                cmd = 'self.wnd_mng.switch(_tpl.apply(%r))' % selector
                action_elements.append(self.gen_statement(cmd, indent=indent))
            elif atype == "close":
                if selector:
                    cmd = 'self.wnd_mng.close(_tpl.apply(%r))' % selector
                else:
                    cmd = 'self.wnd_mng.close()'
                action_elements.append(self.gen_statement(cmd, indent=indent))

        elif atype == "switchframe":
            if tag == "byidx":
                frame = str(selector)
            else:
                frame = "self.driver.find_element(By.%s, _tpl.apply(%r))" % (bys[tag], selector)

            cmd = "self.driver.switch_to.frame(%s)" % frame
            action_elements.append(self.gen_statement(cmd, indent=indent))

        elif atype in action_chains:
            tpl = "self.driver.find_element(By.%s, _tpl.apply(%r))"
            action = action_chains[atype]
            action_elements.append(self.gen_statement(
                "ActionChains(self.driver).%s(%s).perform()" % (action, (tpl % (bys[tag], selector))),
                indent=indent))
<<<<<<< HEAD
=======
        elif atype == 'drag':
            drop_action = self._parse_action(param)
            if drop_action and drop_action[0] == "element" and not drop_action[2]:
                drop_tag, drop_selector = (drop_action[1], drop_action[3])
                tpl = "self.driver.find_element(By.%s, _tpl.apply(%r))"
                action = "drag_and_drop"
                drag_element = tpl % (bys[tag], selector)
                drop_element = tpl % (bys[drop_tag], drop_selector)
                action_elements.append(self.gen_statement(
                        "ActionChains(self.driver).%s(%s, %s).perform()" % (action, drag_element, drop_element),
                        indent=indent))
>>>>>>> bb6f5401
        elif atype == 'select':
            tpl = "self.driver.find_element(By.%s, _tpl.apply(%r))"
            action = "select_by_visible_text(_tpl.apply(%r))" % param
            action_elements.append(self.gen_statement("Select(%s).%s" % (tpl % (bys[tag], selector), action),
                                                      indent=indent))
        elif atype.startswith('assert') or atype.startswith('store'):
            if tag == 'title':
                if atype.startswith('assert'):
                    action_elements.append(
                        self.gen_statement("self.assertEqual(self.driver.title, _tpl.apply(%r))"
                                           % selector, indent=indent))
                else:
                    action_elements.append(self.gen_statement(
                        "_vars['%s'] = _tpl.apply(self.driver.title)" % param.strip(), indent=indent
                    ))
            elif atype == 'store' and tag == 'string':
                action_elements.append(self.gen_statement(
                    "_vars['%s'] = _tpl.apply('%s')" % (param.strip(), selector.strip()), indent=indent
                ))
            else:
                tpl = "self.driver.find_element(By.%s, _tpl.apply(%r)).%s"
                if atype in ['asserttext', 'storetext']:
                    action = "get_attribute('innerText')"
                elif atype in ['assertvalue', 'storevalue']:
                    action = "get_attribute('value')"
                if atype.startswith('assert'):
                    action_elements.append(
                        self.gen_statement("self.assertEqual(_tpl.apply(%s).strip(), _tpl.apply(%r).strip())" %
                                           (tpl % (bys[tag], selector, action), param),
                                           indent=indent))
                elif atype.startswith('store'):
                    action_elements.append(
                        self.gen_statement("_vars['%s'] = _tpl.apply(%s)" %
                                           (param.strip(), tpl % (bys[tag], selector, action)),
                                           indent=indent))
        elif atype in ('click', 'type', 'keys', 'submit'):
            tpl = "self.driver.find_element(By.%s, _tpl.apply(%r)).%s"
            action = None
            if atype == 'click':
                action = "click()"
            elif atype == 'submit':
                action = "submit()"
            elif atype in ['keys', 'type']:
                if atype == 'type':
                    action_elements.append(self.gen_statement(
                        tpl % (bys[tag], selector, "clear()"), indent=indent))
                action = "send_keys(_tpl.apply(%r))" % str(param)
                if isinstance(param, str) and param.startswith("KEY_"):
                    action = "send_keys(Keys.%s)" % param.split("KEY_")[1]

            action_elements.append(self.gen_statement(tpl % (bys[tag], selector, action), indent=indent))

        elif atype == "script" and tag == "eval":
            action_elements.append(self.gen_statement('self.driver.execute_script(_tpl.apply(%r))' %
                                                      selector, indent=indent))
        elif atype == 'go':
            if selector and not param:
                action_elements.append(self.gen_statement(
                    "self.driver.get(_tpl.apply(%r))" % selector.strip(), indent=indent
                ))
        elif atype == "editcontent":
            element = "self.driver.find_element(By.%s, _tpl.apply(%r))" % (bys[tag], selector)
            tpl = "if {element}.get_attribute('contenteditable'): {element}.clear(); " \
                  "{element}.send_keys(_tpl.apply('{keys}'))"
            vals = {"element": element, "keys": param}
            action_elements.append(self.gen_statement(tpl.format(**vals), indent=indent))
        elif atype == 'echo' and tag == 'string':
            if len(selector) > 0 and not param:
                action_elements.append(
                    self.gen_statement("print(_tpl.apply(%r))" % selector.strip(), indent=indent))
        elif atype == 'wait':
            tpl = "WebDriverWait(self.driver, %s).until(econd.%s_of_element_located((By.%s, _tpl.apply(%r))), %r)"
            mode = "visibility" if param == 'visible' else 'presence'
            exc = TaurusConfigError("wait action requires timeout in scenario: \n%s" % self.scenario)
            timeout = dehumanize_time(self.scenario.get("timeout", exc))
            errmsg = "Element %r failed to appear within %ss" % (selector, timeout)
            action_elements.append(self.gen_statement(tpl % (timeout, mode, bys[tag], selector, errmsg), indent=indent))
        elif atype == 'pause' and tag == 'for':
            tpl = "sleep(%.f)"
            action_elements.append(self.gen_statement(tpl % (dehumanize_time(selector),), indent=indent))
        elif atype == 'clear' and tag == 'cookies':
            action_elements.append(self.gen_statement("self.driver.delete_all_cookies()", indent=indent))
        if not action_elements:
            raise TaurusInternalException("Could not build code for action: %s" % action_config)

        return action_elements

    def _parse_action(self, action_config):
        if isinstance(action_config, string_types):
            name = action_config
            param = None
        elif isinstance(action_config, dict):
            name, param = next(iteritems(action_config))
        else:
            raise TaurusConfigError("Unsupported value for action: %s" % action_config)

        actions = "|".join(['click', 'doubleClick', 'mouseDown', 'mouseUp', 'mouseMove', 'select', 'wait', 'keys',
                            'pause', 'clear', 'assert', 'assertText', 'assertValue', 'submit', 'close', 'script',
                            'editcontent', 'switch', 'switchFrame', 'go', 'echo', 'type', 'element', 'drag',
                            'storeText', 'storeValue', 'store'
                           ])

        tag = "|".join(self.TAGS) + "|For|Cookies|Title|Window|Eval|ByIdx|String"
        expr = re.compile("^(%s)(%s)?(\((.*)\))?$" % (actions, tag), re.IGNORECASE)
        res = expr.match(name)
        if not res:
            msg = "Unsupported action: %s" % name
            if self.ignore_unknown_actions:
                self.log.warning(msg)
                return
            else:
                raise TaurusConfigError(msg)

        atype = res.group(1).lower()
        tag = res.group(2).lower() if res.group(2) else ""
        selector = res.group(4)

        # hello, reviewer!
        if selector:
            if selector.startswith('"') and selector.endswith('"'):
                selector = selector[1:-1]
            elif selector.startswith("'") and selector.endswith("'"):
                selector = selector[1:-1]
        else:
            selector = ""
        return atype, tag, param, selector


def normalize_class_name(text):
    allowed_chars = "%s%s%s" % (string.digits, string.ascii_letters, '_')
    split_separator = re.split(r'[\-_]', text)
    return ''.join([capitalize_class_name(part, allowed_chars) for part in split_separator])


def capitalize_class_name(text, allowed_chars):
    return filter_string(text, allowed_chars).capitalize()


def filter_string(text, allowed_chars):
    return ''.join(c for c in text if c in allowed_chars)


def normalize_method_name(text):
    allowed_chars = "%s%s%s" % (string.digits, string.ascii_letters, '- ')
    return filter_string(text, allowed_chars).replace(' ', '_').replace('-', '_')


def create_class_name(label):
    return 'TestAPI' if label.startswith('autogenerated') else 'Test%s' % normalize_class_name(label)


def create_method_name(label):
    return 'test_requests' if label.startswith('autogenerated') else normalize_method_name(label)


class ApiritifScriptGenerator(PythonGenerator):
    # Python AST docs: https://greentreesnakes.readthedocs.io/en/latest/

    ACCESS_TARGET = 'target'
    ACCESS_PLAIN = 'plain'

    def __init__(self, scenario, label, parent_log):
        super(ApiritifScriptGenerator, self).__init__(scenario, parent_log)
        self.scenario = scenario
        self.label = label
        self.log = parent_log.getChild(self.__class__.__name__)
        self.tree = None
        self.verbose = False
        self.expr_compiler = JMeterExprCompiler(self.log)

    def gen_empty_line_stmt(self):
        return ast.Expr(value=ast.Name(id=""))  # hacky, but works

    def gen_module(self):
        stmts = [
            ast.Import(names=[ast.alias(name='logging', asname=None)]),
            ast.Import(names=[ast.alias(name='random', asname=None)]),
            ast.Import(names=[ast.alias(name='string', asname=None)]),
            ast.Import(names=[ast.alias(name='sys', asname=None)]),
            ast.Import(names=[ast.alias(name='time', asname=None)]),
            ast.Import(names=[ast.alias(name='unittest', asname=None)]),
            self.gen_empty_line_stmt(),
            ast.Import(names=[ast.alias(name='apiritif', asname=None)]),  # or "from apiritif import http, utils"?
        ]

        if self.verbose:
            stmts.append(self.gen_empty_line_stmt())
            stmts.extend(ast.parse("""\
log = logging.getLogger('apiritif.http')
log.addHandler(logging.StreamHandler(sys.stdout))
log.setLevel(logging.DEBUG)
""").body)
        stmts.append(self.gen_empty_line_stmt())
        stmts.extend(self.gen_global_vars())
        stmts.append(self.gen_empty_line_stmt())
        stmts.append(self.gen_classdef())
        return ast.Module(body=stmts)

    def gen_classdef(self):
        class_body = []
        class_body.append(self.gen_empty_line_stmt())
        class_body.extend(self.gen_test_methods())

        class_name = create_class_name(self.label)
        return ast.ClassDef(
            name=class_name,
            bases=[ast.Attribute(value=ast.Name(id='unittest', ctx=ast.Load()), attr='TestCase', ctx=ast.Load())],
            body=class_body,
            keywords=[],
            starargs=None,
            kwargs=None,
            decorator_list=[],
        )

    def gen_test_methods(self):
        stmts = []
        requests = self.scenario.get_requests()
        number_of_digits = int(math.log10(len(requests))) + 1
        for index, req in enumerate(requests, start=1):
            if not isinstance(req, HTTPRequest):
                msg = "Apiritif script generator doesn't support '%s' blocks, skipping"
                self.log.warning(msg, req.NAME)
                continue

            if req.label:
                label = req.label
            else:
                label = req.url

            label = create_method_name(label[:40])
            counter = str(index).zfill(number_of_digits)

            # 'test_01_get_posts'
            method_name = 'test_' + counter + '_' + label
            method = ast.FunctionDef(
                name=method_name,
                args=ast.arguments(
                    args=[ast.Name(id='self', ctx=ast.Param())],
                    defaults=[],
                    vararg=None,
                    kwonlyargs=[],
                    kw_defaults=[],
                    kwarg=None,
                    returns=None,
                ),
                body=self.gen_request_lines(req),
                decorator_list=[],
            )

            stmts.append(method)
            stmts.append(self.gen_empty_line_stmt())

        return stmts

    def gen_expr(self, value):
        return self.expr_compiler.gen_expr(value)

    def _gen_target_setup(self, key, value):
        return ast.Expr(value=ast.Call(
            func=ast.Attribute(value=ast.Name(id='target', ctx=ast.Load()), attr=key, ctx=ast.Load()),
            args=[self.gen_expr(value)],
            keywords=[],
            starargs=None,
            kwargs=None
        ))

    def _access_method(self):
        keepalive = self.scenario.get("keepalive", None)
        default_address = self.scenario.get("default-address", None)
        store_cookie = self.scenario.get("store-cookie", None)

        if default_address is not None or keepalive or store_cookie:
            return ApiritifScriptGenerator.ACCESS_TARGET
        else:
            return ApiritifScriptGenerator.ACCESS_PLAIN

    def gen_target(self):
        keepalive = self.scenario.get("keepalive", None)
        default_address = self.scenario.get("default-address", None)
        base_path = self.scenario.get("base-path", None)
        auto_assert_ok = self.scenario.get("auto-assert-ok", True)
        store_cookie = self.scenario.get("store-cookie", None)
        timeout = self.scenario.get("timeout", None)
        follow_redirects = self.scenario.get("follow-redirects", True)

        if keepalive is None:
            keepalive = True
        if store_cookie is None:
            store_cookie = True

        stmts = []
        if self._access_method() == ApiritifScriptGenerator.ACCESS_TARGET:
            http = ast.Attribute(value=ast.Name(id='apiritif', ctx=ast.Load()), attr='http', ctx=ast.Load())
            stmts = [
                ast.Assign(
                    targets=[
                        ast.Name(id="target", ctx=ast.Store()),
                    ],
                    value=ast.Call(
                        func=ast.Attribute(value=http, attr='target', ctx=ast.Load()),
                        args=[self.gen_expr(default_address)],
                        keywords=[],
                        starargs=None,
                        kwargs=None
                    )
                ),
                self._gen_target_setup('keep_alive', keepalive),
                self._gen_target_setup('auto_assert_ok', auto_assert_ok),
                self._gen_target_setup('use_cookies', store_cookie),
                self._gen_target_setup('allow_redirects', follow_redirects),
            ]
            if base_path:
                stmts.append(self._gen_target_setup('base_path', base_path))
            if timeout is not None:
                stmts.append(self._gen_target_setup('timeout', dehumanize_time(timeout)))
        return stmts

    def _extract_named_args(self, req):
        named_args = OrderedDict()

        no_target = self._access_method() != ApiritifScriptGenerator.ACCESS_TARGET
        if req.timeout is not None:
            named_args['timeout'] = dehumanize_time(req.timeout)
        elif "timeout" in self.scenario and no_target:
            named_args['timeout'] = dehumanize_time(self.scenario.get("timeout"))

        follow_redirects = req.priority_option('follow-redirects', None)
        if follow_redirects is not None:
            named_args['allow_redirects'] = follow_redirects

        headers = {}
        headers.update(self.scenario.get("headers"))
        headers.update(req.headers)

        if headers:
            named_args['headers'] = self.gen_expr(headers)

        merged_headers = dict([(key.lower(), value) for key, value in iteritems(headers)])
        content_type = merged_headers.get("content-type")

        if content_type == 'application/json' and isinstance(req.body, (dict, list)):  # json request body
            named_args['json'] = self.gen_expr(req.body)
        elif req.method.lower() == "get" and isinstance(req.body, dict):  # request URL params (?a=b&c=d)
            named_args['params'] = self.gen_expr(req.body)
        elif isinstance(req.body, dict):  # form data
            named_args['data'] = self.gen_expr(list(iteritems(req.body)))
        elif isinstance(req.body, string_types):
            named_args['data'] = self.gen_expr(req.body)
        elif req.body:
            msg = "Cannot handle 'body' option of type %s: %s"
            raise TaurusConfigError(msg % (type(req.body), req.body))

        return named_args

    def gen_request_lines(self, req):
        apiritif_http = ast.Attribute(value=ast.Name(id='apiritif', ctx=ast.Load()),
                                      attr='http', ctx=ast.Load())
        target = ast.Name(id='target', ctx=ast.Load())
        requestor = target if self._access_method() == ApiritifScriptGenerator.ACCESS_TARGET else apiritif_http

        method = req.method.lower()
        think_time = dehumanize_time(req.priority_option('think-time', default=None))
        named_args = self._extract_named_args(req)

        if req.label:
            label = req.label
        else:
            label = req.url

        lines = []

        tran = ast.Attribute(value=ast.Name(id='apiritif', ctx=ast.Load()), attr="transaction", ctx=ast.Load())
        transaction = ast.With(
            context_expr=ast.Call(
                func=tran,
                args=[self.gen_expr(label)],
                keywords=[],
                starargs=None,
                kwargs=None
            ),
            optional_vars=None,
            body=[
                ast.Assign(
                    targets=[
                        ast.Name(id="response", ctx=ast.Store())
                    ],
                    value=ast.Call(
                        func=ast.Attribute(value=requestor, attr=method, ctx=ast.Load()),
                        args=[self.gen_expr(req.url)],
                        keywords=[ast.keyword(arg=name, value=self.gen_expr(value))
                                  for name, value in iteritems(named_args)],
                        starargs=None,
                        kwargs=None
                    )
                )
            ],
        )
        transaction.body.extend(self._gen_assertions(req))
        transaction.body.extend(self._gen_jsonpath_assertions(req))
        transaction.body.extend(self._gen_xpath_assertions(req))
        lines.append(transaction)

        lines.extend(self._gen_extractors(req))

        if think_time:
            lines.append(ast.Expr(ast.Call(func=ast.Attribute(value=ast.Name(id="time", ctx=ast.Load()),
                                                              attr="sleep",
                                                              ctx=ast.Load()),
                                           args=[self.gen_expr(think_time)],
                                           keywords=[],
                                           starargs=None,
                                           kwargs=None)))

        return lines

    def gen_global_vars(self):
        variables = self.scenario.get("variables")
        stmts = [
            ast.Assign(
                targets=[
                    ast.Name(id='vars', ctx=ast.Store()),
                ],
                value=ast.Dict(
                    keys=[self.expr_compiler.gen_expr(key) for key, _ in iteritems(variables)],
                    values=[self.expr_compiler.gen_expr(value) for _, value in iteritems(variables)]
                )
            )
        ]
        stmts.extend(self.gen_target())
        return stmts

    def _gen_assertions(self, request):
        stmts = []
        assertions = request.config.get("assert", [])
        for idx, assertion in enumerate(assertions):
            assertion = ensure_is_dict(assertions, idx, "contains")
            if not isinstance(assertion['contains'], list):
                assertion['contains'] = [assertion['contains']]
            subject = assertion.get("subject", Scenario.FIELD_BODY)
            if subject in (Scenario.FIELD_BODY, Scenario.FIELD_HEADERS):
                for member in assertion["contains"]:
                    func_table = {
                        (Scenario.FIELD_BODY, False, False): "assert_in_body",
                        (Scenario.FIELD_BODY, False, True): "assert_not_in_body",
                        (Scenario.FIELD_BODY, True, False): "assert_regex_in_body",
                        (Scenario.FIELD_BODY, True, True): "assert_regex_not_in_body",
                        (Scenario.FIELD_HEADERS, False, False): "assert_in_headers",
                        (Scenario.FIELD_HEADERS, False, True): "assert_not_in_headers",
                        (Scenario.FIELD_HEADERS, True, False): "assert_regex_in_headers",
                        (Scenario.FIELD_HEADERS, True, True): "assert_regex_not_in_headers",
                    }
                    method = func_table[(subject, assertion.get('regexp', True), assertion.get('not', False))]
                    stmts.append(ast.Expr(
                        ast.Call(
                            func=ast.Attribute(
                                value=ast.Name(id="response", ctx=ast.Load()),
                                attr=method,
                                ctx=ast.Load()
                            ),
                            args=[self.gen_expr(member)],
                            keywords=[],
                            starargs=None,
                            kwargs=None
                        )
                    ))
            elif subject == Scenario.FIELD_RESP_CODE:
                for member in assertion["contains"]:
                    method = "assert_status_code" if not assertion.get('not', False) else "assert_not_status_code"
                    stmts.append(ast.Expr(
                        ast.Call(
                            func=ast.Attribute(
                                value=ast.Name(id="response", ctx=ast.Load()),
                                attr=method,
                                ctx=ast.Load()
                            ),
                            args=[self.gen_expr(member)],
                            keywords=[],
                            starargs=None,
                            kwargs=None
                        )
                    ))
        return stmts

    def _gen_jsonpath_assertions(self, request):
        stmts = []
        jpath_assertions = request.config.get("assert-jsonpath", [])
        for idx, assertion in enumerate(jpath_assertions):
            assertion = ensure_is_dict(jpath_assertions, idx, "jsonpath")
            exc = TaurusConfigError('JSON Path not found in assertion: %s' % assertion)
            query = assertion.get('jsonpath', exc)
            expected = assertion.get('expected-value', None)
            method = "assert_not_jsonpath" if assertion.get('invert', False) else "assert_jsonpath"
            stmts.append(ast.Expr(
                ast.Call(
                    func=ast.Attribute(
                        value=ast.Name(id="response", ctx=ast.Load()),
                        attr=method,
                        ctx=ast.Load()
                    ),
                    args=[self.gen_expr(query)],
                    keywords=[ast.keyword(arg="expected_value", value=self.gen_expr(expected))],
                    starargs=None,
                    kwargs=None
                )
            ))

        return stmts

    def _gen_xpath_assertions(self, request):
        stmts = []
        jpath_assertions = request.config.get("assert-xpath", [])
        for idx, assertion in enumerate(jpath_assertions):
            assertion = ensure_is_dict(jpath_assertions, idx, "xpath")
            exc = TaurusConfigError('XPath not found in assertion: %s' % assertion)
            query = assertion.get('xpath', exc)
            parser_type = 'html' if assertion.get('use-tolerant-parser', True) else 'xml'
            validate = assertion.get('validate-xml', False)
            method = "assert_not_xpath" if assertion.get('invert', False) else "assert_xpath"
            stmts.append(ast.Expr(
                ast.Call(
                    func=ast.Attribute(
                        value=ast.Name(id="response", ctx=ast.Load()),
                        attr=method,
                        ctx=ast.Load()
                    ),
                    args=[self.gen_expr(query)],
                    keywords=[ast.keyword(arg="parser_type", value=self.gen_expr(parser_type)),
                              ast.keyword(arg="validate", value=self.gen_expr(validate))],
                    starargs=None,
                    kwargs=None
                )
            ))

        return stmts

    def _gen_extractors(self, request):
        stmts = []
        jextractors = request.config.get("extract-jsonpath")
        for varname in jextractors:
            cfg = ensure_is_dict(jextractors, varname, "jsonpath")
            stmts.append(ast.Assign(
                targets=[self.expr_compiler.gen_var_accessor(varname, ast.Store())],
                value=ast.Call(
                    func=ast.Attribute(
                        value=ast.Name(id="response", ctx=ast.Load()),
                        attr="extract_jsonpath",
                        ctx=ast.Load()
                    ),
                    args=[self.gen_expr(cfg['jsonpath']), self.gen_expr(cfg.get('default', 'NOT_FOUND'))],
                    keywords=[],
                    starargs=None,
                    kwargs=None
                )
            ))

        extractors = request.config.get("extract-regexp")
        for varname in extractors:
            cfg = ensure_is_dict(extractors, varname, "regexp")
            # TODO: support non-'body' value of 'subject'
            stmts.append(ast.Assign(
                targets=[self.expr_compiler.gen_var_accessor(varname, ast.Store())],
                value=ast.Call(
                    func=ast.Attribute(
                        value=ast.Name(id="response", ctx=ast.Load()),
                        attr="extract_regex",
                        ctx=ast.Load()
                    ),
                    args=[self.gen_expr(cfg['regexp']), self.gen_expr(cfg.get('default', 'NOT_FOUND'))],
                    keywords=[],
                    starargs=None,
                    kwargs=None
                )
            ))

        # TODO: css/jquery extractor?

        xpath_extractors = request.config.get("extract-xpath")
        for varname in xpath_extractors:
            cfg = ensure_is_dict(xpath_extractors, varname, "xpath")
            parser_type = 'html' if cfg.get('use-tolerant-parser', True) else 'xml'
            validate = cfg.get('validate-xml', False)
            stmts.append(ast.Assign(
                targets=[self.expr_compiler.gen_var_accessor(varname, ast.Store())],
                value=ast.Call(
                    func=ast.Attribute(
                        value=ast.Name(id="response", ctx=ast.Load()),
                        attr="extract_xpath",
                        ctx=ast.Load()
                    ),
                    args=[self.gen_expr(cfg['xpath'])],
                    keywords=[ast.keyword(arg="default", value=cfg.get('default', 'NOT_FOUND')),
                              ast.keyword(arg="parser_type", value=parser_type),
                              ast.keyword(arg="validate", value=validate)],
                    starargs=None,
                    kwargs=None,
                )
            ))

        return stmts

    def build_tree(self):
        mod = self.gen_module()
        mod.lineno = 0
        mod.col_offset = 0
        mod = ast.fix_missing_locations(mod)
        return mod

    def build_source_code(self):
        self.tree = self.build_tree()

    def save(self, filename):
        with open(filename, 'wt') as fds:
            source = astunparse.unparse(self.tree)
            # because astunparse on Python 2 adds extra comma+space
            class_name = create_class_name(self.label)
            source = source.replace('class %s(unittest.TestCase, )' % class_name,
                                    'class %s(unittest.TestCase)' % class_name)
            fds.write(source)


class JMeterFunction(object):
    def __init__(self, arg_names, compiler):
        self.arg_names = arg_names
        self.compiler = compiler

    def to_python(self, arguments):
        """arguments -> (expression, stmts)"""
        args = dict(zip(self.arg_names, arguments))
        return self._compile(args)

    @abstractmethod
    def _compile(self, args):
        pass


class RandomFunction(JMeterFunction):
    def __init__(self, compiler):
        super(RandomFunction, self).__init__(["min", "max", "varname"], compiler)

    def _compile(self, args):
        if args.get("min") is None or args.get("max") is None:
            return None

        # TODO: handle `varname` arg

        return ast.Call(
            func=ast.Attribute(
                value=ast.Name(id="apiritif", ctx=ast.Load()),
                attr='random_uniform',
                ctx=ast.Load(),
            ),
            args=[self.compiler.gen_expr(int(args["min"])), self.compiler.gen_expr(int(args["max"]))],
            keywords=[],
            starargs=None,
            kwargs=None
        )


class RandomStringFunction(JMeterFunction):
    def __init__(self, compiler):
        super(RandomStringFunction, self).__init__(["size", "chars", "varname"], compiler)

    def _compile(self, args):
        if args.get("size") is None:
            return None

        # TODO: handle `varname`

        size = int(args.get("size"))
        arguments = [self.compiler.gen_expr(size)]
        if "chars" in args:
            arguments.append(self.compiler.gen_expr(args["chars"]))

        return ast.Call(
            func=ast.Attribute(
                value=ast.Name(id="apiritif", ctx=ast.Load()),
                attr='random_string',
                ctx=ast.Load(),
            ),
            args=arguments,
            keywords=[],
            starargs=None,
            kwargs=None
        )


class Base64DecodeFunction(JMeterFunction):
    def __init__(self, compiler):
        super(Base64DecodeFunction, self).__init__(["text"], compiler)

    def _compile(self, args):
        if args.get("text") is None:
            return None

        return ast.Call(
            func=ast.Attribute(
                value=ast.Name(id="apiritif", ctx=ast.Load()),
                attr='base64_decode',
                ctx=ast.Load(),
            ),
            args=[self.compiler.gen_expr(args["text"])],
            keywords=[],
            starargs=None,
            kwargs=None
        )


class Base64EncodeFunction(JMeterFunction):
    def __init__(self, compiler):
        super(Base64EncodeFunction, self).__init__(["text"], compiler)

    def _compile(self, args):
        if args.get("text") is None:
            return None

        return ast.Call(
            func=ast.Attribute(
                value=ast.Name(id="apiritif", ctx=ast.Load()),
                attr='base64_encode',
                ctx=ast.Load(),
            ),
            args=[self.compiler.gen_expr(args["text"])],
            keywords=[],
            starargs=None,
            kwargs=None
        )


class TimeFunction(JMeterFunction):
    def __init__(self, compiler):
        super(TimeFunction, self).__init__(["format", "varname"], compiler)

    def _compile(self, args):
        # TODO: handle varname
        arguments = []
        if "format" in args:
            arguments.append(self.compiler.gen_expr(args["format"]))
        return ast.Call(
            func=ast.Attribute(
                value=ast.Name(id="apiritif", ctx=ast.Load()),
                attr='format_date',
                ctx=ast.Load(),
            ),
            args=arguments,
            keywords=[],
            starargs=None,
            kwargs=None
        )


class UrlEncodeFunction(JMeterFunction):
    def __init__(self, compiler):
        super(UrlEncodeFunction, self).__init__(["chars"], compiler)

    def _compile(self, args):
        if "chars" not in args:
            return None
        return ast.Call(
            func=ast.Attribute(
                value=ast.Name(id="apiritif", ctx=ast.Load()),
                attr='encode_url',
                ctx=ast.Load(),
            ),
            args=[self.compiler.gen_expr(args["chars"])],
            keywords=[],
            starargs=None,
            kwargs=None
        )


class UuidFunction(JMeterFunction):
    def __init__(self, compiler):
        super(UuidFunction, self).__init__([], compiler)

    def _compile(self, args):
        return ast.Call(
            func=ast.Attribute(
                value=ast.Name(id="apiritif", ctx=ast.Load()),
                attr='uuid',
                ctx=ast.Load(),
            ),
            args=[],
            keywords=[],
            starargs=None,
            kwargs=None
        )


class JMeterExprCompiler(object):
    def __init__(self, parent_log):
        self.log = parent_log.getChild(self.__class__.__name__)

    def gen_var_accessor(self, varname, ctx=None):
        if ctx is None:
            ctx = ast.Load()
        return ast.Subscript(
            value=ast.Name(id='vars', ctx=ast.Load()),
            slice=ast.Index(value=ast.Str(s=varname)),
            ctx=ctx
        )

    def gen_expr(self, value):
        if isinstance(value, bool):
            return ast.Name(id="True" if value else "False", ctx=ast.Load())
        elif isinstance(value, (int, float)):
            return ast.Num(n=value)
        elif isinstance(value, string_types):
            # if is has interpolation - break it into either a `"".format(args)` form or a Name node
            # otherwise - it's a string literal
            parts = re.split(r'(\$\{.*?\})', value)
            format_args = []
            for item in parts:
                if item:
                    if item.startswith("${") and item.endswith("}"):
                        value = value.replace(item, "{}")
                        compiled = self.translate_jmeter_expr(item[2:-1])
                        format_args.append(compiled)
            if format_args:
                if len(format_args) == 1 and value == "{}":
                    result = format_args[0]
                else:
                    result = ast.Call(
                        func=ast.Attribute(
                            value=ast.Str(s=value),
                            attr='format',
                            ctx=ast.Load(),
                        ),
                        args=format_args,
                        keywords=[],
                        starargs=None,
                        kwargs=None
                    )
            else:
                result = ast.Str(s=value)
            return result
        elif isinstance(value, type(None)):
            return ast.Name(id="None", ctx=ast.Load())
        elif isinstance(value, dict):
            items = sorted(list(iteritems(value)))
            return ast.Dict(keys=[self.gen_expr(k) for k, _ in items],
                            values=[self.gen_expr(v) for _, v in items])
        elif isinstance(value, list):
            return ast.List(elts=[self.gen_expr(val) for val in value], ctx=ast.Load())
        elif isinstance(value, tuple):
            return ast.Tuple(elts=[self.gen_expr(val) for val in value], ctx=ast.Load())
        elif isinstance(value, ast.AST):
            return value
        else:
            return value

    def translate_jmeter_expr(self, expr):
        """
        Translates JMeter expression into Apiritif-based Python expression.
        :type expr: str
        :return:
        """
        self.log.debug("Attempting to translate JMeter expression %r", expr)
        functions = {
            '__time': TimeFunction,
            '__Random': RandomFunction,
            '__RandomString': RandomStringFunction,
            '__base64Encode': Base64EncodeFunction,
            '__base64Decode': Base64DecodeFunction,
            '__urlencode': UrlEncodeFunction,
            '__UUID': UuidFunction,
        }
        regexp = r"(\w+)\((.*?)\)"
        args_re = r'(?<!\\),'
        match = re.match(regexp, expr)
        if match is None:  # doesn't look like JMeter func, translate as a var
            return self.gen_var_accessor(expr)

        varname, arguments = match.groups()

        if arguments is None:  # plain variable
            result = self.gen_var_accessor(varname)
        else:  # function call
            if not arguments:
                args = []
            else:
                # parse arguments: split by ',' but not '\,'
                args = [arg.strip() for arg in re.split(args_re, arguments)]

            if varname not in functions:  # unknown function
                return ast.Name(id=varname, ctx=ast.Load())

            self.log.debug("Translating function %s with arguments %s", varname, arguments)
            func = functions[varname](self)
            result = func.to_python(args)
            if result is None:
                result = ast.Name(id=varname, ctx=ast.Load())
        self.log.debug("Compile: %r -> %r", expr, result)
        return result


class PyTestExecutor(SubprocessedExecutor, HavingInstallableTools):
    def __init__(self):
        super(PyTestExecutor, self).__init__()
        self.runner_path = os.path.join(get_full_path(__file__, step_up=2), "resources", "pytest_runner.py")
        self._tailer = FileReader('', file_opener=lambda _: None, parent_logger=self.log)
        self._additional_args = []

    def prepare(self):
        self.install_required_tools()
        self.script = self.get_script_path()
        if not self.script:
            raise TaurusConfigError("'script' should be present for pytest executor")

        scenario = self.get_scenario()
        if "additional-args" in scenario:
            argv = scenario.get("additional-args")
            self._additional_args = shlex.split(argv)

        self.reporting_setup(suffix=".ldjson")

    def __is_verbose(self):
        engine_verbose = self.engine.config.get(SETTINGS).get("verbose", False)
        executor_verbose = self.settings.get("verbose", engine_verbose)
        return executor_verbose

    def install_required_tools(self):
        """
        we need installed nose plugin
        """
        if sys.version >= '3':
            self.log.warning("You are using Python 3, make sure that your scripts are able to run in Python 3")

        self._check_tools([TaurusPytestRunner(self.runner_path, "")])

    def startup(self):
        """
        run python tests
        """
        executable = self.settings.get("interpreter", sys.executable)

        self.env.add_path({"PYTHONPATH": get_full_path(__file__, step_up=3)})

        cmdline = [executable, self.runner_path, '--report-file', self.report_file]

        load = self.get_load()
        if load.iterations:
            cmdline += ['-i', str(load.iterations)]

        if load.hold:
            cmdline += ['-d', str(load.hold)]

        cmdline += self._additional_args
        cmdline += [self.script]

        self._start_subprocess(cmdline)

        if self.__is_verbose():
            self._tailer = FileReader(filename=self.stdout_file, parent_logger=self.log)

    def check(self):
        self.__log_lines()
        return super(PyTestExecutor, self).check()

    def post_process(self):
        super(PyTestExecutor, self).post_process()
        self.__log_lines()

    def __log_lines(self):
        lines = []
        for line in self._tailer.get_lines():
            if not IGNORED_LINE.match(line):
                lines.append(line)

        if lines:
            self.log.info("\n".join(lines))


class TaurusPytestRunner(RequiredTool):
    def __init__(self, tool_path, download_link):
        super(TaurusPytestRunner, self).__init__("TaurusPytestRunner", tool_path, download_link)

    def install(self):
        raise ToolError("Automatic installation of Taurus pytest runner isn't implemented")


class RobotExecutor(SubprocessedExecutor, HavingInstallableTools):
    def __init__(self):
        super(RobotExecutor, self).__init__()
        self.runner_path = os.path.join(get_full_path(__file__, step_up=2), "resources", "robot_runner.py")
        self.variables_file = None

    def resource_files(self):
        files = super(RobotExecutor, self).resource_files()
        scenario = self.get_scenario()
        if "variables" in scenario and isinstance(scenario["variables"], (string_types, text_type)):
            files.append(scenario["variables"])
        return files

    def prepare(self):
        self.install_required_tools()
        self.script = self.get_script_path()
        if not self.script:
            raise TaurusConfigError("'script' should be present for robot executor")

        self.reporting_setup(suffix=".ldjson")

        scenario = self.get_scenario()
        variables = scenario.get("variables")
        if variables:
            if isinstance(variables, (string_types, text_type)):
                self.variables_file = get_full_path(variables)
            elif isinstance(variables, dict):
                self.variables_file = self.engine.create_artifact("robot-vars", ".yaml")
                with open(self.variables_file, 'wb') as fds:
                    yml = yaml.dump(variables,
                                    default_flow_style=False, explicit_start=True, canonical=False, allow_unicode=True,
                                    encoding='utf-8', width=float("inf"))
                    fds.write(yml)
            else:
                raise TaurusConfigError("`variables` is neither file nor dict")

    def install_required_tools(self):
        self._check_tools([Robot(self.settings.get("interpreter", sys.executable), self.log),
                           TaurusRobotRunner(self.runner_path, "")])

    def startup(self):
        executable = self.settings.get("interpreter", sys.executable)

        self.env.add_path({"PYTHONPATH": get_full_path(__file__, step_up=3)})

        cmdline = [executable, self.runner_path, '--report-file', self.report_file]

        load = self.get_load()
        if load.iterations:
            cmdline += ['--iterations', str(load.iterations)]

        if load.hold:
            cmdline += ['--duration', str(load.hold)]

        if self.variables_file is not None:
            cmdline += ['--variablefile', self.variables_file]

        cmdline += [self.script]
        self._start_subprocess(cmdline)


class TaurusRobotRunner(RequiredTool):
    def __init__(self, tool_path, download_link):
        super(TaurusRobotRunner, self).__init__("TaurusRobotRunner", tool_path, download_link)

    def install(self):
        raise ToolError("Robot Taurus runner should've been included in Taurus distribution")


class Robot(RequiredTool):
    def __init__(self, python_executable, parent_logger):
        super(Robot, self).__init__("RobotFramework", "")
        self.python_executable = python_executable
        self.log = parent_logger.getChild(self.__class__.__name__)

    def check_if_installed(self):
        self.log.debug('Checking Robot Framework: %s' % self.tool_path)
        try:
            checker = shell_exec([self.python_executable, '-c', 'import robot; print(robot.__version__)'])
            output = checker.communicate()
            self.log.debug("Robot output: %s", output)
            if checker.returncode != 0:
                return False
        except (CalledProcessError, OSError):
            return False
        return True

    def install(self):
        raise ToolError("You must install robot framework")<|MERGE_RESOLUTION|>--- conflicted
+++ resolved
@@ -625,8 +625,6 @@
             action_elements.append(self.gen_statement(
                 "ActionChains(self.driver).%s(%s).perform()" % (action, (tpl % (bys[tag], selector))),
                 indent=indent))
-<<<<<<< HEAD
-=======
         elif atype == 'drag':
             drop_action = self._parse_action(param)
             if drop_action and drop_action[0] == "element" and not drop_action[2]:
@@ -638,7 +636,6 @@
                 action_elements.append(self.gen_statement(
                         "ActionChains(self.driver).%s(%s, %s).perform()" % (action, drag_element, drop_element),
                         indent=indent))
->>>>>>> bb6f5401
         elif atype == 'select':
             tpl = "self.driver.find_element(By.%s, _tpl.apply(%r))"
             action = "select_by_visible_text(_tpl.apply(%r))" % param
