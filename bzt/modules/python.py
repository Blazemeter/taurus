"""
Copyright 2017 BlazeMeter Inc.

Licensed under the Apache License, Version 2.0 (the "License");
you may not use this file except in compliance with the License.
You may obtain a copy of the License at

   http://www.apache.org/licenses/LICENSE-2.0

Unless required by applicable law or agreed to in writing, software
distributed under the License is distributed on an "AS IS" BASIS,
WITHOUT WARRANTIES OR CONDITIONS OF ANY KIND, either express or implied.
See the License for the specific language governing permissions and
limitations under the License.
"""
import ast
import math
import os
import re
import shlex
import string
import sys
import time
import shutil
from abc import abstractmethod
from collections import OrderedDict
from subprocess import CalledProcessError

import astunparse
import yaml
import json

from bzt import ToolError, TaurusConfigError, TaurusInternalException
from bzt.engine import HavingInstallableTools, Scenario, SETTINGS
from bzt.modules import SubprocessedExecutor, ConsolidatingAggregator, FuncSamplesReader, FunctionalAggregator
from bzt.modules.aggregator import ResultsReader
from bzt.modules.functional import FunctionalResultsReader
from bzt.modules.jmeter import JTLReader
from bzt.requests_model import HTTPRequest
from bzt.six import parse, string_types, iteritems, text_type
from bzt.utils import ensure_is_dict, shell_exec, FileReader
from bzt.utils import get_full_path, RequiredTool, PythonGenerator, dehumanize_time

IGNORED_LINE = re.compile(r"[^,]+,Total:\d+ Passed:\d+ Failed:\d+")


class ApiritifNoseExecutor(SubprocessedExecutor):
    """
    :type _tailer: FileReader
    """

    def __init__(self):
        super(ApiritifNoseExecutor, self).__init__()
        self._tailer = FileReader(file_opener=lambda _: None, parent_logger=self.log)

    def reporting_setup(self, prefix=None, suffix=None):
        if not self.reported:
            self.log.debug("Skipping reporting setup for executor %s", self)
            return

        if self.engine.is_functional_mode():
            self.reader = ApiritifFuncReader(self.engine, self.log)
        else:
            self.reader = ApiritifLoadReader(self.log)

        if not self.register_reader:
            self.log.debug("Skipping reader registration for executor %s", self)
            return

        if isinstance(self.engine.aggregator, (ConsolidatingAggregator, FunctionalAggregator)):
            self.engine.aggregator.add_underling(self.reader)

    def prepare(self):
        self.script = self.get_script_path()
        if not self.script:
            if "requests" in self.get_scenario():
                self.script = self.__tests_from_requests()
            else:
                raise TaurusConfigError("Nothing to test, no requests were provided in scenario")
        self.reporting_setup()  # no prefix/suffix because we don't fully control report file names

    def __tests_from_requests(self):
        filename = self.engine.create_artifact("test_requests", ".py")
        test_mode = self.execution.get("test-mode", "apiritif")
        if test_mode == "apiritif":
            scenario = self.get_scenario()
            builder = ApiritifScriptGenerator(scenario, self.label, self.log)
            builder.verbose = self.__is_verbose()
        else:
            selenium_extras = os.path.join(get_full_path(__file__, step_up=2), "resources", "selenium_taurus_extras.py")
            selenium_extras_artifacts = os.path.join(self.engine.artifacts_dir, os.path.basename(selenium_extras))
            if not os.path.isfile(selenium_extras_artifacts):
                shutil.copyfile(selenium_extras, selenium_extras_artifacts)
            wdlog = self.engine.create_artifact('webdriver', '.log')
            ignore_unknown_actions = self.settings.get("ignore-unknown-actions", False)
            builder = SeleniumScriptBuilder(self.get_scenario(), self.log, wdlog, ignore_unknown_actions)

        builder.build_source_code()
        builder.save(filename)
        return filename

    def startup(self):
        executable = self.settings.get("interpreter", sys.executable)

        self.env.add_path({"PYTHONPATH": get_full_path(__file__, step_up=3)})

        report_type = ".ldjson" if self.engine.is_functional_mode() else ".csv"
        report_tpl = self.engine.create_artifact("apiritif-", "") + "%s" + report_type
        cmdline = [executable, "-m", "apiritif.loadgen", '--result-file-template', report_tpl]

        load = self.get_load()
        if load.concurrency:
            cmdline += ['--concurrency', str(load.concurrency)]

        if load.iterations:
            cmdline += ['--iterations', str(load.iterations)]

        if load.hold:
            cmdline += ['--hold-for', str(load.hold)]

        if load.ramp_up:
            cmdline += ['--ramp-up', str(load.ramp_up)]

        if load.steps:
            cmdline += ['--steps', str(load.steps)]

        if self.__is_verbose():
            cmdline += ['--verbose']

        cmdline += [self.script]
        self.start_time = time.time()
        self._start_subprocess(cmdline)
        self._tailer = FileReader(filename=self.stdout_file, parent_logger=self.log)

    def has_results(self):
        if not self.reader:
            return False
        return self.reader.read_records > 0

    def check(self):
        for line in self._tailer.get_lines():
            if "Adding worker" in line:
                marker = "results="
                pos = line.index(marker)
                fname = line[pos + len(marker):].strip()
                self.log.debug("Adding result reader for %s", fname)
                self.reader.register_file(fname)

        return super(ApiritifNoseExecutor, self).check()

    def __log_lines(self):
        lines = []
        for line in self._tailer.get_lines():
            if not IGNORED_LINE.match(line):
                lines.append(line)

        if lines:
            self.log.info("\n".join(lines))

    def post_process(self):
        super(ApiritifNoseExecutor, self).post_process()
        self.__log_lines()

    def __is_verbose(self):
        engine_verbose = self.engine.config.get(SETTINGS).get("verbose", False)
        executor_verbose = self.settings.get("verbose", engine_verbose)
        return executor_verbose


class NoseTester(ApiritifNoseExecutor):
    pass


class ApiritifLoadReader(ResultsReader):
    def __init__(self, parent_log):
        super(ApiritifLoadReader, self).__init__()
        self.log = parent_log.getChild(self.__class__.__name__)
        self.filenames = []
        self.readers = []
        self.read_records = False

    def register_file(self, report_filename):
        self.filenames.append(report_filename)
        reader = JTLReader(report_filename, self.log)
        self.readers.append(reader)

    def _read(self, final_pass=False):
        for reader in self.readers:
            if not self.read_records:
                self.read_records = True
            for sample in reader._read(final_pass):
                yield sample


class ApiritifFuncReader(FunctionalResultsReader):
    def __init__(self, engine, parent_log):
        super(ApiritifFuncReader, self).__init__()
        self.engine = engine
        self.log = parent_log.getChild(self.__class__.__name__)
        self.filenames = []
        self.readers = []
        self.read_records = False

    def register_file(self, report_filename):
        self.filenames.append(report_filename)
        reader = FuncSamplesReader(report_filename, self.engine, self.log)
        self.readers.append(reader)

    def read(self, last_pass=False):
        for reader in self.readers:
            for sample in reader.read(last_pass):
                if not self.read_records:
                    self.read_records = True
                yield sample


class SeleniumScriptBuilder(PythonGenerator):
    """
    :type window_size: tuple[int,int]
    """

    IMPORTS_SELENIUM = """import unittest
import re
from time import sleep
from selenium import webdriver
from selenium.common.exceptions import NoSuchElementException
from selenium.common.exceptions import NoAlertPresentException
from selenium.webdriver.common.by import By
from selenium.webdriver.common.action_chains import ActionChains
from selenium.webdriver.support.ui import Select
from selenium.webdriver.support import expected_conditions as econd
from selenium.webdriver.support.wait import WebDriverWait
from selenium.webdriver.common.keys import Keys

import apiritif
import selenium_taurus_extras
"""
    IMPORTS_APPIUM = """import unittest
import re
from time import sleep
from appium import webdriver
from selenium.common.exceptions import NoSuchElementException
from selenium.common.exceptions import NoAlertPresentException
from selenium.webdriver.common.by import By
from selenium.webdriver.common.action_chains import ActionChains
from selenium.webdriver.support.ui import Select
from selenium.webdriver.support import expected_conditions as econd
from selenium.webdriver.support.wait import WebDriverWait
from selenium.webdriver.common.keys import Keys

import apiritif
import selenium_taurus_extras
    """

    TAGS = ("byName", "byID", "byCSS", "byXPath", "byLinkText")

    def __init__(self, scenario, parent_logger, wdlog, ignore_unknown_actions=False):
        super(SeleniumScriptBuilder, self).__init__(scenario, parent_logger)
        self.window_size = None
        self.wdlog = wdlog
        self.appium = False
        self.ignore_unknown_actions = ignore_unknown_actions

    def build_source_code(self):
        self.log.debug("Generating Test Case test methods")

        test_class = self.gen_class_definition("TestRequests", ["unittest.TestCase"])
        test_class.append(self.gen_setup_method())
        test_class.append(self.gen_teardown_method())

        requests = self.scenario.get_requests(require_url=False)
        default_address = self.scenario.get("default-address")
        test_method = self.gen_test_method('test_requests')
        self.gen_setup(test_method)

        for req in requests:
            if req.label:
                label = req.label
            elif req.url:
                label = req.url
            else:
                raise TaurusConfigError("You must specify at least 'url' or 'label' for each requests item")

            test_method.append(self.gen_statement('with apiritif.transaction(%r):' % label))
            transaction_contents = []

            if req.url is not None:
                parsed_url = parse.urlparse(req.url)
                if default_address and not parsed_url.netloc:
                    url = default_address + req.url
                else:
                    url = req.url
                if req.timeout is not None:
                    test_method.append(self.gen_impl_wait(req.timeout, indent=self.INDENT_STEP * 3))
                transaction_contents.append(
                    self.gen_statement("self.driver.get(%r)" % url, indent=self.INDENT_STEP * 3))
                transaction_contents.append(self.gen_new_line())

            action_append = False
            for action_config in req.config.get("actions", []):
                action = self.gen_action(action_config, indent=self.INDENT_STEP * 3)
                if action:
                    transaction_contents.extend(action)
                    action_append = True
            if action_append:
                transaction_contents.append(self.gen_new_line())

            if transaction_contents:
                for line in transaction_contents:
                    test_method.append(line)
            else:
                test_method.append(self.gen_statement('pass', indent=self.INDENT_STEP * 3))
            test_method.append(self.gen_new_line())

            if "assert" in req.config:
                test_method.append(self.gen_statement("body = self.driver.page_source"))
                for assert_config in req.config.get("assert"):
                    for elm in self.gen_assertion(assert_config):
                        test_method.append(elm)
                test_method.append(self.gen_new_line())

            think_time = req.priority_option('think-time')
            if think_time is not None:
                delay = dehumanize_time(think_time)
                if delay > 0:
                    test_method.append(self.gen_statement("sleep(%s)" % dehumanize_time(think_time)))
                    test_method.append(self.gen_new_line())

        test_class.append(test_method)

        imports = self.add_imports()

        self.root.append(imports)
        self.root.extend(self.gen_global_vars())
        self.root.append(test_class)

    def add_imports(self):
        imports = super(SeleniumScriptBuilder, self).add_imports()
        if self.appium:
            imports.text = self.IMPORTS_APPIUM
        else:
            imports.text = self.IMPORTS_SELENIUM
        return imports

    def gen_global_vars(self):
        variables = self.scenario.get("variables")
        stmts = [
            "_vars = {}",
            "_tpl = selenium_taurus_extras.Template(_vars)"
        ]

        for key in sorted(variables.keys()):
            stmts.append("_vars['%s'] = %r" % (key, variables[key]))
        stmts.append("")
        return [self.gen_statement(stmt, indent=0) for stmt in stmts]

    def _add_url_request(self, default_address, req, test_method):
        parsed_url = parse.urlparse(req.url)
        if default_address is not None and not parsed_url.netloc:
            url = default_address + req.url
        else:
            url = req.url
        if req.timeout is not None:
            test_method.append(self.gen_impl_wait(req.timeout))
        test_method.append(self.gen_statement("self.driver.get('%s')" % url))

    def gen_setup(self, test_method):
        timeout = self.scenario.get("timeout", "30s")
        scenario_timeout = dehumanize_time(timeout)
        test_method.append(self.gen_impl_wait(scenario_timeout))
        test_method.append(self.gen_new_line())

    def _check_platform(self):
        inherited_capabilities = []
        mobile_browsers = ["Chrome", "Safari"]
        mobile_platforms = ["Android", "iOS"]
        remote_executor = self.scenario.get("remote")

        browser = self.scenario.get("browser", None)

        browser_platform = None
        if browser:
            browser_split = browser.split("-")
            browser = browser_split[0]
            browsers = ["Firefox", "Chrome", "Ie", "Opera", "Remote"]
            if browser not in browsers:
                raise TaurusConfigError("Unsupported browser name: %s" % browser)
            if len(browser_split) > 1:
                browser_platform = browser_split[1]

        if not browser and remote_executor:
            browser = "Remote"
        elif browser in mobile_browsers and browser_platform in mobile_platforms:
            self.appium = True
            inherited_capabilities.append({"platform": browser_platform})
            inherited_capabilities.append({"browser": browser})
            browser = "Remote"  # Force to use remote web driver
        elif not browser:
            browser = "Firefox"

        return browser, inherited_capabilities, remote_executor

    def gen_setup_method(self):
        self.log.debug("Generating setUp test method")
        browser, inherited_capabilities, remote_executor = self._check_platform()

        headless = self.scenario.get("headless", False)
        if headless:
            self.log.info("Headless mode works only with Selenium 3.8.0+, be sure to have it installed")

        setup_method_def = self.gen_method_definition("setUp", ["self"])

        if browser == 'Firefox':
            setup_method_def.append(self.gen_statement("options = webdriver.FirefoxOptions()"))
            if headless:
                setup_method_def.append(self.gen_statement("options.set_headless()"))
            setup_method_def.append(self.gen_statement("profile = webdriver.FirefoxProfile()"))
            statement = "profile.set_preference('webdriver.log.file', %s)" % repr(self.wdlog)
            log_set = self.gen_statement(statement)
            setup_method_def.append(log_set)
            tmpl = "self.driver = webdriver.Firefox(profile, firefox_options=options)"
            setup_method_def.append(self.gen_statement(tmpl))
        elif browser == 'Chrome':
            setup_method_def.append(self.gen_statement("options = webdriver.ChromeOptions()"))
            if headless:
                setup_method_def.append(self.gen_statement("options.set_headless()"))
            statement = "self.driver = webdriver.Chrome(service_log_path=%s, chrome_options=options)"
            setup_method_def.append(self.gen_statement(statement % repr(self.wdlog)))
        elif browser == 'Remote':
            setup_method_def.append(self._gen_remote_driver(inherited_capabilities, remote_executor))
        else:
            if headless:
                self.log.warning("Browser %r doesn't support headless mode")
            setup_method_def.append(self.gen_statement("self.driver = webdriver.%s()" % browser))

        scenario_timeout = self.scenario.get("timeout", "30s")
        setup_method_def.append(self.gen_impl_wait(scenario_timeout))

        setup_method_def.append(self.gen_statement("self.wnd_mng = selenium_taurus_extras.WindowManager(self.driver)"))

        if self.window_size:  # FIXME: unused in fact
            statement = self.gen_statement("self.driver.set_window_position(0, 0)")
            setup_method_def.append(statement)

            args = (self.window_size[0], self.window_size[1])
            statement = self.gen_statement("self.driver.set_window_size(%s, %s)" % args)
            setup_method_def.append(statement)
        else:
            pass  # TODO: setup_method_def.append(self.gen_statement("self.driver.fullscreen()"))

        setup_method_def.append(self.gen_new_line())
        return setup_method_def

    def _gen_remote_driver(self, inherited_caps, remote_executor):
        desired_caps = {}
        remote_caps = self.scenario.get("capabilities", [])
        if not isinstance(remote_caps, list):
            remote_caps = [remote_caps]
        capabilities = remote_caps + inherited_caps

        for capability in capabilities:
            for cap_key in capability.keys():
                if cap_key == "browser":
                    desired_caps["browserName"] = capability[cap_key]
                elif cap_key == "version":
                    desired_caps["version"] = str(capability[cap_key])
                elif cap_key == "selenium":
                    desired_caps["seleniumVersion"] = str(capability[cap_key])
                elif cap_key == "javascript":
                    desired_caps["javascriptEnabled"] = capability[cap_key]
                elif cap_key == "platform":
                    desired_caps["platformName"] = str(capability[cap_key])
                elif cap_key == "os_version":
                    desired_caps["platformVersion"] = str(capability[cap_key])
                elif cap_key == "device":
                    desired_caps["deviceName"] = str(capability[cap_key])
                elif cap_key == "app":
                    desired_caps[cap_key] = capability[cap_key]
                else:
                    raise TaurusConfigError("Unsupported capability name: %s" % cap_key)

        tpl = "self.driver = webdriver.Remote(command_executor={command_executor}, desired_capabilities={des_caps})"

        if not remote_executor:
            if self.appium:
                remote_executor = "http://localhost:4723/wd/hub"
            else:
                remote_executor = "http://localhost:4444/wd/hub"

        cmd = tpl.format(command_executor=repr(remote_executor), des_caps=json.dumps(desired_caps, sort_keys=True))

        return self.gen_statement(cmd)

    def gen_impl_wait(self, timeout, indent=None):
        return self.gen_statement("self.driver.implicitly_wait(%s)" % dehumanize_time(timeout), indent=indent)

    def gen_test_method(self, name):
        self.log.debug("Generating test method %s", name)
        test_method = self.gen_method_definition(name, ["self"])
        return test_method

    def gen_teardown_method(self):
        self.log.debug("Generating tearDown test method")
        tear_down_method_def = self.gen_method_definition("tearDown", ["self"])
        tear_down_method_def.append(self.gen_statement("self.driver.quit()"))
        tear_down_method_def.append(self.gen_new_line())
        return tear_down_method_def

    def gen_assertion(self, assertion_config):
        self.log.debug("Generating assertion, config: %s", assertion_config)
        assertion_elements = []

        if isinstance(assertion_config, string_types):
            assertion_config = {"contains": [assertion_config]}

        for val in assertion_config["contains"]:
            regexp = assertion_config.get("regexp", True)
            reverse = assertion_config.get("not", False)
            subject = assertion_config.get("subject", "body")
            if subject != "body":
                raise TaurusConfigError("Only 'body' subject supported ")

            assert_message = "'%s' " % val
            if not reverse:
                assert_message += 'not '
            assert_message += 'found in BODY'

            if regexp:
                assert_method = "self.assertEqual" if reverse else "self.assertNotEqual"
                assertion_elements.append(self.gen_statement("re_pattern = re.compile(r'%s')" % val))

                method = '%s(0, len(re.findall(re_pattern, body)), "Assertion: %s")'
                method %= assert_method, assert_message
                assertion_elements.append(self.gen_statement(method))
            else:
                assert_method = "self.assertNotIn" if reverse else "self.assertIn"
                method = '%s("%s", body, "Assertion: %s")'
                method %= assert_method, val, assert_message
                assertion_elements.append(self.gen_statement(method))
        return assertion_elements

    def gen_action(self, action_config, indent=None):
        action = self._parse_action(action_config)
        if action:
            atype, tag, param, selector = action
        else:
            return

        action_elements = []

        bys = {
            'byxpath': "XPATH",
            'bycss': "CSS_SELECTOR",
            'byname': "NAME",
            'byid': "ID",
            'bylinktext': "LINK_TEXT"
        }
        action_chains = {
            'doubleclick': "double_click",
            'mousedown': "click_and_hold",
            'mouseup': "release",
            'mousemove': "move_to_element"
        }

        if tag == "window":
            if atype == "select":
                cmd = 'self.wnd_mng.switch(_tpl.apply(%r))' % selector
                action_elements.append(self.gen_statement(cmd, indent=indent))
            elif atype == "close":
                if selector:
                    cmd = 'self.wnd_mng.close(_tpl.apply(%r))' % selector
                else:
                    cmd = 'self.wnd_mng.close()'
                action_elements.append(self.gen_statement(cmd, indent=indent))

        elif atype == "selectframe":
            if tag == "byidx":
                frame = str(selector)
            else:
                frame = "self.driver.find_element(By.%s, _tpl.apply(%r))" % (bys[tag], selector)

            cmd = "self.driver.switch_to.frame(%s)" % frame
            action_elements.append(self.gen_statement(cmd, indent=indent))

        elif atype in action_chains:
                tpl = "self.driver.find_element(By.%s, _tpl.apply(%r))"
                action = action_chains[atype]
                action_elements.append(self.gen_statement(
                    "ActionChains(self.driver).%s(%s).perform()" % (action, (tpl % (bys[tag], selector))),
                    indent=indent))
        elif atype == 'select':
            tpl = "self.driver.find_element(By.%s, _tpl.apply(%r))"
            action = "select_by_visible_text(_tpl.apply(%r))" % param
            action_elements.append(self.gen_statement("Select(%s).%s" % (tpl % (bys[tag], selector), action),
                                                      indent=indent))
        elif atype.startswith('assert'):
            if tag == 'title':
                action_elements.append(
                    self.gen_statement("self.assertEqual(self.driver.title, _tpl.apply(%r))" % selector, indent=indent))
            else:
                tpl = "self.driver.find_element(By.%s, _tpl.apply(%r)).%s"
                if atype == 'asserttext':
                    action = "get_attribute('innerText')"
                elif atype == 'assertvalue':
                    action = "get_attribute('value')"
                action_elements.append(
                    self.gen_statement("self.assertEqual(%s, _tpl.apply(%r))" %
                                       (tpl % (bys[tag], selector, action), param),
                                       indent=indent))
        elif atype in ('click', 'type', 'keys', 'submit'):
            tpl = "self.driver.find_element(By.%s, _tpl.apply(%r)).%s"
            action = None
            if atype == 'click':
                action = "click()"
            elif atype == 'submit':
                action = "submit()"
            elif atype in ['keys', 'type']:
                if atype == 'type':
                    action_elements.append(self.gen_statement(
                        tpl % (bys[tag], selector, "clear()"), indent=indent))
                action = "send_keys(_tpl.apply(%r))" % str(param)
                if isinstance(param, str) and param.startswith("KEY_"):
                    action = "send_keys(Keys.%s)" % param.split("KEY_")[1]

            action_elements.append(self.gen_statement(tpl % (bys[tag], selector, action), indent=indent))

        elif atype == "run" and tag == "script":
            action_elements.append(self.gen_statement('self.driver.execute_script(_tpl.apply("%s"))' %
                                                      selector, indent=indent))
        elif atype == 'go':
            if selector and not param:
                action_elements.append(self.gen_statement(
                    "self.driver.get(_tpl.apply(%r))" % selector.strip(), indent=indent
                ))
        elif atype == "editcontent":
            element = "self.driver.find_element(By.%s, _tpl.apply(%r))" % (bys[tag], selector)
            tpl = "if {element}.get_attribute('contenteditable'): {element}.clear(); " \
                  "{element}.send_keys(_tpl.apply('{keys}'))"
            vals = {"element": element, "keys": param}
            action_elements.append(self.gen_statement(tpl.format(**vals), indent=indent))
        elif atype == 'echo' and tag == 'string':
            if len(selector) > 0 and not param:
                action_elements.append(
                    self.gen_statement("print(_tpl.apply(%r))" % selector.strip(), indent=indent))
        elif atype == 'wait':
            tpl = "WebDriverWait(self.driver, %s).until(econd.%s_of_element_located((By.%s, _tpl.apply(%r))), %r)"
            mode = "visibility" if param == 'visible' else 'presence'
            exc = TaurusConfigError("wait action requires timeout in scenario: \n%s" % self.scenario)
            timeout = dehumanize_time(self.scenario.get("timeout", exc))
            errmsg = "Element %r failed to appear within %ss" % (selector, timeout)
            action_elements.append(self.gen_statement(tpl % (timeout, mode, bys[tag], selector, errmsg), indent=indent))
        elif atype == 'pause' and tag == 'for':
            tpl = "sleep(%.f)"
            action_elements.append(self.gen_statement(tpl % (dehumanize_time(selector),), indent=indent))
        elif atype == 'clear' and tag == 'cookies':
            action_elements.append(self.gen_statement("self.driver.delete_all_cookies()", indent=indent))

        if len(action_elements) == 0:
            raise TaurusInternalException("Could not build code for action: %s" % action_config)

        return action_elements

    def _parse_action(self, action_config):
        if isinstance(action_config, string_types):
            name = action_config
            param = None
        elif isinstance(action_config, dict):
            name, param = next(iteritems(action_config))
        else:
            raise TaurusConfigError("Unsupported value for action: %s" % action_config)

<<<<<<< HEAD
        actions = "|".join(['click', 'doubleClick', 'mouseDown', 'mouseUp', 'mouseMove', 'select', 'wait', 'keys',
                            'pause', 'clear', 'assert', 'assertText', 'assertValue', 'submit', 'close', 'run',
                            'editcontent', 'selectFrame', 'go', 'echo'])
=======
        actions = "|".join(['click', 'doubleClick', 'mouseDown', 'mouseUp', 'mouseMove', 'select', 'wait',
                            'type', 'keys', 'pause', 'clear', 'assert', 'assertText', 'assertValue',
                            'submit', 'close', 'run', 'editcontent', 'selectFrame', 'echo'])
>>>>>>> d06bbdb4
        tag = "|".join(self.TAGS) + "|For|Cookies|Title|Window|Script|ByIdx|String"
        expr = re.compile("^(%s)(%s)?(\((.*)\))?$" % (actions, tag), re.IGNORECASE)
        res = expr.match(name)
        if not res:
            msg = "Unsupported action: %s" % name
            if self.ignore_unknown_actions:
                self.log.warning(msg)
                return
            else:
                raise TaurusConfigError(msg)

        atype = res.group(1).lower()
        tag = res.group(2).lower() if res.group(2) else ""
        selector = res.group(4)

        # hello, reviewer!
        if selector:
            if selector.startswith('"') and selector.endswith('"'):
                selector = selector[1:-1]
            elif selector.startswith("'") and selector.endswith("'"):
                selector = selector[1:-1]
        else:
            selector = ""
        return atype, tag, param, selector


def normalize_class_name(text):
    allowed_chars = "%s%s%s" % (string.digits, string.ascii_letters, '_')
    split_separator = re.split(r'[\-_]', text)
    return ''.join([capitalize_class_name(part, allowed_chars) for part in split_separator])


def capitalize_class_name(text, allowed_chars):
    return filter_string(text, allowed_chars).capitalize()


def filter_string(text, allowed_chars):
    return ''.join(c for c in text if c in allowed_chars)


def normalize_method_name(text):
    allowed_chars = "%s%s%s" % (string.digits, string.ascii_letters, '- ')
    return filter_string(text, allowed_chars).replace(' ', '_').replace('-', '_')


def create_class_name(label):
    return 'TestAPI' if label.startswith('autogenerated') else 'Test%s' % normalize_class_name(label)


def create_method_name(label):
    return 'test_requests' if label.startswith('autogenerated') else normalize_method_name(label)


class ApiritifScriptGenerator(PythonGenerator):
    # Python AST docs: https://greentreesnakes.readthedocs.io/en/latest/

    ACCESS_TARGET = 'target'
    ACCESS_PLAIN = 'plain'

    def __init__(self, scenario, label, parent_log):
        super(ApiritifScriptGenerator, self).__init__(scenario, parent_log)
        self.scenario = scenario
        self.label = label
        self.log = parent_log.getChild(self.__class__.__name__)
        self.tree = None
        self.verbose = False
        self.expr_compiler = JMeterExprCompiler(self.log)

    def gen_empty_line_stmt(self):
        return ast.Expr(value=ast.Name(id=""))  # hacky, but works

    def gen_module(self):
        stmts = [
            ast.Import(names=[ast.alias(name='logging', asname=None)]),
            ast.Import(names=[ast.alias(name='random', asname=None)]),
            ast.Import(names=[ast.alias(name='string', asname=None)]),
            ast.Import(names=[ast.alias(name='sys', asname=None)]),
            ast.Import(names=[ast.alias(name='time', asname=None)]),
            ast.Import(names=[ast.alias(name='unittest', asname=None)]),
            self.gen_empty_line_stmt(),
            ast.Import(names=[ast.alias(name='apiritif', asname=None)]),  # or "from apiritif import http, utils"?
        ]

        if self.verbose:
            stmts.append(self.gen_empty_line_stmt())
            stmts.extend(ast.parse("""\
log = logging.getLogger('apiritif.http')
log.addHandler(logging.StreamHandler(sys.stdout))
log.setLevel(logging.DEBUG)
""").body)
        stmts.append(self.gen_empty_line_stmt())
        stmts.extend(self.gen_global_vars())
        stmts.append(self.gen_empty_line_stmt())
        stmts.append(self.gen_classdef())
        return ast.Module(body=stmts)

    def gen_classdef(self):
        class_body = []
        class_body.append(self.gen_empty_line_stmt())
        class_body.extend(self.gen_test_methods())

        class_name = create_class_name(self.label)
        return ast.ClassDef(
            name=class_name,
            bases=[ast.Attribute(value=ast.Name(id='unittest', ctx=ast.Load()), attr='TestCase', ctx=ast.Load())],
            body=class_body,
            keywords=[],
            starargs=None,
            kwargs=None,
            decorator_list=[],
        )

    def gen_test_methods(self):
        stmts = []
        requests = self.scenario.get_requests()
        number_of_digits = int(math.log10(len(requests))) + 1
        for index, req in enumerate(requests, start=1):
            if not isinstance(req, HTTPRequest):
                msg = "Apiritif script generator doesn't support '%s' blocks, skipping"
                self.log.warning(msg, req.NAME)
                continue

            if req.label:
                label = req.label
            else:
                label = req.url

            label = create_method_name(label[:40])
            counter = str(index).zfill(number_of_digits)

            # 'test_01_get_posts'
            method_name = 'test_' + counter + '_' + label
            method = ast.FunctionDef(
                name=method_name,
                args=ast.arguments(
                    args=[ast.Name(id='self', ctx=ast.Param())],
                    defaults=[],
                    vararg=None,
                    kwonlyargs=[],
                    kw_defaults=[],
                    kwarg=None,
                    returns=None,
                ),
                body=self.gen_request_lines(req),
                decorator_list=[],
            )

            stmts.append(method)
            stmts.append(self.gen_empty_line_stmt())

        return stmts

    def gen_expr(self, value):
        return self.expr_compiler.gen_expr(value)

    def _gen_target_setup(self, key, value):
        return ast.Expr(value=ast.Call(
            func=ast.Attribute(value=ast.Name(id='target', ctx=ast.Load()), attr=key, ctx=ast.Load()),
            args=[self.gen_expr(value)],
            keywords=[],
            starargs=None,
            kwargs=None
        ))

    def _access_method(self):
        keepalive = self.scenario.get("keepalive", None)
        default_address = self.scenario.get("default-address", None)
        store_cookie = self.scenario.get("store-cookie", None)

        if default_address is not None or keepalive or store_cookie:
            return ApiritifScriptGenerator.ACCESS_TARGET
        else:
            return ApiritifScriptGenerator.ACCESS_PLAIN

    def gen_target(self):
        keepalive = self.scenario.get("keepalive", None)
        default_address = self.scenario.get("default-address", None)
        base_path = self.scenario.get("base-path", None)
        auto_assert_ok = self.scenario.get("auto-assert-ok", True)
        store_cookie = self.scenario.get("store-cookie", None)
        timeout = self.scenario.get("timeout", None)
        follow_redirects = self.scenario.get("follow-redirects", True)

        if keepalive is None:
            keepalive = True
        if store_cookie is None:
            store_cookie = True

        stmts = []
        if self._access_method() == ApiritifScriptGenerator.ACCESS_TARGET:
            http = ast.Attribute(value=ast.Name(id='apiritif', ctx=ast.Load()), attr='http', ctx=ast.Load())
            stmts = [
                ast.Assign(
                    targets=[
                        ast.Name(id="target", ctx=ast.Store()),
                    ],
                    value=ast.Call(
                        func=ast.Attribute(value=http, attr='target', ctx=ast.Load()),
                        args=[self.gen_expr(default_address)],
                        keywords=[],
                        starargs=None,
                        kwargs=None
                    )
                ),
                self._gen_target_setup('keep_alive', keepalive),
                self._gen_target_setup('auto_assert_ok', auto_assert_ok),
                self._gen_target_setup('use_cookies', store_cookie),
                self._gen_target_setup('allow_redirects', follow_redirects),
            ]
            if base_path:
                stmts.append(self._gen_target_setup('base_path', base_path))
            if timeout is not None:
                stmts.append(self._gen_target_setup('timeout', dehumanize_time(timeout)))
        return stmts

    def _extract_named_args(self, req):
        named_args = OrderedDict()

        no_target = self._access_method() != ApiritifScriptGenerator.ACCESS_TARGET
        if req.timeout is not None:
            named_args['timeout'] = dehumanize_time(req.timeout)
        elif "timeout" in self.scenario and no_target:
            named_args['timeout'] = dehumanize_time(self.scenario.get("timeout"))

        follow_redirects = req.priority_option('follow-redirects', None)
        if follow_redirects is not None:
            named_args['allow_redirects'] = follow_redirects

        headers = {}
        headers.update(self.scenario.get("headers"))
        headers.update(req.headers)

        if headers:
            named_args['headers'] = self.gen_expr(headers)

        merged_headers = dict([(key.lower(), value) for key, value in iteritems(headers)])
        content_type = merged_headers.get("content-type")

        if content_type == 'application/json' and isinstance(req.body, (dict, list)):  # json request body
            named_args['json'] = self.gen_expr(req.body)
        elif req.method.lower() == "get" and isinstance(req.body, dict):  # request URL params (?a=b&c=d)
            named_args['params'] = self.gen_expr(req.body)
        elif isinstance(req.body, dict):  # form data
            named_args['data'] = self.gen_expr(list(iteritems(req.body)))
        elif isinstance(req.body, string_types):
            named_args['data'] = self.gen_expr(req.body)
        elif req.body:
            msg = "Cannot handle 'body' option of type %s: %s"
            raise TaurusConfigError(msg % (type(req.body), req.body))

        return named_args

    def gen_request_lines(self, req):
        apiritif_http = ast.Attribute(value=ast.Name(id='apiritif', ctx=ast.Load()),
                                      attr='http', ctx=ast.Load())
        target = ast.Name(id='target', ctx=ast.Load())
        requestor = target if self._access_method() == ApiritifScriptGenerator.ACCESS_TARGET else apiritif_http

        method = req.method.lower()
        think_time = dehumanize_time(req.priority_option('think-time', default=None))
        named_args = self._extract_named_args(req)

        if req.label:
            label = req.label
        else:
            label = req.url

        lines = []

        tran = ast.Attribute(value=ast.Name(id='apiritif', ctx=ast.Load()), attr="transaction", ctx=ast.Load())
        transaction = ast.With(
            context_expr=ast.Call(
                func=tran,
                args=[self.gen_expr(label)],
                keywords=[],
                starargs=None,
                kwargs=None
            ),
            optional_vars=None,
            body=[
                ast.Assign(
                    targets=[
                        ast.Name(id="response", ctx=ast.Store())
                    ],
                    value=ast.Call(
                        func=ast.Attribute(value=requestor, attr=method, ctx=ast.Load()),
                        args=[self.gen_expr(req.url)],
                        keywords=[ast.keyword(arg=name, value=self.gen_expr(value))
                                  for name, value in iteritems(named_args)],
                        starargs=None,
                        kwargs=None
                    )
                )
            ],
        )
        transaction.body.extend(self._gen_assertions(req))
        transaction.body.extend(self._gen_jsonpath_assertions(req))
        transaction.body.extend(self._gen_xpath_assertions(req))
        lines.append(transaction)

        lines.extend(self._gen_extractors(req))

        if think_time:
            lines.append(ast.Expr(ast.Call(func=ast.Attribute(value=ast.Name(id="time", ctx=ast.Load()),
                                                              attr="sleep",
                                                              ctx=ast.Load()),
                                           args=[self.gen_expr(think_time)],
                                           keywords=[],
                                           starargs=None,
                                           kwargs=None)))

        return lines

    def gen_global_vars(self):
        variables = self.scenario.get("variables")
        stmts = [
            ast.Assign(
                targets=[
                    ast.Name(id='vars', ctx=ast.Store()),
                ],
                value=ast.Dict(
                    keys=[self.expr_compiler.gen_expr(key) for key, _ in iteritems(variables)],
                    values=[self.expr_compiler.gen_expr(value) for _, value in iteritems(variables)]
                )
            )
        ]
        stmts.extend(self.gen_target())
        return stmts

    def _gen_assertions(self, request):
        stmts = []
        assertions = request.config.get("assert", [])
        for idx, assertion in enumerate(assertions):
            assertion = ensure_is_dict(assertions, idx, "contains")
            if not isinstance(assertion['contains'], list):
                assertion['contains'] = [assertion['contains']]
            subject = assertion.get("subject", Scenario.FIELD_BODY)
            if subject in (Scenario.FIELD_BODY, Scenario.FIELD_HEADERS):
                for member in assertion["contains"]:
                    func_table = {
                        (Scenario.FIELD_BODY, False, False): "assert_in_body",
                        (Scenario.FIELD_BODY, False, True): "assert_not_in_body",
                        (Scenario.FIELD_BODY, True, False): "assert_regex_in_body",
                        (Scenario.FIELD_BODY, True, True): "assert_regex_not_in_body",
                        (Scenario.FIELD_HEADERS, False, False): "assert_in_headers",
                        (Scenario.FIELD_HEADERS, False, True): "assert_not_in_headers",
                        (Scenario.FIELD_HEADERS, True, False): "assert_regex_in_headers",
                        (Scenario.FIELD_HEADERS, True, True): "assert_regex_not_in_headers",
                    }
                    method = func_table[(subject, assertion.get('regexp', True), assertion.get('not', False))]
                    stmts.append(ast.Expr(
                        ast.Call(
                            func=ast.Attribute(
                                value=ast.Name(id="response", ctx=ast.Load()),
                                attr=method,
                                ctx=ast.Load()
                            ),
                            args=[self.gen_expr(member)],
                            keywords=[],
                            starargs=None,
                            kwargs=None
                        )
                    ))
            elif subject == Scenario.FIELD_RESP_CODE:
                for member in assertion["contains"]:
                    method = "assert_status_code" if not assertion.get('not', False) else "assert_not_status_code"
                    stmts.append(ast.Expr(
                        ast.Call(
                            func=ast.Attribute(
                                value=ast.Name(id="response", ctx=ast.Load()),
                                attr=method,
                                ctx=ast.Load()
                            ),
                            args=[self.gen_expr(member)],
                            keywords=[],
                            starargs=None,
                            kwargs=None
                        )
                    ))
        return stmts

    def _gen_jsonpath_assertions(self, request):
        stmts = []
        jpath_assertions = request.config.get("assert-jsonpath", [])
        for idx, assertion in enumerate(jpath_assertions):
            assertion = ensure_is_dict(jpath_assertions, idx, "jsonpath")
            exc = TaurusConfigError('JSON Path not found in assertion: %s' % assertion)
            query = assertion.get('jsonpath', exc)
            expected = assertion.get('expected-value', None)
            method = "assert_not_jsonpath" if assertion.get('invert', False) else "assert_jsonpath"
            stmts.append(ast.Expr(
                ast.Call(
                    func=ast.Attribute(
                        value=ast.Name(id="response", ctx=ast.Load()),
                        attr=method,
                        ctx=ast.Load()
                    ),
                    args=[self.gen_expr(query)],
                    keywords=[ast.keyword(arg="expected_value", value=self.gen_expr(expected))],
                    starargs=None,
                    kwargs=None
                )
            ))

        return stmts

    def _gen_xpath_assertions(self, request):
        stmts = []
        jpath_assertions = request.config.get("assert-xpath", [])
        for idx, assertion in enumerate(jpath_assertions):
            assertion = ensure_is_dict(jpath_assertions, idx, "xpath")
            exc = TaurusConfigError('XPath not found in assertion: %s' % assertion)
            query = assertion.get('xpath', exc)
            parser_type = 'html' if assertion.get('use-tolerant-parser', True) else 'xml'
            validate = assertion.get('validate-xml', False)
            method = "assert_not_xpath" if assertion.get('invert', False) else "assert_xpath"
            stmts.append(ast.Expr(
                ast.Call(
                    func=ast.Attribute(
                        value=ast.Name(id="response", ctx=ast.Load()),
                        attr=method,
                        ctx=ast.Load()
                    ),
                    args=[self.gen_expr(query)],
                    keywords=[ast.keyword(arg="parser_type", value=self.gen_expr(parser_type)),
                              ast.keyword(arg="validate", value=self.gen_expr(validate))],
                    starargs=None,
                    kwargs=None
                )
            ))

        return stmts

    def _gen_extractors(self, request):
        stmts = []
        jextractors = request.config.get("extract-jsonpath")
        for varname in jextractors:
            cfg = ensure_is_dict(jextractors, varname, "jsonpath")
            stmts.append(ast.Assign(
                targets=[self.expr_compiler.gen_var_accessor(varname, ast.Store())],
                value=ast.Call(
                    func=ast.Attribute(
                        value=ast.Name(id="response", ctx=ast.Load()),
                        attr="extract_jsonpath",
                        ctx=ast.Load()
                    ),
                    args=[self.gen_expr(cfg['jsonpath']), self.gen_expr(cfg.get('default', 'NOT_FOUND'))],
                    keywords=[],
                    starargs=None,
                    kwargs=None
                )
            ))

        extractors = request.config.get("extract-regexp")
        for varname in extractors:
            cfg = ensure_is_dict(extractors, varname, "regexp")
            # TODO: support non-'body' value of 'subject'
            stmts.append(ast.Assign(
                targets=[self.expr_compiler.gen_var_accessor(varname, ast.Store())],
                value=ast.Call(
                    func=ast.Attribute(
                        value=ast.Name(id="response", ctx=ast.Load()),
                        attr="extract_regex",
                        ctx=ast.Load()
                    ),
                    args=[self.gen_expr(cfg['regexp']), self.gen_expr(cfg.get('default', 'NOT_FOUND'))],
                    keywords=[],
                    starargs=None,
                    kwargs=None
                )
            ))

        # TODO: css/jquery extractor?

        xpath_extractors = request.config.get("extract-xpath")
        for varname in xpath_extractors:
            cfg = ensure_is_dict(xpath_extractors, varname, "xpath")
            parser_type = 'html' if cfg.get('use-tolerant-parser', True) else 'xml'
            validate = cfg.get('validate-xml', False)
            stmts.append(ast.Assign(
                targets=[self.expr_compiler.gen_var_accessor(varname, ast.Store())],
                value=ast.Call(
                    func=ast.Attribute(
                        value=ast.Name(id="response", ctx=ast.Load()),
                        attr="extract_xpath",
                        ctx=ast.Load()
                    ),
                    args=[self.gen_expr(cfg['xpath'])],
                    keywords=[ast.keyword(arg="default", value=cfg.get('default', 'NOT_FOUND')),
                              ast.keyword(arg="parser_type", value=parser_type),
                              ast.keyword(arg="validate", value=validate)],
                    starargs=None,
                    kwargs=None,
                )
            ))

        return stmts

    def build_tree(self):
        mod = self.gen_module()
        mod.lineno = 0
        mod.col_offset = 0
        mod = ast.fix_missing_locations(mod)
        return mod

    def build_source_code(self):
        self.tree = self.build_tree()

    def save(self, filename):
        with open(filename, 'wt') as fds:
            source = astunparse.unparse(self.tree)
            # because astunparse on Python 2 adds extra comma+space
            class_name = create_class_name(self.label)
            source = source.replace('class %s(unittest.TestCase, )' % class_name,
                                    'class %s(unittest.TestCase)' % class_name)
            fds.write(source)


class JMeterFunction(object):
    def __init__(self, arg_names, compiler):
        self.arg_names = arg_names
        self.compiler = compiler

    def to_python(self, arguments):
        """arguments -> (expression, stmts)"""
        args = dict(zip(self.arg_names, arguments))
        return self._compile(args)

    @abstractmethod
    def _compile(self, args):
        pass


class RandomFunction(JMeterFunction):
    def __init__(self, compiler):
        super(RandomFunction, self).__init__(["min", "max", "varname"], compiler)

    def _compile(self, args):
        if args.get("min") is None or args.get("max") is None:
            return None

        # TODO: handle `varname` arg

        return ast.Call(
            func=ast.Attribute(
                value=ast.Name(id="apiritif", ctx=ast.Load()),
                attr='random_uniform',
                ctx=ast.Load(),
            ),
            args=[self.compiler.gen_expr(int(args["min"])), self.compiler.gen_expr(int(args["max"]))],
            keywords=[],
            starargs=None,
            kwargs=None
        )


class RandomStringFunction(JMeterFunction):
    def __init__(self, compiler):
        super(RandomStringFunction, self).__init__(["size", "chars", "varname"], compiler)

    def _compile(self, args):
        if args.get("size") is None:
            return None

        # TODO: handle `varname`

        size = int(args.get("size"))
        arguments = [self.compiler.gen_expr(size)]
        if "chars" in args:
            arguments.append(self.compiler.gen_expr(args["chars"]))

        return ast.Call(
            func=ast.Attribute(
                value=ast.Name(id="apiritif", ctx=ast.Load()),
                attr='random_string',
                ctx=ast.Load(),
            ),
            args=arguments,
            keywords=[],
            starargs=None,
            kwargs=None
        )


class Base64DecodeFunction(JMeterFunction):
    def __init__(self, compiler):
        super(Base64DecodeFunction, self).__init__(["text"], compiler)

    def _compile(self, args):
        if args.get("text") is None:
            return None

        return ast.Call(
            func=ast.Attribute(
                value=ast.Name(id="apiritif", ctx=ast.Load()),
                attr='base64_decode',
                ctx=ast.Load(),
            ),
            args=[self.compiler.gen_expr(args["text"])],
            keywords=[],
            starargs=None,
            kwargs=None
        )


class Base64EncodeFunction(JMeterFunction):
    def __init__(self, compiler):
        super(Base64EncodeFunction, self).__init__(["text"], compiler)

    def _compile(self, args):
        if args.get("text") is None:
            return None

        return ast.Call(
            func=ast.Attribute(
                value=ast.Name(id="apiritif", ctx=ast.Load()),
                attr='base64_encode',
                ctx=ast.Load(),
            ),
            args=[self.compiler.gen_expr(args["text"])],
            keywords=[],
            starargs=None,
            kwargs=None
        )


class TimeFunction(JMeterFunction):
    def __init__(self, compiler):
        super(TimeFunction, self).__init__(["format", "varname"], compiler)

    def _compile(self, args):
        # TODO: handle varname
        arguments = []
        if "format" in args:
            arguments.append(self.compiler.gen_expr(args["format"]))
        return ast.Call(
            func=ast.Attribute(
                value=ast.Name(id="apiritif", ctx=ast.Load()),
                attr='format_date',
                ctx=ast.Load(),
            ),
            args=arguments,
            keywords=[],
            starargs=None,
            kwargs=None
        )


class UrlEncodeFunction(JMeterFunction):
    def __init__(self, compiler):
        super(UrlEncodeFunction, self).__init__(["chars"], compiler)

    def _compile(self, args):
        if "chars" not in args:
            return None
        return ast.Call(
            func=ast.Attribute(
                value=ast.Name(id="apiritif", ctx=ast.Load()),
                attr='encode_url',
                ctx=ast.Load(),
            ),
            args=[self.compiler.gen_expr(args["chars"])],
            keywords=[],
            starargs=None,
            kwargs=None
        )


class UuidFunction(JMeterFunction):
    def __init__(self, compiler):
        super(UuidFunction, self).__init__([], compiler)

    def _compile(self, args):
        return ast.Call(
            func=ast.Attribute(
                value=ast.Name(id="apiritif", ctx=ast.Load()),
                attr='uuid',
                ctx=ast.Load(),
            ),
            args=[],
            keywords=[],
            starargs=None,
            kwargs=None
        )


class JMeterExprCompiler(object):
    def __init__(self, parent_log):
        self.log = parent_log.getChild(self.__class__.__name__)

    def gen_var_accessor(self, varname, ctx=None):
        if ctx is None:
            ctx = ast.Load()
        return ast.Subscript(
            value=ast.Name(id='vars', ctx=ast.Load()),
            slice=ast.Index(value=ast.Str(s=varname)),
            ctx=ctx
        )

    def gen_expr(self, value):
        if isinstance(value, bool):
            return ast.Name(id="True" if value else "False", ctx=ast.Load())
        elif isinstance(value, (int, float)):
            return ast.Num(n=value)
        elif isinstance(value, string_types):
            # if is has interpolation - break it into either a `"".format(args)` form or a Name node
            # otherwise - it's a string literal
            parts = re.split(r'(\$\{.*?\})', value)
            format_args = []
            for item in parts:
                if item:
                    if item.startswith("${") and item.endswith("}"):
                        value = value.replace(item, "{}")
                        compiled = self.translate_jmeter_expr(item[2:-1])
                        format_args.append(compiled)
            if format_args:
                if len(format_args) == 1 and value == "{}":
                    result = format_args[0]
                else:
                    result = ast.Call(
                        func=ast.Attribute(
                            value=ast.Str(s=value),
                            attr='format',
                            ctx=ast.Load(),
                        ),
                        args=format_args,
                        keywords=[],
                        starargs=None,
                        kwargs=None
                    )
            else:
                result = ast.Str(s=value)
            return result
        elif isinstance(value, type(None)):
            return ast.Name(id="None", ctx=ast.Load())
        elif isinstance(value, dict):
            items = sorted(list(iteritems(value)))
            return ast.Dict(keys=[self.gen_expr(k) for k, _ in items],
                            values=[self.gen_expr(v) for _, v in items])
        elif isinstance(value, list):
            return ast.List(elts=[self.gen_expr(val) for val in value], ctx=ast.Load())
        elif isinstance(value, tuple):
            return ast.Tuple(elts=[self.gen_expr(val) for val in value], ctx=ast.Load())
        elif isinstance(value, ast.AST):
            return value
        else:
            return value

    def translate_jmeter_expr(self, expr):
        """
        Translates JMeter expression into Apiritif-based Python expression.
        :type expr: str
        :return:
        """
        self.log.debug("Attempting to translate JMeter expression %r", expr)
        functions = {
            '__time': TimeFunction,
            '__Random': RandomFunction,
            '__RandomString': RandomStringFunction,
            '__base64Encode': Base64EncodeFunction,
            '__base64Decode': Base64DecodeFunction,
            '__urlencode': UrlEncodeFunction,
            '__UUID': UuidFunction,
        }
        regexp = r"(\w+)\((.*?)\)"
        args_re = r'(?<!\\),'
        match = re.match(regexp, expr)
        if match is None:  # doesn't look like JMeter func, translate as a var
            return self.gen_var_accessor(expr)

        varname, arguments = match.groups()

        if arguments is None:  # plain variable
            result = self.gen_var_accessor(varname)
        else:  # function call
            if not arguments:
                args = []
            else:
                # parse arguments: split by ',' but not '\,'
                args = [arg.strip() for arg in re.split(args_re, arguments)]

            if varname not in functions:  # unknown function
                return ast.Name(id=varname, ctx=ast.Load())

            self.log.debug("Translating function %s with arguments %s", varname, arguments)
            func = functions[varname](self)
            result = func.to_python(args)
            if result is None:
                result = ast.Name(id=varname, ctx=ast.Load())
        self.log.debug("Compile: %r -> %r", expr, result)
        return result


class PyTestExecutor(SubprocessedExecutor, HavingInstallableTools):
    def __init__(self):
        super(PyTestExecutor, self).__init__()
        self.runner_path = os.path.join(get_full_path(__file__, step_up=2), "resources", "pytest_runner.py")
        self._tailer = FileReader('', file_opener=lambda _: None, parent_logger=self.log)
        self._additional_args = []

    def prepare(self):
        self.install_required_tools()
        self.script = self.get_script_path()
        if not self.script:
            raise TaurusConfigError("'script' should be present for pytest executor")

        scenario = self.get_scenario()
        if "additional-args" in scenario:
            argv = scenario.get("additional-args")
            self._additional_args = shlex.split(argv)

        self.reporting_setup(suffix=".ldjson")

    def __is_verbose(self):
        engine_verbose = self.engine.config.get(SETTINGS).get("verbose", False)
        executor_verbose = self.settings.get("verbose", engine_verbose)
        return executor_verbose

    def install_required_tools(self):
        """
        we need installed nose plugin
        """
        if sys.version >= '3':
            self.log.warning("You are using Python 3, make sure that your scripts are able to run in Python 3")

        self._check_tools([TaurusPytestRunner(self.runner_path, "")])

    def startup(self):
        """
        run python tests
        """
        executable = self.settings.get("interpreter", sys.executable)

        self.env.add_path({"PYTHONPATH": get_full_path(__file__, step_up=3)})

        cmdline = [executable, self.runner_path, '--report-file', self.report_file]

        load = self.get_load()
        if load.iterations:
            cmdline += ['-i', str(load.iterations)]

        if load.hold:
            cmdline += ['-d', str(load.hold)]

        cmdline += self._additional_args
        cmdline += [self.script]

        self._start_subprocess(cmdline)

        if self.__is_verbose():
            self._tailer = FileReader(filename=self.stdout_file, parent_logger=self.log)

    def check(self):
        self.__log_lines()
        return super(PyTestExecutor, self).check()

    def post_process(self):
        super(PyTestExecutor, self).post_process()
        self.__log_lines()

    def __log_lines(self):
        lines = []
        for line in self._tailer.get_lines():
            if not IGNORED_LINE.match(line):
                lines.append(line)

        if lines:
            self.log.info("\n".join(lines))


class TaurusPytestRunner(RequiredTool):
    def __init__(self, tool_path, download_link):
        super(TaurusPytestRunner, self).__init__("TaurusPytestRunner", tool_path, download_link)

    def install(self):
        raise ToolError("Automatic installation of Taurus pytest runner isn't implemented")


class RobotExecutor(SubprocessedExecutor, HavingInstallableTools):
    def __init__(self):
        super(RobotExecutor, self).__init__()
        self.runner_path = os.path.join(get_full_path(__file__, step_up=2), "resources", "robot_runner.py")
        self.variables_file = None

    def resource_files(self):
        files = super(RobotExecutor, self).resource_files()
        scenario = self.get_scenario()
        if "variables" in scenario and isinstance(scenario["variables"], (string_types, text_type)):
            files.append(scenario["variables"])
        return files

    def prepare(self):
        self.install_required_tools()
        self.script = self.get_script_path()
        if not self.script:
            raise TaurusConfigError("'script' should be present for robot executor")

        self.reporting_setup(suffix=".ldjson")

        scenario = self.get_scenario()
        variables = scenario.get("variables")
        if variables:
            if isinstance(variables, (string_types, text_type)):
                self.variables_file = get_full_path(variables)
            elif isinstance(variables, dict):
                self.variables_file = self.engine.create_artifact("robot-vars", ".yaml")
                with open(self.variables_file, 'wb') as fds:
                    yml = yaml.dump(variables,
                                    default_flow_style=False, explicit_start=True, canonical=False, allow_unicode=True,
                                    encoding='utf-8', width=float("inf"))
                    fds.write(yml)
            else:
                raise TaurusConfigError("`variables` is neither file nor dict")

    def install_required_tools(self):
        self._check_tools([Robot(self.settings.get("interpreter", sys.executable), self.log),
                           TaurusRobotRunner(self.runner_path, "")])

    def startup(self):
        executable = self.settings.get("interpreter", sys.executable)

        self.env.add_path({"PYTHONPATH": get_full_path(__file__, step_up=3)})

        cmdline = [executable, self.runner_path, '--report-file', self.report_file]

        load = self.get_load()
        if load.iterations:
            cmdline += ['--iterations', str(load.iterations)]

        if load.hold:
            cmdline += ['--duration', str(load.hold)]

        if self.variables_file is not None:
            cmdline += ['--variablefile', self.variables_file]

        cmdline += [self.script]
        self._start_subprocess(cmdline)


class TaurusRobotRunner(RequiredTool):
    def __init__(self, tool_path, download_link):
        super(TaurusRobotRunner, self).__init__("TaurusRobotRunner", tool_path, download_link)

    def install(self):
        raise ToolError("Robot Taurus runner should've been included in Taurus distribution")


class Robot(RequiredTool):
    def __init__(self, python_executable, parent_logger):
        super(Robot, self).__init__("RobotFramework", "")
        self.python_executable = python_executable
        self.log = parent_logger.getChild(self.__class__.__name__)

    def check_if_installed(self):
        self.log.debug('Checking Robot Framework: %s' % self.tool_path)
        try:
            checker = shell_exec([self.python_executable, '-c', 'import robot; print(robot.__version__)'])
            output = checker.communicate()
            self.log.debug("Robot output: %s", output)
            if checker.returncode != 0:
                return False
        except (CalledProcessError, OSError):
            return False
        return True

    def install(self):
        raise ToolError("You must install robot framework")<|MERGE_RESOLUTION|>--- conflicted
+++ resolved
@@ -669,15 +669,10 @@
         else:
             raise TaurusConfigError("Unsupported value for action: %s" % action_config)
 
-<<<<<<< HEAD
         actions = "|".join(['click', 'doubleClick', 'mouseDown', 'mouseUp', 'mouseMove', 'select', 'wait', 'keys',
                             'pause', 'clear', 'assert', 'assertText', 'assertValue', 'submit', 'close', 'run',
-                            'editcontent', 'selectFrame', 'go', 'echo'])
-=======
-        actions = "|".join(['click', 'doubleClick', 'mouseDown', 'mouseUp', 'mouseMove', 'select', 'wait',
-                            'type', 'keys', 'pause', 'clear', 'assert', 'assertText', 'assertValue',
-                            'submit', 'close', 'run', 'editcontent', 'selectFrame', 'echo'])
->>>>>>> d06bbdb4
+                            'editcontent', 'selectFrame', 'go', 'echo', 'type'])
+
         tag = "|".join(self.TAGS) + "|For|Cookies|Title|Window|Script|ByIdx|String"
         expr = re.compile("^(%s)(%s)?(\((.*)\))?$" % (actions, tag), re.IGNORECASE)
         res = expr.match(name)
