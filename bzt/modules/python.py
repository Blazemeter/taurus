--- conflicted
+++ resolved
@@ -316,13 +316,9 @@
             else:
                 raise TaurusConfigError("You must specify at least 'url' or 'label' for each requests item")
 
-<<<<<<< HEAD
             label = scenario_name + ":" + str(req_index).zfill(3) + ":" + label
 
-            test_method.append(self.gen_statement('with apiritif.transaction(%r):' % label))
-=======
             test_method.append(self.gen_statement('with apiritif.transaction_logged(%r):' % label))
->>>>>>> 6c103607
             transaction_contents = []
 
             if req.url is not None:
