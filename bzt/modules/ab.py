"""
Module holds all stuff regarding usage of Apache Benchmark

Copyright 2016 BlazeMeter Inc.

Licensed under the Apache License, Version 2.0 (the "License");
you may not use this file except in compliance with the License.
You may obtain a copy of the License at

   http://www.apache.org/licenses/LICENSE-2.0

Unless required by applicable law or agreed to in writing, software
distributed under the License is distributed on an "AS IS" BASIS,
WITHOUT WARRANTIES OR CONDITIONS OF ANY KIND, either express or implied.
See the License for the specific language governing permissions and
limitations under the License.
"""

import logging
import time
from math import ceil
from os import path

from bzt import TaurusConfigError, ToolError
from bzt.engine import ScenarioExecutor, HavingInstallableTools
from bzt.modules.aggregator import ConsolidatingAggregator, ResultsReader
from bzt.modules.console import WidgetProvider, ExecutorWidget
from bzt.six import iteritems
from bzt.utils import shell_exec, shutdown_process, RequiredTool, dehumanize_time


class ApacheBenchmarkExecutor(ScenarioExecutor, WidgetProvider, HavingInstallableTools):
    """
    Apache Benchmark executor module
    """

    def __init__(self):
        super(ApacheBenchmarkExecutor, self).__init__()
        self.log = logging.getLogger('')
        self.process = None
        self.__tsv_file_name = None
        self.__out = None
        self.__err = None
        self.tool_path = None
        self.scenario = None

    def prepare(self):
        self.scenario = self.get_scenario()
        self.tool_path = self.install_required_tools()

        self.__tsv_file_name = self.engine.create_artifact("ab", ".tsv")

        out_file_name = self.engine.create_artifact("ab", ".out")
        self.reader = TSVDataReader(self.__tsv_file_name, self.log)
        if isinstance(self.engine.aggregator, ConsolidatingAggregator):
            self.engine.aggregator.add_underling(self.reader)

        self.__out = open(out_file_name, 'w')
        self.__err = open(self.engine.create_artifact("ab", ".err"), 'w')

    def get_widget(self):
        """
        Add progress widget to console screen sidebar

        :return:
        """
        if not self.widget:
            label = "%s" % self
            self.widget = ExecutorWidget(self, "ab: " + label.split('/')[1])
        return self.widget

    def startup(self):
        args = [self.tool_path]
        load = self.get_load()
        load_iterations = load.iterations if load.iterations is not None else 1
        load_concurrency = load.concurrency if load.concurrency is not None else 1

        if load.hold:
            hold = int(ceil(dehumanize_time(load.hold)))
            args += ['-t', str(hold)]
        else:
            args += ['-n', str(load_iterations * load_concurrency)]  # ab waits for total number of iterations

        args += ['-c', str(load_concurrency)]
        args += ['-d']  # do not print 'Processed *00 requests' every 100 requests or so
        args += ['-g', str(self.__tsv_file_name)]  # dump stats to TSV file

        # add global scenario headers
        for key, val in iteritems(self.scenario.get_headers()):
            args += ['-H', "%s: %s" % (key, val)]

        requests = list(self.scenario.get_requests())
        if not requests:
            raise TaurusConfigError("You must specify at least one request for ab")
        if len(requests) > 1:
            self.log.warning("ab doesn't support multiple requests. Only first one will be used.")
        request = requests[0]

        # add request-specific headers
        for header in request.headers:
            for key, val in iteritems(header):
                args += ['-H', "%s: %s" % (key, val)]

        if request.method != 'GET':
            raise TaurusConfigError("ab supports only GET requests, but '%s' is found" % request.method)

<<<<<<< HEAD
        keepalive = self.scenario.get('keepalive', True)
        if 'keepalive' in request.config:
            keepalive = request.config.get('keepalive')

        if keepalive:
=======
        if request.priority_option('keepalive', default=True):
>>>>>>> 76440291
            args += ['-k']

        args += [request.url]

        self.reader.setup(load_concurrency, request.label)

        self.start_time = time.time()
        self.process = self.execute(args, stdout=self.__out, stderr=self.__err)

    def check(self):
        ret_code = self.process.poll()
        if ret_code is None:
            return False
        if ret_code != 0:
            raise ToolError("ab tool exited with non-zero code: %s" % ret_code)
        return True

    def shutdown(self):
        shutdown_process(self.process, self.log)

    def post_process(self):
        if self.__out and not self.__out.closed:
            self.__out.close()
        if self.__err and not self.__err.closed:
            self.__err.close()

    def install_required_tools(self):
        tool_path = self.settings.get('path', 'ab')
        ab_tool = ApacheBenchmark(tool_path, self.log)
        if not ab_tool.check_if_installed():
            ab_tool.install()
        return tool_path


class TSVDataReader(ResultsReader):
    def __init__(self, filename, parent_logger):
        super(TSVDataReader, self).__init__()
        self.log = parent_logger.getChild(self.__class__.__name__)
        self.filename = filename
        self.fds = None
        self.skipped_header = False
        self.concurrency = None
        self.url_label = None

    def setup(self, concurrency, url_label):
        self.concurrency = concurrency
        self.url_label = url_label

    def __open_fds(self):
        if not path.isfile(self.filename):
            self.log.debug("File not appeared yet")
            return False

        if not path.getsize(self.filename):
            self.log.debug("File is empty: %s", self.filename)
            return False

        if not self.fds:
            self.fds = open(self.filename)

        return True

    def __del__(self):
        if self.fds:
            self.fds.close()

    def _read(self, last_pass=False):
        while not self.fds and not self.__open_fds():
            self.log.debug("No data to start reading yet")
            yield None
        if last_pass:
            lines = self.fds.readlines()
            self.fds.close()
        else:
            lines = self.fds.readlines(1024 * 1024)

        for line in lines:
            if not self.skipped_header:
                self.skipped_header = True
                continue
            log_vals = [val.strip() for val in line.split('\t')]

            _error = None
            _rstatus = None

            _url = self.url_label
            _concur = self.concurrency
            _tstamp = int(log_vals[1])  # timestamp - moment of request sending
            _con_time = float(log_vals[2]) / 1000  # connection time
            _etime = float(log_vals[4]) / 1000  # elapsed time
            _latency = float(log_vals[5]) / 1000  # latency (aka waittime)
            _bytes = None

            yield _tstamp, _url, _concur, _etime, _con_time, _latency, _rstatus, _error, '', _bytes


class ApacheBenchmark(RequiredTool):
    def __init__(self, tool_path, parent_logger):
        super(ApacheBenchmark, self).__init__("ApacheBenchmark", tool_path)
        self.tool_path = tool_path
        self.log = parent_logger.getChild(self.__class__.__name__)

    def check_if_installed(self):
        self.log.debug('Checking ApacheBenchmark: %s' % self.tool_path)
        try:
            shell_exec([self.tool_path, '-h'])
        except OSError:
            return False
        return True

    def install(self):
        raise ToolError("You must install ab tool at first")<|MERGE_RESOLUTION|>--- conflicted
+++ resolved
@@ -104,15 +104,7 @@
         if request.method != 'GET':
             raise TaurusConfigError("ab supports only GET requests, but '%s' is found" % request.method)
 
-<<<<<<< HEAD
-        keepalive = self.scenario.get('keepalive', True)
-        if 'keepalive' in request.config:
-            keepalive = request.config.get('keepalive')
-
-        if keepalive:
-=======
         if request.priority_option('keepalive', default=True):
->>>>>>> 76440291
             args += ['-k']
 
         args += [request.url]
