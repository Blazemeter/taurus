#! /usr/bin/env python
"""
Copyright 2015 BlazeMeter Inc.

Licensed under the Apache License, Version 2.0 (the "License");
you may not use this file except in compliance with the License.
You may obtain a copy of the License at

   http://www.apache.org/licenses/LICENSE-2.0

Unless required by applicable law or agreed to in writing, software
distributed under the License is distributed on an "AS IS" BASIS,
WITHOUT WARRANTIES OR CONDITIONS OF ANY KIND, either express or implied.
See the License for the specific language governing permissions and
limitations under the License.
"""
import copy
import logging
import os
import platform
import shutil
import signal
import sys
import tempfile
import traceback
from logging import Formatter
from optparse import OptionParser, Option
from tempfile import NamedTemporaryFile

import yaml
from colorlog import ColoredFormatter

import bzt
from bzt import ManualShutdown, NormalShutdown, RCProvider, AutomatedShutdown
from bzt import TaurusException, ToolError
from bzt import TaurusInternalException, TaurusConfigError, TaurusNetworkError
from bzt.engine import Engine, Configuration, ScenarioExecutor
from bzt.engine import SETTINGS
from bzt.linter import ConfigurationLinter
from bzt.six import HTTPError, string_types, get_stacktrace, integer_types
<<<<<<< HEAD
from bzt.utils import run_once, is_int, BetterDict, get_full_path, is_url, LoggedObj, ROOT_LOGGER, is_file_handler
=======
from bzt.utils import is_int, BetterDict, get_full_path, is_url
>>>>>>> 35bc9a06


class CLI(LoggedObj):
    """
    'cli' means 'tool' in hebrew, did you know that?

    :param options: OptionParser parsed parameters
    """
    console_handler = logging.StreamHandler(sys.stdout)

    CLI_SETTINGS = "cli"

    def __init__(self, options):
        super(CLI, self).__init__()
        self.signal_count = 0
        self.options = options
        self.setup_logging(options)
        self.log.info("Taurus CLI Tool v%s", bzt.VERSION)
        self.log.debug("Command-line options: %s", self.options)
        self.log.debug("Python: %s %s", platform.python_implementation(), platform.python_version())
        self.log.debug("OS: %s", platform.uname())
        self.engine = Engine()
        self.exit_code = 0

    @staticmethod
    def setup_logging(options):
        """
        Setting up console and file logging, colored if possible

        :param options: OptionParser parsed options
        """
        colors = {
            'WARNING': 'yellow',
            'ERROR': 'red',
            'CRITICAL': 'bold_red',
        }

        if sys.stdout.isatty():
            fmt_verbose = ColoredFormatter("%(log_color)s[%(asctime)s %(levelname)s %(name)s] %(message)s",
                                           log_colors=colors)
            fmt_regular = ColoredFormatter("%(log_color)s%(asctime)s %(levelname)s: %(message)s",
                                           "%H:%M:%S", log_colors=colors)
        else:
            fmt_verbose = Formatter("[%(asctime)s %(levelname)s %(name)s] %(message)s")
            fmt_regular = Formatter("%(asctime)s %(levelname)s: %(message)s", "%H:%M:%S")

<<<<<<< HEAD
=======
        logger = logging.getLogger('')
        logger.setLevel(logging.DEBUG)

        # log everything to file
        if options.log is None:
            tf = tempfile.NamedTemporaryFile(prefix="bzt_", suffix=".log", delete=False)
            tf.close()
            os.chmod(tf.name, 0o644)
            options.log = tf.name

        if options.log:
            file_handler = logging.FileHandler(options.log, encoding="utf-8")
            file_handler.setLevel(logging.DEBUG)
            file_handler.setFormatter(fmt_file)
            logger.addHandler(file_handler)

>>>>>>> 35bc9a06
        # log something to console
        if options.verbose:
            CLI.console_handler.setLevel(logging.DEBUG)
            CLI.console_handler.setFormatter(fmt_verbose)
        elif options.quiet:
            CLI.console_handler.setLevel(logging.WARNING)
            CLI.console_handler.setFormatter(fmt_regular)
        else:
            CLI.console_handler.setLevel(logging.INFO)
            CLI.console_handler.setFormatter(fmt_regular)

        # log everything to file
        if options.log is None:
            tf = tempfile.NamedTemporaryFile(prefix="bzt_", suffix=".log", delete=False)
            tf.close()
            os.chmod(tf.name, 0o644)
            options.log = tf.name

        file_handler = CLI.get_file_handler(options.log)

        ROOT_LOGGER.setLevel(logging.DEBUG)

        ROOT_LOGGER.addHandler(file_handler)
        ROOT_LOGGER.addHandler(CLI.console_handler)

    @staticmethod
    def get_file_handler(file_name):
        file_fmt = Formatter("[%(asctime)s %(levelname)s %(name)s] %(message)s")
        file_handler = logging.FileHandler(file_name)
        file_handler.setLevel(logging.DEBUG)
        file_handler.setFormatter(file_fmt)
        return file_handler

    def close_file_handlers(self):
        for handler in ROOT_LOGGER.handlers:
            if is_file_handler(handler):
                self.log.debug("Closing log handler: %s", handler.baseFilename)
                handler.close()

        ROOT_LOGGER.handlers = [handler for handler in ROOT_LOGGER.handlers if not is_file_handler(handler)]

    def __close_log(self):
        """
        Close log handlers
        :return:
        """
        self.close_file_handlers()

    def __move_log_to_artifacts(self):
        """
        Close log handlers, copy log to artifacts dir, recreate file handlers
        :return:
        """
        self.close_file_handlers()

        self.engine.existing_artifact(self.options.log, move=True, target_filename="bzt.log")
        self.options.log = os.path.join(self.engine.artifacts_dir, "bzt.log")

<<<<<<< HEAD
        file_handler = CLI.get_file_handler(self.options.log)
=======
            file_handler = logging.FileHandler(self.options.log, encoding="utf-8")
            file_handler.setLevel(logging.DEBUG)
            file_handler.setFormatter(Formatter("[%(asctime)s %(levelname)s %(name)s] %(message)s"))
>>>>>>> 35bc9a06

        ROOT_LOGGER.addHandler(file_handler)
        self.log.debug("Switched writing logs to %s", self.options.log)

    def __configure(self, configs):
        self.log.info("Starting with configs: %s", configs)

        if self.options.no_system_configs is None:
            self.options.no_system_configs = False

        bzt_rc = os.path.expanduser(os.path.join('~', ".bzt-rc"))
        if os.path.exists(bzt_rc):
            self.log.debug("Using personal config: %s" % bzt_rc)
        else:
            self.log.debug("Adding personal config: %s", bzt_rc)
            self.log.info("No personal config found, creating one at %s", bzt_rc)
            shutil.copy(os.path.join(get_full_path(__file__, step_up=1), 'resources', 'base-bzt-rc.yml'), bzt_rc)

        merged_config = self.engine.configure([bzt_rc] + configs, not self.options.no_system_configs)

        # apply aliases
        for alias in self.options.aliases:
            cli_aliases = self.engine.config.get('cli-aliases')
            keys = sorted(cli_aliases.keys())
            err = TaurusConfigError("'%s' not found in aliases. Available aliases are: %s" % (alias, ", ".join(keys)))
            self.engine.config.merge(cli_aliases.get(alias, err))

        if self.options.option:
            overrider = ConfigOverrider()
            overrider.apply_overrides(self.options.option, self.engine.config)

        if self.__is_verbose():
            CLI.console_handler.setLevel(logging.DEBUG)
        self.engine.create_artifacts_dir(configs, merged_config)
        self.engine.default_cwd = os.getcwd()
        self.engine.eval_env()  # yacky, I don't like having it here, but how to apply it after aliases and artif dir?

    def __is_verbose(self):
        conf_verbose = self.engine.config.get(SETTINGS).get("verbose")
        return bool(self.options.verbose or conf_verbose)

    def __lint_config(self):
        settings = self.engine.config.get(CLI.CLI_SETTINGS).get("linter")
        self.log.debug("Linting config")
        self.warn_on_unfamiliar_fields = settings.get("warn-on-unfamiliar-fields", True)
        config_copy = copy.deepcopy(self.engine.config)
        ignored_warnings = settings.get("ignored-warnings", [])
        self.linter = ConfigurationLinter(config_copy, ignored_warnings)
        self.linter.register_checkers()
        self.linter.lint()
        warnings = self.linter.get_warnings()
        for warning in warnings:
            self.log.warning(str(warning))

        if settings.get("lint-and-exit"):
            if warnings:
                raise TaurusConfigError("Errors were found in the configuration")
            else:
                raise NormalShutdown("Linting has finished, no errors were found")

    def _level_down_logging(self):
        target = logging.DEBUG if self.__is_verbose() else logging.INFO
        for handler in ROOT_LOGGER.handlers:
            if is_file_handler(handler):
                if handler.level != target:
                    msg = "Leveling down log file verbosity to %s, use -v option to have DEBUG messages enabled"
                    self.log.debug(msg, logging.getLevelName(target))
                    handler.setLevel(target)

    def _level_up_logging(self):
        for handler in ROOT_LOGGER.handlers:
            if is_file_handler(handler):
                if handler.level != logging.DEBUG:
                    handler.setLevel(logging.DEBUG)
                    self.log.debug("Leveled up log file verbosity")

    def perform(self, configs):
        """
        Run the tool

        :type configs: list
        :return: integer exit code
        """
        url_shorthands = []
        jmx_shorthands = []
        jtl_shorthands = []
        try:
            url_shorthands = self.__get_url_shorthands(configs)
            configs.extend(url_shorthands)

            jmx_shorthands = self.__get_jmx_shorthands(configs)
            configs.extend(jmx_shorthands)

            jtl_shorthands = self.__get_jtl_shorthands(configs)
            configs.extend(jtl_shorthands)

            self.__configure(configs)

            if not self.engine.config.get(SETTINGS).get('verbose', False, force_set=True):
                self.engine.logging_level_down = self._level_down_logging
                self.engine.logging_level_up = self._level_up_logging

            self.__move_log_to_artifacts()
            self.__lint_config()

            self.engine.prepare()
            self.engine.run()
        except BaseException as exc:
            self.handle_exception(exc)
        finally:
            try:
                for fname in url_shorthands + jmx_shorthands + jtl_shorthands:
                    os.remove(fname)
                self.engine.post_process()
            except BaseException as exc:
                self.handle_exception(exc)

        self.log.info("Artifacts dir: %s", self.engine.artifacts_dir)
        if self.engine.artifacts_dir is None:
            self.log.info("Log file: %s", self.options.log)

        if self.exit_code:
            self.log.warning("Done performing with code: %s", self.exit_code)
        else:
            self.log.info("Done performing with code: %s", self.exit_code)

        self.__close_log()

        return self.exit_code

    def handle_exception(self, exc):
        log_level = {'info': logging.DEBUG, 'http': logging.DEBUG, 'default': logging.DEBUG}
        if not self.exit_code:  # only fist exception goes to the screen
            log_level['info'] = logging.WARNING
            log_level['http'] = logging.ERROR
            log_level['default'] = logging.ERROR
            if isinstance(exc, RCProvider):
                self.exit_code = exc.get_rc()
            else:
                self.exit_code = 1

        if isinstance(exc, KeyboardInterrupt):
            self.__handle_keyboard_interrupt(exc, log_level)
            log_level['default'] = logging.DEBUG
        elif isinstance(exc, TaurusException):
            self.__handle_taurus_exception(exc, log_level['default'])
            log_level['default'] = logging.DEBUG
        elif isinstance(exc, HTTPError):
            msg = "Response from %s: [%s] %s %s" % (exc.geturl(), exc.code, exc.reason, exc.read())
            self.log.log(log_level['http'], msg)
            log_level['default'] = logging.DEBUG

        self.log.log(log_level['default'], "%s: %s\n%s", type(exc).__name__, exc, get_stacktrace(exc))

    def __handle_keyboard_interrupt(self, exc, log_level):
        if isinstance(exc, ManualShutdown):
            self.log.log(log_level['info'], "Interrupted by user")
        elif isinstance(exc, AutomatedShutdown):
            self.log.log(log_level['info'], "Automated shutdown")
        elif isinstance(exc, NormalShutdown):
            self.log.log(logging.DEBUG, "Shutting down by request from code")
        elif isinstance(exc, KeyboardInterrupt):
            self.log.log(log_level['info'], "Keyboard interrupt")
        else:
            msg = "Non-KeyboardInterrupt exception %s: %s\n%s"
            raise ValueError(msg % (type(exc), exc, get_stacktrace(exc)))

    def __handle_taurus_exception(self, exc, log_level):
        if isinstance(exc, TaurusConfigError):
            self.log.log(log_level, "Config Error: %s", exc)
        elif isinstance(exc, TaurusInternalException):
            self.log.log(log_level, "Internal Error: %s", exc)
        elif isinstance(exc, ToolError):
            self.log.log(log_level, "Child Process Error: %s", exc)
            if exc.diagnostics is not None:
                for line in exc.diagnostics:
                    self.log.log(log_level, line)
        elif isinstance(exc, TaurusNetworkError):
            self.log.log(log_level, "Network Error: %s", exc)
        else:
            self.log.log(log_level, "Generic Taurus Error: %s", exc)

    def __get_jmx_shorthands(self, configs):
        """
        Generate json file with execution, executor and scenario settings
        :type configs: list
        :return: list
        """
        jmxes = []
        for filename in configs[:]:
            if filename.lower().endswith(".jmx"):
                jmxes.append(filename)
                configs.remove(filename)

        if jmxes:
            self.log.debug("Adding JMX shorthand config for: %s", jmxes)
            fds = NamedTemporaryFile(prefix="jmx_", suffix=".json")
            fname = fds.name
            fds.close()

            config = Configuration()

            for jmx_file in jmxes:
                piece = {"executor": "jmeter", "scenario": {"script": jmx_file}}
                config.get(ScenarioExecutor.EXEC, [], force_set=True).append(piece)  # Does it brake single execution?

            config.dump(fname, Configuration.JSON)

            return [fname]
        else:
            return []

    def __get_jtl_shorthands(self, configs):
        """
        Generate json file with execution, executor and scenario settings
        :type configs: list
        :return: list
        """
        jtls = []
        for filename in configs[:]:
            if filename.lower().endswith(".jtl"):
                jtls.append(filename)
                configs.remove(filename)

        if jtls:
            self.log.debug("Adding JTL shorthand config for: %s", jtls)
            fds = NamedTemporaryFile(prefix="jtl_", suffix=".json")
            fname = fds.name
            fds.close()

            config = Configuration()

            for jtl in jtls:
                piece = {"executor": "external-results-loader", "data-file": jtl}
                config.get(ScenarioExecutor.EXEC, [], force_set=True).append(piece)

            config.dump(fname, Configuration.JSON)

            return [fname]
        else:
            return []

    def __get_url_shorthands(self, configs):
        """
        :type configs: list
        :return: list
        """
        urls = []
        for candidate in configs[:]:
            if is_url(candidate):
                urls.append(candidate)
                configs.remove(candidate)

        if urls:
            self.log.debug("Adding HTTP shorthand config for: %s", urls)
            config_fds = NamedTemporaryFile(prefix="http_", suffix=".yml")
            fname = config_fds.name
            config_fds.close()

            config = Configuration.from_dict({
                "execution": [{
                    "concurrency": "${__tstFeedback(Throughput_Limiter,1,${__P(concurrencyCap,1)},2)}",
                    "hold-for": "2m",
                    "throughput": "${__P(throughput,600)}",
                    "scenario": "linear-growth",
                }],
                "scenarios": {
                    "linear-growth": {
                        "retrieve-resources": False,
                        "timeout": "5s",
                        "keepalive": False,
                        "requests": [{
                            "action": "pause",
                            "pause-duration": 0,
                            "jsr223": [{
                                "language": "javascript",
                                "execute": "before",
                                "script-text": """
var startTime = parseInt(props.get("startTime"));
if (!startTime) {
    startTime = Math.floor((new Date()).getTime() / 1000);
    props.put("startTime", startTime);
} else {
    var now = Math.floor((new Date()).getTime() / 1000);
    var offset = now - startTime;
    if (offset < 60) {
        var targetOffset = Math.max(offset * 10, 10);
        props.put("throughput", targetOffset.toString());
    }
}"""
                            }]
                        }] + urls,
                    }
                },
                "modules": {
                    "jmeter": {
                        "properties": {
                            "throughput": 1,
                            "concurrencyCap": 500,
                        },
                    }
                }
            })
            config.dump(fname, Configuration.JSON)
            return [fname]
        else:
            return []


class ConfigOverrider(LoggedObj):
    def __init__(self, logger=None):     # support deprecated logging interface
        super(ConfigOverrider, self).__init__()

    def apply_overrides(self, options, dest):
        """
        Apply overrides
        :type options: list[str]
        :type dest: Configuration
        """
        for option in options:
            name = option[:option.index('=')]
            value = option[option.index('=') + 1:]
            try:
                self.__apply_single_override(dest, name, value)
            except BaseException:
                self.log.debug("Failed override: %s", traceback.format_exc())
                self.log.error("Failed to apply override %s=%s", name, value)
                raise

        dest.dump()

    def __apply_single_override(self, dest, name, value):
        """
        Apply single override
        :type name: str
        :type value: str
        """
        self.log.debug("Applying %s=%s", name, value)
        parts = [(int(x) if is_int(x) else x) for x in name.split(".")]
        pointer = dest
        for index, part in enumerate(parts[:-1]):
            self.__ensure_list_capacity(pointer, part, parts[index + 1])

            if isinstance(part, integer_types):
                if part < 0:
                    if isinstance(parts[index + 1], integer_types):
                        pointer.append([])
                    else:
                        pointer.append(BetterDict())
                    pointer = pointer[-1]
                else:
                    pointer = pointer[part]
            elif isinstance(parts[index + 1], integer_types) and isinstance(pointer, dict):
                pointer = pointer.get(part, [], force_set=True)
            else:
                pointer = pointer.get(part, force_set=True)
        self.__ensure_list_capacity(pointer, parts[-1])
        self.log.debug("Applying: [%s]=%s", parts[-1], value)
        if isinstance(parts[-1], string_types) and parts[-1][0] == '^':
            item = parts[-1][1:]

            if isinstance(pointer, list):
                item = int(item)
                if -len(pointer) <= item < len(pointer):
                    del pointer[item]
                else:
                    self.log.debug("No value to delete: %s", item)
            elif isinstance(pointer, dict):
                if item in pointer:
                    del pointer[item]
                else:
                    self.log.debug("No value to delete: %s", item)
            else:
                raise ValueError("Cannot handle override %s in non-iterable type %s" % (item, pointer))

        else:
            parsed_value = self.__parse_override_value(value)
            self.log.debug("Parsed override value: %r -> %r (%s)", value, parsed_value, type(parsed_value))
            if isinstance(parsed_value, dict):
                parsed_value = BetterDict.from_dict(parsed_value)
            if isinstance(pointer, list) and parts[-1] < 0:
                pointer.append(parsed_value)
            else:
                pointer[parts[-1]] = parsed_value

    @staticmethod
    def __parse_override_value(override):
        try:
            return yaml.load(override)
        except BaseException:
            return override

    def __ensure_list_capacity(self, pointer, part, next_part=None):
        """
        Extend pointer list to hold additional item
        :type pointer: list
        :type part: int
        """
        if isinstance(pointer, list) and isinstance(part, integer_types):
            while len(pointer) <= part:
                self.log.debug("Len %s less than %s", len(pointer), part)
                if isinstance(next_part, integer_types):
                    pointer.append([])
                else:
                    pointer.append(BetterDict())


class OptionParserWithAliases(OptionParser, object):
    """
    Decorator that processes short opts as aliases
    """

    def __init__(self,
                 usage=None,
                 option_list=None,
                 option_class=Option,
                 version=None,
                 conflict_handler="error",
                 description=None,
                 formatter=None,
                 add_help_option=True,
                 prog=None,
                 epilog=None):
        super(OptionParserWithAliases, self).__init__(
            usage=usage, option_list=option_list,
            option_class=option_class, version=version,
            conflict_handler=conflict_handler, description=description, formatter=formatter,
            add_help_option=add_help_option, prog=prog, epilog=epilog)
        self.aliases = []

    def _process_short_opts(self, rargs, values):
        if rargs[0].startswith('-') and len(rargs[0]) > 2:
            self.aliases.append(rargs.pop(0)[1:])
        else:
            return OptionParser._process_short_opts(self, rargs, values)

    def parse_args(self, args=None, values=None):
        res = OptionParser.parse_args(self, args, values)
        res[0].aliases = self.aliases
        return res


def get_option_parser():
    usage = "Usage: bzt [options] [configs] [-aliases]"
    dsc = "BlazeMeter Taurus Tool v%s, the configuration-driven test running engine" % bzt.VERSION
    parser = OptionParserWithAliases(usage=usage, description=dsc, prog="bzt")
    parser.add_option('-l', '--log', action='store', default=None,
                      help="Log file location")
    parser.add_option('-o', '--option', action='append',
                      help="Override option in config")
    parser.add_option('-q', '--quiet', action='store_true',
                      help="Only errors and warnings printed to console")
    parser.add_option('-v', '--verbose', action='store_true',
                      help="Prints all logging messages to console")
    parser.add_option('-n', '--no-system-configs', action='store_true',
                      help="Skip system and user config files")
    return parser


def signal_handler(sig, frame):
    """
    required for non-tty python runs to interrupt
    :param frame:
    :param sig:
    """
    del sig, frame
    raise ManualShutdown()


def main():
    """
    This function is used as entrypoint by setuptools
    """
    parser = get_option_parser()

    parsed_options, parsed_configs = parser.parse_args()

    executor = CLI(parsed_options)

    try:
        code = executor.perform(parsed_configs)
    except BaseException as exc_top:
        logging.error("%s: %s", type(exc_top).__name__, exc_top)
        logging.debug("Exception: %s", traceback.format_exc())
        code = 1

    exit(code)


if __name__ == "__main__":
    signal.signal(signal.SIGINT, signal_handler)
    signal.signal(signal.SIGTERM, signal_handler)
    main()<|MERGE_RESOLUTION|>--- conflicted
+++ resolved
@@ -38,11 +38,8 @@
 from bzt.engine import SETTINGS
 from bzt.linter import ConfigurationLinter
 from bzt.six import HTTPError, string_types, get_stacktrace, integer_types
-<<<<<<< HEAD
-from bzt.utils import run_once, is_int, BetterDict, get_full_path, is_url, LoggedObj, ROOT_LOGGER, is_file_handler
-=======
-from bzt.utils import is_int, BetterDict, get_full_path, is_url
->>>>>>> 35bc9a06
+
+from bzt.utils import is_int, BetterDict, get_full_path, is_url, LoggedObj, ROOT_LOGGER, is_file_handler
 
 
 class CLI(LoggedObj):
@@ -89,25 +86,6 @@
             fmt_verbose = Formatter("[%(asctime)s %(levelname)s %(name)s] %(message)s")
             fmt_regular = Formatter("%(asctime)s %(levelname)s: %(message)s", "%H:%M:%S")
 
-<<<<<<< HEAD
-=======
-        logger = logging.getLogger('')
-        logger.setLevel(logging.DEBUG)
-
-        # log everything to file
-        if options.log is None:
-            tf = tempfile.NamedTemporaryFile(prefix="bzt_", suffix=".log", delete=False)
-            tf.close()
-            os.chmod(tf.name, 0o644)
-            options.log = tf.name
-
-        if options.log:
-            file_handler = logging.FileHandler(options.log, encoding="utf-8")
-            file_handler.setLevel(logging.DEBUG)
-            file_handler.setFormatter(fmt_file)
-            logger.addHandler(file_handler)
-
->>>>>>> 35bc9a06
         # log something to console
         if options.verbose:
             CLI.console_handler.setLevel(logging.DEBUG)
@@ -136,7 +114,7 @@
     @staticmethod
     def get_file_handler(file_name):
         file_fmt = Formatter("[%(asctime)s %(levelname)s %(name)s] %(message)s")
-        file_handler = logging.FileHandler(file_name)
+        file_handler = logging.FileHandler(filename=file_name, encoding="utf-8")
         file_handler.setLevel(logging.DEBUG)
         file_handler.setFormatter(file_fmt)
         return file_handler
@@ -166,13 +144,7 @@
         self.engine.existing_artifact(self.options.log, move=True, target_filename="bzt.log")
         self.options.log = os.path.join(self.engine.artifacts_dir, "bzt.log")
 
-<<<<<<< HEAD
         file_handler = CLI.get_file_handler(self.options.log)
-=======
-            file_handler = logging.FileHandler(self.options.log, encoding="utf-8")
-            file_handler.setLevel(logging.DEBUG)
-            file_handler.setFormatter(Formatter("[%(asctime)s %(levelname)s %(name)s] %(message)s"))
->>>>>>> 35bc9a06
 
         ROOT_LOGGER.addHandler(file_handler)
         self.log.debug("Switched writing logs to %s", self.options.log)
