#! /usr/bin/env python
"""
Copyright 2015 BlazeMeter Inc.

Licensed under the Apache License, Version 2.0 (the "License");
you may not use this file except in compliance with the License.
You may obtain a copy of the License at

   http://www.apache.org/licenses/LICENSE-2.0

Unless required by applicable law or agreed to in writing, software
distributed under the License is distributed on an "AS IS" BASIS,
WITHOUT WARRANTIES OR CONDITIONS OF ANY KIND, either express or implied.
See the License for the specific language governing permissions and
limitations under the License.
"""
import logging
import platform
import signal
import sys
import tempfile
import traceback
from optparse import OptionParser, Option
from tempfile import NamedTemporaryFile

import os
import yaml
from bzt import ManualShutdown, NormalShutdown, RCProvider, AutomatedShutdown
from bzt import TaurusException, ToolError
from bzt import TaurusInternalException, TaurusConfigError, TaurusNetworkError
from bzt.six import HTTPError, string_types, b, get_stacktrace
from colorlog import ColoredFormatter
from logging import Formatter

import bzt
<<<<<<< HEAD
from bzt.engine import Engine, Configuration, ScenarioExecutor, SETTINGS
from bzt.six import HTTPError, string_types, b, get_stacktrace
=======
from bzt.engine import Engine, Configuration, ScenarioExecutor
>>>>>>> deef1a89
from bzt.utils import run_once, is_int, BetterDict, is_piped


class CLI(object):
    """
    'cli' means 'tool' in hebrew, did you know that?

    :param options: OptionParser parsed parameters
    """

    def __init__(self, options):
        self.signal_count = 0
        self.options = options
        self.setup_logging(options)
        self.log = logging.getLogger('')
        self.log.info("Taurus CLI Tool v%s", bzt.VERSION)
        self.log.debug("Command-line options: %s", self.options)
        self.log.debug("Python: %s %s", platform.python_implementation(), platform.python_version())
        self.log.debug("OS: %s", platform.uname())
        self.engine = Engine(self.log)
        self.exit_code = 0

    @staticmethod
    @run_once
    def setup_logging(options):
        """
        Setting up console and file loggind, colored if possible

        :param options: OptionParser parsed options
        """
        colors = {
            'WARNING': 'yellow',
            'ERROR': 'red',
            'CRITICAL': 'bold_red',
        }
        fmt_file = Formatter("[%(asctime)s %(levelname)s %(name)s] %(message)s")
        if sys.stdout.isatty():
            fmt_verbose = ColoredFormatter("%(log_color)s[%(asctime)s %(levelname)s %(name)s] %(message)s",
                                           log_colors=colors)
            fmt_regular = ColoredFormatter("%(log_color)s%(asctime)s %(levelname)s: %(message)s",
                                           "%H:%M:%S", log_colors=colors)
        else:
            fmt_verbose = Formatter("[%(asctime)s %(levelname)s %(name)s] %(message)s")
            fmt_regular = Formatter("%(asctime)s %(levelname)s: %(message)s", "%H:%M:%S")

        logger = logging.getLogger('')
        logger.setLevel(logging.DEBUG)

        # log everything to file
        if options.log is None:
            tf = tempfile.NamedTemporaryFile(prefix="bzt_", suffix=".log", delete=False)
            tf.close()
            os.chmod(tf.name, 0o644)
            options.log = tf.name

        if options.log:
            file_handler = logging.FileHandler(options.log)
            file_handler.setLevel(logging.DEBUG)
            file_handler.setFormatter(fmt_file)
            logger.addHandler(file_handler)

        # log something to console
        console_handler = logging.StreamHandler(sys.stdout)

        if options.verbose:
            console_handler.setLevel(logging.DEBUG)
            console_handler.setFormatter(fmt_verbose)
        elif options.quiet:
            console_handler.setLevel(logging.WARNING)
            console_handler.setFormatter(fmt_regular)
        else:
            console_handler.setLevel(logging.INFO)
            console_handler.setFormatter(fmt_regular)

        logger.addHandler(console_handler)

        logging.getLogger("requests").setLevel(logging.WARNING)  # misplaced?

    def __close_log(self):
        """
        Close log handlers
        :return:
        """
        if self.options.log:
            # need to finalize the logger before finishing
            for handler in self.log.handlers:
                if issubclass(handler.__class__, logging.FileHandler):
                    self.log.debug("Closing log handler: %s", handler.baseFilename)
                    handler.close()
                    self.log.handlers.remove(handler)

    def __move_log_to_artifacts(self):
        """
        Close log handlers, copy log to artifacts dir, recreate file handlers
        :return:
        """
        if self.options.log:
            for handler in self.log.handlers:
                if issubclass(handler.__class__, logging.FileHandler):
                    self.log.debug("Closing log handler: %s", handler.baseFilename)
                    handler.close()
                    self.log.handlers.remove(handler)

            if os.path.exists(self.options.log):
                self.engine.existing_artifact(self.options.log, move=True, target_filename="bzt.log")
            self.options.log = os.path.join(self.engine.artifacts_dir, "bzt.log")

            file_handler = logging.FileHandler(self.options.log)
            file_handler.setLevel(logging.DEBUG)
            file_handler.setFormatter(Formatter("[%(asctime)s %(levelname)s %(name)s] %(message)s"))

            self.log.addHandler(file_handler)
            self.log.debug("Switched writing logs to %s", self.options.log)

    def __configure(self, configs):
        self.log.info("Starting with configs: %s", configs)

        if self.options.no_system_configs is None:
            self.options.no_system_configs = False

        user_file = os.path.expanduser(os.path.join('~', ".bzt-rc"))
        if os.path.isfile(user_file):
            self.log.debug("Adding personal config: %s", user_file)
            bzt_rc = [user_file]
        else:
            self.log.info("No personal config: %s", user_file)
            bzt_rc = []

        merged_config = self.engine.configure(bzt_rc + configs, not self.options.no_system_configs)

        # apply aliases
        for alias in self.options.aliases:
            cli_aliases = self.engine.config.get('cli-aliases')
            keys = sorted(cli_aliases.keys())
            err = TaurusConfigError("'%s' not found in aliases. Available aliases are: %s" % (alias, ", ".join(keys)))
            self.engine.config.merge(cli_aliases.get(alias, err))

        if self.options.option:
            overrider = ConfigOverrider(self.log)
            overrider.apply_overrides(self.options.option, self.engine.config)

        self.engine.create_artifacts_dir(configs, merged_config)
        self.engine.default_cwd = os.getcwd()

    def _level_down_logging(self):
        self.log.debug("Leveling down log file verbosity, use -v option to have DEBUG messages enabled")
        for handler in self.log.handlers:
            if issubclass(handler.__class__, logging.FileHandler):
                handler.setLevel(logging.INFO)

    def _level_up_logging(self):
        for handler in self.log.handlers:
            if issubclass(handler.__class__, logging.FileHandler):
                handler.setLevel(logging.DEBUG)
        self.log.debug("Leveled up log file verbosity")

    def perform(self, configs):
        """
        Run the tool

        :type configs: list
        :return: integer exit code
        """
        self.engine.config.get(SETTINGS)['verbose'] = self.options.verbose
        jmx_shorthands = []
        try:
            jmx_shorthands = self.__get_jmx_shorthands(configs)
            configs.extend(jmx_shorthands)

            if not self.options.verbose:
                self.engine.post_startup_hook = self._level_down_logging
                self.engine.pre_shutdown_hook = self._level_up_logging

            self.__configure(configs)
            self.__move_log_to_artifacts()

            self.engine.prepare()
            self.engine.run()
        except BaseException as exc:
            self.handle_exception(exc)
        finally:
            try:
                for fname in jmx_shorthands:
                    os.remove(fname)
                self.engine.post_process()
            except BaseException as exc:
                self.handle_exception(exc)

        self.log.info("Artifacts dir: %s", self.engine.artifacts_dir)
        if self.engine.artifacts_dir is None:
            self.log.info("Log file: %s", self.options.log)

        if self.exit_code:
            self.log.warning("Done performing with code: %s", self.exit_code)
        else:
            self.log.info("Done performing with code: %s", self.exit_code)

        self.__close_log()

        return self.exit_code

    def handle_exception(self, exc):
        log_level = {'info': logging.DEBUG, 'http': logging.DEBUG, 'default': logging.DEBUG}
        if not self.exit_code:  # only fist exception goes to the screen
            log_level['info'] = logging.WARNING
            log_level['http'] = logging.ERROR
            log_level['default'] = logging.ERROR
            if isinstance(exc, RCProvider):
                self.exit_code = exc.get_rc()
            else:
                self.exit_code = 1

        if isinstance(exc, KeyboardInterrupt):
            self.__handle_keyboard_interrupt(exc, log_level)
            log_level['default'] = logging.DEBUG
        elif isinstance(exc, TaurusException):
            self.__handle_taurus_exception(exc, log_level['default'])
            log_level['default'] = logging.DEBUG
        elif isinstance(exc, HTTPError):
            msg = "Response from %s: [%s] %s %s" % (exc.geturl(), exc.code, exc.reason, exc.read())
            self.log.log(log_level['http'], msg)
            log_level['default'] = logging.DEBUG

        self.log.log(log_level['default'], "%s: %s\n%s", type(exc).__name__, exc, get_stacktrace(exc))

    def __handle_keyboard_interrupt(self, exc, log_level):
        if isinstance(exc, ManualShutdown):
            self.log.log(log_level['info'], "Interrupted by user")
        elif isinstance(exc, AutomatedShutdown):
            self.log.log(log_level['info'], "Automated shutdown")
        elif isinstance(exc, NormalShutdown):
            self.log.log(logging.DEBUG, "Shutting down by request from code")
        elif isinstance(exc, KeyboardInterrupt):
            self.log.log(log_level['info'], "Keyboard interrupt")
        else:
            msg = "Non-KeyboardInterrupt exception %s: %s\n%s"
            raise ValueError(msg % (type(exc), exc, get_stacktrace(exc)))

    def __handle_taurus_exception(self, exc, log_level):
        if isinstance(exc, TaurusConfigError):
            self.log.log(log_level, "Config Error: %s", exc)
        elif isinstance(exc, TaurusInternalException):
            self.log.log(log_level, "Internal Error: %s", exc)
        elif isinstance(exc, ToolError):
            self.log.log(log_level, "Child Process Error: %s", exc)
        elif isinstance(exc, TaurusNetworkError):
            self.log.log(log_level, "Network Error: %s", exc)
        else:
            self.log.log(log_level, "Generic Taurus Error: %s", exc)

    def __get_jmx_shorthands(self, configs):
        """
        Generate json file with execution, executor and scenario settings
        :type configs: list
        :return: list
        """
        jmxes = []
        for filename in configs[:]:
            if filename.lower().endswith(".jmx"):
                jmxes.append(filename)
                configs.remove(filename)

        if jmxes:
            self.log.debug("Adding JMX shorthand config for: %s", jmxes)
            fds = NamedTemporaryFile(prefix="jmx_", suffix=".json")
            fname = fds.name
            fds.close()

            config = Configuration()

            for jmx_file in jmxes:
                config.get(ScenarioExecutor.EXEC, []).append({"executor": "jmeter", "scenario": {"script": jmx_file}})

            config.dump(fname, Configuration.JSON)

            return [fname]
        else:
            return []


class ConfigOverrider(object):
    def __init__(self, logger):
        """
        :type logger: logging.Logger
        """
        super(ConfigOverrider, self).__init__()
        self.log = logger.getChild(self.__class__.__name__)

    def apply_overrides(self, options, dest):
        """
        Apply overrides
        :type options: list[str]
        :type dest: BetterDict
        """
        for option in options:
            name = option[:option.index('=')]
            value = option[option.index('=') + 1:]
            try:
                self.__apply_single_override(dest, name, value)
            except:
                self.log.debug("Failed override: %s", traceback.format_exc())
                self.log.error("Failed to apply override %s=%s", name, value)
                raise

        dest.dump()

    def __apply_single_override(self, dest, name, value):
        """
        Apply single override
        :type name: str
        :type value: str
        """
        self.log.debug("Applying %s=%s", name, value)
        parts = [(int(x) if is_int(x) else x) for x in name.split(".")]
        pointer = dest
        for index, part in enumerate(parts[:-1]):
            self.__ensure_list_capacity(pointer, part, parts[index + 1])

            if isinstance(part, int):
                if part < 0:
                    if isinstance(parts[index + 1], int):
                        pointer.append([])
                    else:
                        pointer.append(BetterDict())
                    pointer = pointer[-1]
                else:
                    pointer = pointer[part]
            elif isinstance(parts[index + 1], int) and isinstance(pointer, dict):
                pointer = pointer.get(part, [])
            else:
                pointer = pointer.get(part)
        self.__ensure_list_capacity(pointer, parts[-1])
        self.log.debug("Applying: [%s]=%s", parts[-1], value)
        if isinstance(parts[-1], string_types) and parts[-1][0] == '^':
            item = parts[-1][1:]

            if isinstance(pointer, list):
                item = int(item)
                if -len(pointer) <= item < len(pointer):
                    del pointer[item]
                else:
                    self.log.debug("No value to delete: %s", item)
            elif isinstance(pointer, dict):
                if item in pointer:
                    del pointer[item]
                else:
                    self.log.debug("No value to delete: %s", item)
            else:
                raise ValueError("Cannot handle override %s in non-iterable type %s" % (item, pointer))

        else:
            parsed_value = self.__parse_override_value(value)
            self.log.debug("Parsed override value: %r -> %r (%s)", value, parsed_value, type(parsed_value))
            if isinstance(parsed_value, dict):
                dict_value = BetterDict()
                dict_value.merge(parsed_value)
                parsed_value = dict_value
            if isinstance(pointer, list) and parts[-1] < 0:
                pointer.append(parsed_value)
            else:
                pointer[parts[-1]] = parsed_value

    @staticmethod
    def __parse_override_value(override):
        try:
            return yaml.load(override)
        except BaseException:
            return override

    def __ensure_list_capacity(self, pointer, part, next_part=None):
        """
        Extend pointer list to hold additional item
        :type pointer: list
        :type part: int
        """
        if isinstance(pointer, list) and isinstance(part, int):
            while len(pointer) <= part:
                self.log.debug("Len %s less than %s", len(pointer), part)
                if isinstance(next_part, int):
                    pointer.append([])
                else:
                    pointer.append(BetterDict())


class OptionParserWithAliases(OptionParser, object):
    """
    Decorator that processes short opts as aliases
    """

    def __init__(self,
                 usage=None,
                 option_list=None,
                 option_class=Option,
                 version=None,
                 conflict_handler="error",
                 description=None,
                 formatter=None,
                 add_help_option=True,
                 prog=None,
                 epilog=None):
        super(OptionParserWithAliases, self).__init__(
            usage=usage, option_list=option_list,
            option_class=option_class, version=version,
            conflict_handler=conflict_handler, description=description, formatter=formatter,
            add_help_option=add_help_option, prog=prog, epilog=epilog)
        self.aliases = []

    def _process_short_opts(self, rargs, values):
        if rargs[0].startswith('-') and len(rargs[0]) > 2:
            self.aliases.append(rargs.pop(0)[1:])
        else:
            return OptionParser._process_short_opts(self, rargs, values)

    def parse_args(self, args=None, values=None):
        res = OptionParser.parse_args(self, args, values)
        res[0].aliases = self.aliases
        return res


def get_option_parser():
    usage = "Usage: bzt [options] [configs] [-aliases]"
    dsc = "BlazeMeter Taurus Tool v%s, the configuration-driven test running engine" % bzt.VERSION
    parser = OptionParserWithAliases(usage=usage, description=dsc, prog="bzt")
    parser.add_option('-l', '--log', action='store', default=None,
                      help="Log file location")
    parser.add_option('-o', '--option', action='append',
                      help="Override option in config")
    parser.add_option('-q', '--quiet', action='store_true',
                      help="Only errors and warnings printed to console")
    parser.add_option('-v', '--verbose', action='store_true',
                      help="Prints all logging messages to console")
    parser.add_option('-n', '--no-system-configs', action='store_true',
                      help="Skip system and user config files")
    return parser


def signal_handler(sig, frame):
    """
    required for non-tty python runs to interrupt
    :param frame:
    :param sig:
    """
    del sig, frame
    raise ManualShutdown()


def main():
    """
    This function is used as entrypoint by setuptools
    """
    parser = get_option_parser()

    parsed_options, parsed_configs = parser.parse_args()

    executor = CLI(parsed_options)

    if is_piped(sys.stdin):
        stdin = sys.stdin.read()
        if stdin:
            with NamedTemporaryFile(prefix="stdin_", suffix=".config", delete=False) as fhd:
                fhd.write(b(stdin))
                parsed_configs.append(fhd.name)

    try:
        code = executor.perform(parsed_configs)
    except BaseException as exc_top:
        logging.error("%s: %s", type(exc_top).__name__, exc_top)
        logging.debug("Exception: %s", traceback.format_exc())
        code = 1

    exit(code)


if __name__ == "__main__":
    signal.signal(signal.SIGINT, signal_handler)
    signal.signal(signal.SIGTERM, signal_handler)
    main()<|MERGE_RESOLUTION|>--- conflicted
+++ resolved
@@ -33,12 +33,8 @@
 from logging import Formatter
 
 import bzt
-<<<<<<< HEAD
-from bzt.engine import Engine, Configuration, ScenarioExecutor, SETTINGS
-from bzt.six import HTTPError, string_types, b, get_stacktrace
-=======
 from bzt.engine import Engine, Configuration, ScenarioExecutor
->>>>>>> deef1a89
+from bzt.engine import SETTINGS
 from bzt.utils import run_once, is_int, BetterDict, is_piped
 
 
