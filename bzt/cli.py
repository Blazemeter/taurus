--- conflicted
+++ resolved
@@ -38,11 +38,8 @@
 from bzt import TaurusInternalException, TaurusConfigError, TaurusNetworkError
 from bzt.engine import Engine, Configuration, ScenarioExecutor
 from bzt.engine import SETTINGS
-<<<<<<< HEAD
 from bzt.linter import ConfigurationLinter
-=======
 from bzt.commands import Commands
->>>>>>> 4ba5a2df
 from bzt.six import HTTPError, string_types, get_stacktrace
 from bzt.utils import run_once, is_int, BetterDict, get_full_path, is_url
 
@@ -55,13 +52,9 @@
     """
     console_handler = logging.StreamHandler(sys.stdout)
 
-<<<<<<< HEAD
     CLI_SETTINGS = "cli"
 
-    def __init__(self, options):
-=======
     def __init__(self, options, from_command=False):
->>>>>>> 4ba5a2df
         self.signal_count = 0
         self.options = options
         self.setup_logging(options, from_command=from_command)
@@ -262,14 +255,10 @@
                     self.engine.logging_level_down = self._level_down_logging
                     self.engine.logging_level_up = self._level_up_logging
 
-<<<<<<< HEAD
-            self.__configure(configs)
-            self.__move_log_to_artifacts()
-            self.__lint_config()
-=======
                 self.__configure(configs)
                 self.__move_log_to_artifacts()
->>>>>>> 4ba5a2df
+                self.__move_log_to_artifacts()
+                self.__lint_config()
 
                 self.engine.prepare()
                 self.engine.run()
