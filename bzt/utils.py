# coding=utf-8
"""
Every project needs its trash heap of miscellaneous functions and classes

Copyright 2015 BlazeMeter Inc.

Licensed under the Apache License, Version 2.0 (the "License");
you may not use this file except in compliance with the License.
You may obtain a copy of the License at

   http://www.apache.org/licenses/LICENSE-2.0

Unless required by applicable law or agreed to in writing, software
distributed under the License is distributed on an "AS IS" BASIS,
WITHOUT WARRANTIES OR CONDITIONS OF ANY KIND, either express or implied.
See the License for the specific language governing permissions and
limitations under the License.
"""
import codecs
import copy
import csv
import fnmatch
import itertools
import json
import locale
import logging
import mimetypes
import os
import platform
import random
import re
import shlex
import shutil
import signal
import sys
import tarfile
import tempfile
import time
import traceback
import webbrowser
import zipfile
from abc import abstractmethod
from collections import defaultdict, Counter
from contextlib import contextmanager
from distutils.version import LooseVersion
from math import log
from subprocess import CalledProcessError, PIPE, check_output, STDOUT
from webbrowser import GenericBrowser

import ipaddress
import psutil
import requests
import requests.adapters
from progressbar import ProgressBar, Percentage, Bar, ETA
from urwid import BaseScreen

from bzt import TaurusInternalException, TaurusNetworkError, ToolError
<<<<<<< HEAD
from bzt.six import stream_decode, file_type, etree, parse, deunicode, url2pathname, communicate
from bzt.six import string_types, iteritems, binary_type, text_type, b, integer_types, numeric_types
=======
from bzt.six import stream_decode, file_type, etree, parse, deunicode, url2pathname
from bzt.six import string_types, iteritems, binary_type, text_type, b, integer_types, numeric_types, communicate
>>>>>>> fa08818f

CALL_PROBLEMS = (CalledProcessError, OSError)
LOG = logging.getLogger("")


def sync_run(args, env=None):
    output = check_output(args, env=env, stderr=STDOUT)
    return stream_decode(output).rstrip()


def simple_body_dict(dic):
    """ body dict must have just one level for sending with form params"""
    if isinstance(dic, dict):
        for key in dic:
            if not isinstance(dic[key], (string_types, numeric_types)):
                return False
        return True
    return False


def get_full_path(path, default=None, step_up=0):
    """
    Function expands '~' and adds cwd to path if it's not absolute (relative)
    Target doesn't have to exist

    :param path:
    :param default:
    :param step_up:
    :return:
    """
    if not path:
        return default

    res = os.path.abspath(os.path.expanduser(path))
    for _ in range(step_up):
        res = os.path.dirname(res)
    return res


BZT_DIR = get_full_path(__file__, step_up=1)
RESOURCES_DIR = os.path.join(BZT_DIR, "resources")


def get_files_recursive(dir_name, exclude_mask=''):
    for root, _, files in os.walk(dir_name):
        for _file in files:
            if not fnmatch.fnmatch(_file, exclude_mask):
                yield os.path.join(root, _file)


def parse_java_version(versions):
    if versions:
        version = versions[0]

        if LooseVersion(version) > LooseVersion("6"):  # start of openjdk naming
            major = re.findall("^([\d]*)", version)
        else:
            major = re.findall("\.([\d]*)", version)

        if major:
            return major[0]


def run_once(func):
    """
    A decorator to run function only once

    :type func: __builtin__.function
    :return:
    """

    def wrapper(*args, **kwargs):
        """
        :param kwargs:
        :param args:
        """
        if not wrapper.has_run:
            wrapper.has_run = True
            return func(*args, **kwargs)

    wrapper.has_run = False
    return wrapper


def replace_in_config(config, samples, substitutes, log=None):
    def file_replacer(value, key, container):
        if value in samples:
            container[key] = substitutes[samples.index(value)]
            if container[key] != value and log:
                log.debug("Replaced %s with %s", value, container[key])

    BetterDict.traverse(config, file_replacer)


def dehumanize_time(str_time):
    """
    Convert value like 1d4h33m12s103ms into seconds

    Also, incidentally translates strings like "inf" into float("inf")

    :param str_time: string to convert
    :return: float value in seconds
    :raise TaurusInternalException: in case of unsupported unit
    """
    if not str_time:
        return 0

    parser = re.compile(r'([\d\.\-infa]+)([a-zA-Z]*)')
    parts = parser.findall(str(str_time).replace(' ', ''))

    if len(parts) == 0:
        msg = "String format not supported: %s"
        raise TaurusInternalException(msg % str_time)

    result = 0.0
    for value, unit in parts:
        try:
            value = float(value)
        except ValueError:
            raise TaurusInternalException("Unsupported float string: %r" % value)
        unit = unit.lower()
        if unit == 'ms':
            result += value / 1000.0
            continue
        elif unit == 's' or unit == '':
            result += value
            continue
        elif unit == 'm':
            result += value * 60
            continue
        elif unit == 'h':
            result += value * 60 * 60
            continue
        elif unit == 'd':
            result += value * 60 * 60 * 24
            continue
        else:
            msg = "String contains unsupported unit %s: %s"
            raise TaurusInternalException(msg % (unit, str_time))
    return result


class BetterDict(defaultdict):
    """
    Wrapper for defaultdict that able to deep merge other dicts into itself
    """

    @classmethod
    def from_dict(cls, orig):
        """
        # https://stackoverflow.com/questions/50013768/how-can-i-convert-nested-dictionary-to-defaultdict/50013806
        """
        if isinstance(orig, dict):
            return cls(lambda: None, {k: cls.from_dict(v) for k, v in orig.items()})
        elif isinstance(orig, list):
            return [cls.from_dict(e) for e in orig]
        else:
            return orig

    def get(self, key, default=defaultdict, force_set=False):
        """
        Change get with setdefault

        :param force_set:
        :type key: object
        :type default: object
        """
        if default == defaultdict:
            default = BetterDict()

        if isinstance(default, BaseException) and key not in self:
            raise default

        if force_set:
            value = self.setdefault(key, default)
        else:
            value = defaultdict.get(self, key, default)

        if isinstance(value, string_types):
            if isinstance(value, str):  # this is a trick for python v2/v3 compatibility
                return value
            else:
                return text_type(value)
        else:
            return value

    def merge(self, src):
        """
        Deep merge other dict into current
        :type src: dict
        """

        if not isinstance(src, dict):
            raise TaurusInternalException("Loaded object is not dict [%s]: %s" % (src.__class__, src))

        for key, val in iteritems(src):

            prefix = ""
            if key[0] in ("^", "~", "$"):  # modificator found
                prefix = key[0]
                key = key[1:]

            if prefix == "^":  # eliminate flag
                # TODO: improve logic - use val contents to see what to eliminate
                if key in self:
                    self.pop(key)
                continue
            elif prefix == "~":  # overwrite flag
                if key in self:
                    self.pop(key)

            if isinstance(val, dict):
                self.__add_dict(key, val)
            elif isinstance(val, list):
                self.__add_list(key, val, merge_list_items=(prefix == "$"))
            else:
                self[key] = val

        return self

    def __add_dict(self, key, val):
        dst = self.get(key, force_set=True)
        if isinstance(dst, BetterDict):
            dst.merge(val)
        elif isinstance(dst, Counter):
            self[key] += val
        elif isinstance(dst, dict):
            raise TaurusInternalException("Mix of DictOfDict and dict is forbidden")
        else:
            self[key] = BetterDict.from_dict(val)

    def __add_list(self, key, val, merge_list_items):
        self.__ensure_list_type(val)
        if key not in self:
            self[key] = []
        if not isinstance(self[key], list):
            self[key] = val
            return

        if merge_list_items:
            left = self[key]
            right = val
            for index, righty in enumerate(right):
                if index < len(left):
                    lefty = left[index]
                    if isinstance(lefty, BetterDict) and isinstance(righty, BetterDict):
                        lefty.merge(righty)
                    else:
                        # todo: should we log all overwriting cases?
                        LOG.warning("Overwriting the value of %r when merging configs", key)
                        left[index] = righty
                else:
                    left.insert(index, righty)
        else:
            self[key].extend(val)

    def __ensure_list_type(self, values):
        """
        Ensure that values is a list, convert if needed
        :param values: dict or list
        :return:
        """
        for idx, obj in enumerate(values):
            if isinstance(obj, dict):
                values[idx] = BetterDict.from_dict(obj)
            elif isinstance(obj, list):
                self.__ensure_list_type(obj)

    @classmethod
    def traverse(cls, obj, visitor):
        """
        Deep traverse dict with visitor. If visitor returns any value, don't traverse into

        :type obj: list or dict or object
        :type visitor: callable
        """
        if isinstance(obj, dict):
            for key, val in iteritems(obj):
                if not visitor(val, key, obj):
                    cls.traverse(obj[key], visitor)
        elif isinstance(obj, list):
            for idx, val in enumerate(obj):
                if not visitor(val, idx, obj):
                    cls.traverse(obj[idx], visitor)

    def filter(self, rules, black_list=False):
        keys = set(self.keys())
        for key in keys:
            ikey = "!" + key
            if (key in rules) or (ikey in rules):   # we have rule for this key
                current_black_list = black_list if key in rules else not black_list
                rkey = key if key in rules else ikey

                if isinstance(rules.get(rkey), dict):
                    if isinstance(self.get(key), BetterDict):       # need to go deeper
                        self.get(key).filter(rules[rkey], black_list=current_black_list)
                    elif not current_black_list:
                        del self[key]
                elif current_black_list:
                    del self[key]   # must be blacklisted
            elif not black_list:
                del self[key]       # remove unknown key

            current = self.get(key, None)
            if isinstance(current, (dict, list)) and not current:
                del self[key]       # clean empty

    def __repr__(self):
        return dict(self).__repr__()


def get_uniq_name(directory, prefix, suffix="", forbidden_names=()):
    base = os.path.join(directory, prefix)
    diff = ""
    num = 0
    while os.path.exists(base + diff + suffix) or base + diff + suffix in forbidden_names:
        num += 1
        diff = "-%s" % num

    return base + diff + suffix


def exec_and_communicate(*args, **kwargs):
    process = start_process(*args, **kwargs)
    out, err = communicate(process)
    if process.returncode != 0:
        raise CalledProcessError(process.returncode, args[0][0])

    return out, err


def start_process(args, cwd=None, stdout=PIPE, stderr=PIPE, stdin=PIPE, shell=False, env=None, shared_env=None):
    tmp_env = Environment()
    for e in (env, shared_env):
        if e:
            tmp_env.set(e.get())

    return shell_exec(args, cwd=cwd, stdout=stdout, stderr=stderr, stdin=stdin, shell=shell, env=tmp_env.get())


def shell_exec(args, cwd=None, stdout=PIPE, stderr=PIPE, stdin=PIPE, shell=False, env=None):
    """
    Wrapper for subprocess starting

    """
<<<<<<< HEAD
    if stdout and not isinstance(stdout, integer_types) and not isinstance(stdout, file_type):
        LOG.warning("stdout is not IOBase: %s", stdout)
        stdout = None

    if stderr and not isinstance(stderr, integer_types) and not isinstance(stderr, file_type):
=======
    if stdout and not isinstance(stdout, (integer_types, file_type)):
        LOG.warning("stdout is not IOBase: %s", stdout)
        stdout = None

    if stderr and not isinstance(stderr, (integer_types, file_type)):
>>>>>>> fa08818f
        LOG.warning("stderr is not IOBase: %s", stderr)
        stderr = None

    if isinstance(args, string_types) and not shell:
        args = shlex.split(args, posix=not is_windows())
    LOG.debug("Executing shell: %s at %s", args, cwd or os.curdir)

    if is_windows():
        return psutil.Popen(args, stdout=stdout, stderr=stderr, stdin=stdin,
                            bufsize=0, cwd=cwd, shell=shell, env=env)
    else:
        return psutil.Popen(args, stdout=stdout, stderr=stderr, stdin=stdin,
                            bufsize=0, preexec_fn=os.setpgrp, close_fds=True, cwd=cwd, shell=shell, env=env)
        # FIXME: shouldn't we bother closing opened descriptors?


class Environment(object):
    def __init__(self, log=None, data=None):
        self.data = {}

        log = log or LOG
        self.log = log.getChild(self.__class__.__name__)

        if data:
            self.set(data)

    def set(self, env):
        """
        :type env: dict
        """
        for key in env:
            key = str(key)
            val = env[key]

            if is_windows():
                key = key.upper()

            if key in self.data:
                if val is None:
                    self.log.debug("Remove '%s' from environment", key)
                    self.data.pop(key)
                else:
                    self.log.debug("Replace '%s' in environment", key)
                    self.data[key] = str(val)
            else:
                self._add({key: val}, '', finish=False)

    def add_path(self, pair, finish=False):
        self._add(pair, os.pathsep, finish)

    def add_java_param(self, pair, finish=False):
        self._add(pair, " ", finish)

    def update(self, env):  # compatibility with taurus-server
        self.set(env)

    def _add(self, pair, separator, finish):
        for key in pair:
            val = pair[key]
            key = str(key)
            if is_windows():
                key = key.upper()

            if val is None:
                self.log.debug("Skip empty variable '%s'", key)
                return

            val = str(val)

            if key in self.data:
                if finish:
                    self.data[key] += separator + val  # add to the end
                else:
                    self.data[key] = val + separator + self.data[key]  # add to the beginning
            else:
                self.data[key] = str(val)

    def get(self, key=None):
        if key:
            key = str(key)
            if is_windows():
                key = key.upper()

            return self.data.get(key, None)
        else:
            # full environment
            return copy.deepcopy(self.data)


class FileReader(object):
    SYS_ENCODING = locale.getpreferredencoding()

    def __init__(self, filename="", file_opener=None, parent_logger=None):
        self.fds = None
        if parent_logger:
            self.log = parent_logger.getChild(self.__class__.__name__)
        else:
            self.log = logging.getLogger(self.__class__.__name__)

        if file_opener:
            self.file_opener = file_opener  # external method for opening of file
        else:
            self.file_opener = lambda f: open(f, mode='rb')  # default mode is binary

        # for non-trivial openers filename must be empty (more complicate than just open())
        # it turns all regular file checks off, see is_ready()
        self.name = filename
        self.cp = 'utf-8'  # default code page is utf-8
        self.decoder = codecs.lookup(self.cp).incrementaldecoder()
        self.fallback_decoder = codecs.lookup(self.SYS_ENCODING).incrementaldecoder(errors='ignore')
        self.offset = 0

    def _readlines(self, hint=None):
        # get generator instead of list (in regular readlines())
        length = 0
        for line in self.fds:
            yield line
            if hint and hint > 0:
                length += len(line)
                if length >= hint:
                    return

    def is_ready(self):
        if not self.fds:
            if self.name:
                if not os.path.isfile(self.name):
                    self.log.debug("File not appeared yet: %s", self.name)
                    return False
                if not os.path.getsize(self.name):
                    self.log.debug("File is empty: %s", self.name)
                    return False

                self.log.debug("Opening file: %s", self.name)

            # call opener regardless of the name value as it can use empty name as flag
            self.fds = self.file_opener(self.name)

        if self.fds:
            self.name = self.fds.name
            return True

    def _decode(self, line, last_pass=False):
        try:
            return self.decoder.decode(line, final=last_pass)
        except UnicodeDecodeError:
            self.log.warning("Content encoding of '%s' doesn't match %s", self.name, self.cp)
            self.cp = self.SYS_ENCODING
            self.decoder = self.fallback_decoder
            self.decoder.reset()
            self.log.warning("Proposed code page: %s", self.cp)
            return self.decoder.decode(line, final=last_pass)

    def get_lines(self, size=-1, last_pass=False):
        if self.is_ready():
            if last_pass:
                size = -1
            self.log.debug("Reading: %s", self.name)
            self.fds.seek(self.offset)
            for line in self._readlines(hint=size):
                self.offset += len(line)
                yield self._decode(line, last_pass)

    def get_line(self):
        line = ""
        if self.is_ready():
            self.log.debug("Reading: %s", self.name)
            self.fds.seek(self.offset)
            line = self.fds.readline()
            self.offset += len(line)

        return self._decode(line)

    def get_bytes(self, size=-1, last_pass=False, decode=True):
        if self.is_ready():
            if last_pass:
                size = -1
            self.log.debug("Reading: %s", self.name)
            self.fds.seek(self.offset)
            _bytes = self.fds.read(size)
            self.offset += len(_bytes)
            if decode:
                return self._decode(_bytes, last_pass)
            else:
                return _bytes

    def __del__(self):
        if self.fds:
            self.fds.close()


def ensure_is_dict(container, key, sub_key):
    """
    Ensure that dict item is dict, convert if needed

    :type container: dict or list
    :type key: basestring or int
    :type sub_key: basestring
    :return:
    """
    if isinstance(container, BetterDict):
        container.get(key, force_set=True)
    elif isinstance(container, dict):   # todo: remove after fixing merge
        container[key] = BetterDict()

    if not isinstance(container[key], dict):    # todo: replace dict with BetterDict after fixing merge
        container[key] = BetterDict.from_dict({sub_key: container[key]})

    return container[key]


class MultiPartForm(object):
    """
    Accumulate the data to be used when posting a form.
    http://blog.doughellmann.com/2009/07/
        pymotw-urllib2-library-for-opening-urls.html

    :type form_fields: list[str,str]
    """

    def __init__(self):
        self.form_fields = []
        self.files = []
        self.boundary = make_boundary()

    def get_content_type(self):
        """ returns content type """
        return 'multipart/form-data; boundary=%s' % self.boundary

    def add_field(self, name, value):
        """
        Add a simple field to the form data.
        :type name: str
        :type value: str
        """
        self.form_fields.append((name, value))

    def add_file_as_string(self, fieldname, filename, body, mimetype=None):
        """ add raw string file
        :type fieldname: str
        :type filename: str
        :type body: str | bytes
        :type mimetype: str
        """
        default = 'application/octet-stream'
        if mimetype is None:
            mimetype = mimetypes.guess_type(filename)[0] or default

        self.files.append((fieldname, filename, mimetype, body))

    def add_file(self, fieldname, filename, file_handle=None, mimetype=None):
        """Add a file to be uploaded.
        :type mimetype: str
        :type file_handle: file
        :type filename: str
        :type fieldname: str
        """
        if not file_handle:
            with open(filename, 'rb') as fds:
                body = fds.read()

            filename = os.path.basename(filename)
        else:
            body = file_handle.read()
        self.add_file_as_string(fieldname, filename, body, mimetype)

    def __convert_to_list(self):
        """Return a string representing the form, including attached files."""
        # Build a list of lists, each containing "lines" of the
        # request.  Each part is separated by a boundary string.
        # Once the list is built, return a string where each
        # line is separated by '\r\n'.
        parts = []
        part_boundary = '--' + self.boundary

        # Add the form fields
        parts.extend(
            [part_boundary, 'Content-Disposition: form-data; name="%s"' % name, '', value, ]
            for name, value in self.form_fields
        )

        # Add the files to upload
        parts.extend(
            [part_boundary,
             'Content-Disposition: file; name="%s"; filename="%s"' % (field_name, filename),
             'Content-Type: %s' % content_type, '', body]
            for field_name, filename, content_type, body in self.files
        )

        # Flatten the list and add closing boundary marker,
        # then return CR+LF separated data
        flattened = list(itertools.chain(*parts))
        flattened.append('--' + self.boundary + '--')
        return flattened

    def form_as_bytes(self):
        """
        represents form contents as bytes in python3 or 8-bit str in python2
        """
        result_list = []
        for item in self.__convert_to_list():
            # if (8-bit str (2.7) or bytes (3.x), then no processing, just add, else - encode)
            if isinstance(item, binary_type):
                result_list.append(item)
            elif isinstance(item, text_type):
                result_list.append(item.encode())
            else:
                raise TaurusInternalException("Unhandled form data type: %s" % type(item))

        res_bytes = b("\r\n").join(result_list)
        res_bytes += b("\r\n")
        return res_bytes


def to_json(obj, indent=True):
    """
    Convert object into indented json

    :param indent: whether to generate indented JSON
    :param obj: object to convert
    :return:
    """
    # NOTE: you can set allow_nan=False to fail when serializing NaN/Infinity
    return json.dumps(obj, indent=indent, cls=ComplexEncoder)


class JSONDumpable(object):
    """
    Marker class for json dumpable classes
    """
    pass


class JSONConvertible(object):
    @abstractmethod
    def __json__(self):
        "Convert class instance into JSON-dumpable structure (e.g. dict)"
        pass


class ComplexEncoder(json.JSONEncoder):
    """
    Magic class to help serialize in JSON any object.
    """
    # todo: should we add complex type?
    TYPES = (dict, list, tuple, text_type, string_types, integer_types, float, bool, type(None))

    def default(self, obj):  # pylint: disable=method-hidden
        """
        Filters out protected and private fields

        :param obj:
        :return:
        """

        if self.__dumpable(obj):
            res = {}
            for key, val in iteritems(obj.__dict__):
                if not self.__dumpable(val):
                    # logging.debug("Filtered out: %s.%s", key, val)
                    pass
                elif key.startswith('_'):
                    # logging.debug("Filtered out: %s", key)
                    pass
                else:
                    res[key] = val
            return res
        elif ComplexEncoder.__convertible(obj):
            return obj.__json__()
        else:
            return None

    @classmethod
    def __dumpable(cls, obj):
        """
        Re

        :param obj:
        :rtype: bool
        """
        dumpable_types = tuple(cls.TYPES + (JSONDumpable,))
        return isinstance(obj, dumpable_types)

    @staticmethod
    def __convertible(obj):
        return isinstance(obj, JSONConvertible)

    @classmethod
    def of_basic_type(cls, val):
        """
        Returns true if val is of basic type

        :param val:
        :return:
        """
        return isinstance(val, cls.TYPES)


def humanize_time(secs):
    """
    taken from http://testingreflections.com/node/6534

    :param secs:
    :return:
    """
    mins, secs = divmod(secs, 60)
    hours, mins = divmod(mins, 60)
    return '%02d:%02d:%02d' % (hours, mins, secs)


def guess_csv_dialect(header, force_doublequote=False):
    """ completely arbitrary fn to detect the delimiter

    :type header: str
    :rtype: csv.Dialect
    """
    possible_delims = ",;\t"
    dialect = csv.Sniffer().sniff(header, delimiters=possible_delims)

    # We have to do that for py2, as the sniffer can possibly return unicode values
    # in delimiter and quotechar. And py2's csv.reader is unable to handle unicode delimiters/quotechars.
    dialect.delimiter = deunicode(dialect.delimiter)
    dialect.quotechar = deunicode(dialect.quotechar)

    if force_doublequote:
        dialect.doublequote = True
    return dialect


def load_class(full_name):
    """
    Load class by its full name like bzt.cli.CLI

    :type full_name: str
    :return:
    :rtype: callable
    """
    module_name = full_name[:full_name.rfind('.')]
    class_name = full_name[full_name.rfind('.') + 1:]
    LOG.debug("Importing module: %s", module_name)
    module = __import__(module_name)
    for mod in module_name.split('.')[1:]:
        module = getattr(module, mod)

    LOG.debug("Loading class: '%s' from %s", class_name, module)
    return getattr(module, class_name)


def unzip(source_filename, dest_dir, rel_path=None):
    """
    :param source_filename:
    :param dest_dir:
    :param rel_path:
    :return:
    """
    LOG.debug("Extracting %s to %s", source_filename, dest_dir)

    with zipfile.ZipFile(source_filename) as zfd:
        for member in zfd.infolist():
            if rel_path:
                if not member.filename.startswith(rel_path):
                    continue
                else:
                    member.filename = member.filename[len(rel_path) + 1:]

            if not member.filename:
                continue

            # Path traversal defense copied from
            # http://hg.python.org/cpython/file/tip/Lib/http/server.py#l789
            LOG.debug("Writing %s%s%s", dest_dir, os.path.sep, member.filename)

            zfd.extract(member, dest_dir)


def untar(source_filename, dest_dir, rel_path=None):
    with tarfile.open(source_filename, "r|*") as tar:
        for member in tar:
            if member.isfile():
                if member.name is None:
                    continue
                if rel_path is not None and not member.name.startswith(rel_path):
                    continue

                filename = os.path.basename(member.name)
                destination = os.path.join(dest_dir, filename)
                with open(destination, "wb") as output:
                    shutil.copyfileobj(tar.extractfile(member), output, member.size)


def make_boundary(text=None):
    """
    Generate boundary id
    :param text:
    :return:
    """
    _width = len(repr(sys.maxsize - 1))
    _fmt = '%%0%dd' % _width
    token = random.randrange(sys.maxsize)
    boundary = ('=' * 15) + (_fmt % token) + '=='
    if text is None:
        return boundary
    bnd = boundary
    counter = 0
    while True:
        cre = re.compile(r'^--' + re.escape(bnd) + '(--)?$', re.MULTILINE)
        if not cre.search(text):
            break
        bnd = boundary + '.' + str(counter)
        counter += 1
    return bnd


def is_int(str_val):
    """
    Check if str_val is int type
    :param str_val: str
    :return: bool
    """
    if str_val.startswith('-') and str_val[1:].isdigit():
        return True
    elif str_val.isdigit():
        return True
    else:
        return False


def shutdown_process(process_obj, log_obj):
    count = 60
    while process_obj and process_obj.poll() is None:
        time.sleep(1)
        count -= 1
        kill_signal = signal.SIGTERM if count > 0 else signal.SIGKILL
        log_obj.info("Terminating process PID %s with signal %s (%s tries left)", process_obj.pid, kill_signal, count)
        try:
            if is_windows():
                cur_pids = psutil.pids()
                if process_obj.pid in cur_pids:
                    jm_proc = psutil.Process(process_obj.pid)
                    for child_proc in jm_proc.children(recursive=True):
                        log_obj.debug("Terminating child process: %d", child_proc.pid)
                        child_proc.send_signal(kill_signal)
                    os.kill(process_obj.pid, kill_signal)
            else:
                os.killpg(process_obj.pid, kill_signal)
        except OSError as exc:
            log_obj.debug("Failed to terminate process: %s", exc)


class LocalFileAdapter(requests.adapters.BaseAdapter):
    """
    Protocol Adapter to allow HTTPClient to GET file:// URLs
    """

    @staticmethod
    def _chkpath(method, path):
        """Return an HTTP status for the given filesystem path."""
        if method.lower() in ('put', 'delete'):
            return 501, "Not Implemented"  # TODO
        elif method.lower() not in ('get', 'head'):
            return 405, "Method Not Allowed"
        elif os.path.isdir(path):
            return 400, "Path Not A File"
        elif not os.path.isfile(path):
            return 404, "File Not Found"
        elif not os.access(path, os.R_OK):
            return 403, "Access Denied"
        else:
            return 200, "OK"

    def send(self, req, **kwargs):  # pylint: disable=unused-argument
        """Return the file specified by the given request
        """
        path = os.path.normcase(os.path.normpath(url2pathname(req.path_url)))
        response = requests.Response()

        response.status_code, response.reason = self._chkpath(req.method, path)
        if response.status_code == 200 and req.method.lower() != 'head':
            try:
                response.raw = open(path, 'rb')
            except (OSError, IOError) as err:
                response.status_code = 500
                response.reason = str(err)

        if isinstance(req.url, bytes):
            response.url = req.url.decode('utf-8')
        else:
            response.url = req.url

        response.request = req
        response.connection = self

        return response

    def close(self):
        pass


class HTTPClient(object):
    def __init__(self):
        self.session = requests.Session()
        self.session.mount('file://', LocalFileAdapter())
        self.log = logging.getLogger(self.__class__.__name__)
        self.proxy_settings = None

    def add_proxy_settings(self, proxy_settings):
        if proxy_settings and proxy_settings.get("address"):
            self.proxy_settings = proxy_settings
            proxy_addr = proxy_settings.get("address")
            self.log.info("Using proxy %r", proxy_addr)
            proxy_url = parse.urlsplit(proxy_addr)
            self.log.debug("Using proxy settings: %s", proxy_url)
            username = proxy_settings.get("username")
            pwd = proxy_settings.get("password")
            scheme = proxy_url.scheme if proxy_url.scheme else 'http'
            if username and pwd:
                proxy_uri = "%s://%s:%s@%s" % (scheme, username, pwd, proxy_url.netloc)
            else:
                proxy_uri = "%s://%s" % (scheme, proxy_url.netloc)
            self.session.proxies = {"https": proxy_uri, "http": proxy_uri}

        self.session.verify = proxy_settings.get('ssl-cert', True)
        self.session.cert = proxy_settings.get('ssl-client-cert', None)

    def get_proxy_props(self):
        props = {}

        if not self.proxy_settings or not self.proxy_settings.get("address"):
            return props

        proxy_url = parse.urlsplit(self.proxy_settings.get("address"))
        username = self.proxy_settings.get("username")
        pwd = self.proxy_settings.get("password")
        for protocol in ["http", "https"]:
            props[protocol + '.proxyHost'] = proxy_url.hostname
            props[protocol + '.proxyPort'] = proxy_url.port or 80
            if username and pwd:
                props[protocol + '.proxyUser'] = username
                props[protocol + '.proxyPass'] = pwd

        return props

    @staticmethod
    def _save_file_from_connection(conn, filename, reporthook=None):
        if not conn.ok:
            raise TaurusNetworkError("Connection failed, status code %s" % conn.status_code)
        total = int(conn.headers.get('content-length', 0))
        block_size = 1024
        count = 0
        with open(filename, 'wb') as f:
            for chunk in conn.iter_content(chunk_size=block_size):
                if chunk:
                    f.write(chunk)
                    count += 1
                    if reporthook:
                        reporthook(count, block_size, total)

    def download_file(self, url, filename, reporthook=None, data=None, timeout=None):
        headers = None
        try:
            with self.session.get(url, stream=True, data=data, timeout=timeout) as conn:
                self._save_file_from_connection(conn, filename, reporthook=reporthook)
                headers = conn.headers
        except requests.exceptions.RequestException as exc:
            resp = exc.response
            self.log.debug("File download resulted in exception: %s", traceback.format_exc())
            msg = "Unsuccessful download from %s" % url
            if resp is not None:
                msg += ": %s - %s" % (resp.status_code, resp.reason)
            raise TaurusNetworkError(msg)
        except BaseException:
            self.log.debug("File download resulted in exception: %s", traceback.format_exc())
            raise TaurusNetworkError("Unsuccessful download from %s" % url)

        return filename, headers

    def request(self, method, url, *args, **kwargs):
        self.log.debug('Making HTTP request %s %s', method, url)
        try:
            return self.session.request(method, url, *args, **kwargs)
        except requests.exceptions.RequestException as exc:
            resp = exc.response
            self.log.debug("Request resulted in exception: %s", traceback.format_exc())
            msg = "Request to %s failed" % url
            if resp is not None:
                msg += ": %s - %s" % (resp.status_code, resp.reason)
            raise TaurusNetworkError(msg)


class ExceptionalDownloader(object):
    def __init__(self, http_client):
        """

        :type http_client: HTTPClient
        """
        super(ExceptionalDownloader, self).__init__()
        self.http_client = http_client

    def get(self, url, filename=None, reporthook=None, data=None, suffix="", timeout=5.0):
        if os.getenv("TAURUS_DISABLE_DOWNLOADS", ""):
            raise TaurusInternalException("Downloads are disabled by TAURUS_DISABLE_DOWNLOADS env var")

        fd = None
        try:
            if not filename:
                fd, filename = tempfile.mkstemp(suffix)
            result = self.http_client.download_file(url, filename, reporthook=reporthook, data=data, timeout=timeout)
        except BaseException:
            if fd:
                os.close(fd)
                os.remove(filename)
            raise

        if fd:
            os.close(fd)
        return result


class RequiredTool(object):
    """
    Abstract required tool
    """

    def __init__(self, log=None, tool_path="", download_link="", http_client=None,
                 env=None, version=None, installable=True, shared_env=None):
        self.http_client = http_client
        self.tool_path = os.path.expanduser(tool_path)
        self.download_link = download_link
        self.already_installed = False
        self.mirror_manager = None
        self.version = version
        self.installable = installable
        self.shared_env = shared_env

        self.tool_name = self.__class__.__name__

        # for browsermobproxy compatability, remove it later
        if not isinstance(log, logging.Logger):
            log = None

        if log is None:
            log = log or LOG

        self.log = log.getChild(self.tool_name)

        if env is None:
            env = Environment(self.log, dict(os.environ))

        self.env = env

    def _get_version(self, output):
        return

    def execute(self, *args, **kwargs):
        kwargs["env"] = self.env
        kwargs["shared_env"] = self.shared_env
        return exec_and_communicate(*args, **kwargs)

    def check_if_installed(self):
        if os.path.exists(self.tool_path):
            self.already_installed = True
            return True
        self.log.debug("File not exists: %s", self.tool_path)
        return False

    def install(self):
        if not self.installable:
            raise ToolError("Automatic installation of %s isn't implemented" % self.tool_name)

        with ProgressBarContext() as pbar:
            if not os.path.exists(os.path.dirname(self.tool_path)):
                os.makedirs(os.path.dirname(self.tool_path))
            downloader = ExceptionalDownloader(self.http_client)
            self.log.info("Downloading %s", self.download_link)
            downloader.get(self.download_link, self.tool_path, reporthook=pbar.download_callback)

            if self.check_if_installed():
                return self.tool_path
            else:
                raise ToolError("Unable to run %s after installation!" % self.tool_name)

    def _download(self, suffix=".zip", use_link=False):
        if use_link:
            links = [self.download_link]
        else:
            links = self.mirror_manager.mirrors()

        downloader = ExceptionalDownloader(self.http_client)
        for link in links:
            self.log.info("Downloading: %s", link)
            with ProgressBarContext() as pbar:
                try:
                    return downloader.get(link, reporthook=pbar.download_callback, suffix=suffix)[0]
                except KeyboardInterrupt:
                    raise
                except BaseException as exc:
                    self.log.error("Error while downloading %s: %s" % (link, exc))
        raise TaurusInternalException("%s download failed: No more links to try" % self.tool_name)


class JavaVM(RequiredTool):
    def __init__(self, **kwargs):
        super(JavaVM, self).__init__(installable=False, tool_path="java", **kwargs)

    def _get_version(self, output):
        versions = re.findall("version\ \"([_\d\.]*)", output)
        version = parse_java_version(versions)

        if not version:
            self.log.warning("Tool version parsing error: %s", output)

        return version

    def check_if_installed(self):
        cmd = [self.tool_path, '-version']
        self.log.debug("Trying %s: %s", self.tool_name, cmd)
        try:
            out, err = self.execute(cmd)
            self.version = self._get_version(err)
            self.log.debug("%s output: %s", self.tool_name, out)
            return True
        except CALL_PROBLEMS as exc:
            self.log.debug("Failed to check %s: %s", self.tool_name, exc)
            return False


class ProgressBarContext(ProgressBar):
    def __init__(self, maxval=0):
        widgets = [Percentage(), ' ', Bar(marker='=', left='[', right=']'), ' ', ETA()]
        super(ProgressBarContext, self).__init__(widgets=widgets, maxval=maxval, fd=sys.stdout)

    def __enter__(self):
        if not sys.stdout.isatty():
            LOG.debug("No progressbar for non-tty output: %s", sys.stdout)

        self.start()
        return self

    def update(self, value=None):
        if sys.stdout.isatty():
            super(ProgressBarContext, self).update(value)

    def __exit__(self, exc_type, exc_val, exc_tb):
        del exc_type, exc_val, exc_tb
        if sys.stdout.isatty():
            self.finish()

    def download_callback(self, block_count, blocksize, totalsize):
        if totalsize > 0:
            self.maxval = totalsize
            progress = block_count * blocksize
            self.update(progress if progress <= totalsize else totalsize)


class IncrementableProgressBar(ProgressBarContext):
    def __init__(self, maxval):
        super(IncrementableProgressBar, self).__init__(maxval=maxval)

    def increment(self):
        incremented = self.currval + 1
        if incremented < self.maxval:
            super(IncrementableProgressBar, self).update(incremented)

    def catchup(self, started_time=None, current_value=None):
        super(IncrementableProgressBar, self).start()
        if started_time:
            self.start_time = started_time
        if current_value and current_value < self.maxval:
            self.update(current_value)


class TclLibrary(RequiredTool):
    ENV_NAME = "TCL_LIBRARY"
    INIT_TCL = "init.tcl"
    FOLDER = "tcl"

    def check_if_installed(self):
        """
        Check if tcl is available
        :return:
        """
        if is_windows():
            self.log.debug("Checking if %s variable is present in environment", TclLibrary.ENV_NAME)
            if not os.environ.get(TclLibrary.ENV_NAME, None):
                self.log.debug("%s environment variable is not present", TclLibrary.ENV_NAME)
                return False
            else:
                self.log.debug("%s environment variable is present", TclLibrary.ENV_NAME)
                return True
        else:
            self.log.debug("We don't need to check tcl library on this platform")
            return True

    @staticmethod
    def _find_tcl_dir():
        lib_dirs = [os.path.dirname(_x) for _x in sys.path if _x.lower().endswith('lib')]
        for lib_dir in lib_dirs:
            base_dir = os.path.join(lib_dir, TclLibrary.FOLDER)
            if os.path.exists(base_dir):
                for root, _, files in os.walk(base_dir):
                    if TclLibrary.INIT_TCL in files:
                        return root

    def _set_env_variable(self, value):
        self.log.debug("Setting environment %s=%s", TclLibrary.ENV_NAME, value)
        os.environ[TclLibrary.ENV_NAME] = value

    def install(self):
        """
        :return:
        """
        tcl_dir = self._find_tcl_dir()
        if tcl_dir:
            self.log.debug("Tcl directory was found: %s", tcl_dir)
            self._set_env_variable(tcl_dir)

        if not self.check_if_installed():
            self.log.warning("No Tcl library was found")


class Node(RequiredTool):
    def __init__(self, **kwargs):
        super(Node, self).__init__(installable=False, **kwargs)

    def check_if_installed(self):
        node_candidates = ["node", "nodejs"]
        for candidate in node_candidates:
            try:
                self.log.debug("Trying %r", candidate)
                out, err = self.execute([candidate, '--version'])
                self.log.debug("%s output: %s", candidate, out)
                self.tool_path = candidate
                return True
            except CALL_PROBLEMS:
                self.log.debug("%r is not installed", candidate)
                continue
        return False


class MirrorsManager(object):
    def __init__(self, http_client, base_link, parent_logger):
        """

        :type base_link: str
        :type http_client: HTTPClient
        """
        self.base_link = base_link
        self.log = parent_logger.getChild(self.__class__.__name__)
        self.http_client = http_client
        self.page_source = None

    @abstractmethod
    def _parse_mirrors(self):
        return []

    def mirrors(self):
        self.log.debug("Retrieving mirrors from page: %s", self.base_link)
        downloader = ExceptionalDownloader(self.http_client)
        try:
            tmp_file = downloader.get(self.base_link)[0]
            with open(tmp_file) as fds:
                self.page_source = fds.read()
        except BaseException:
            self.log.debug("Exception: %s", traceback.format_exc())
            self.log.error("Can't fetch %s", self.base_link)
        return self._parse_mirrors()


@contextmanager
def log_std_streams(logger=None, stdout_level=logging.DEBUG, stderr_level=logging.DEBUG):
    """
    redirect standard output/error to taurus logger
    """
    out_descriptor = os.dup(1)
    err_descriptor = os.dup(2)
    stdout = tempfile.SpooledTemporaryFile(mode='w+')
    stderr = tempfile.SpooledTemporaryFile(mode='w+')
    sys.stdout = stdout
    sys.stderr = stderr
    os.dup2(stdout.fileno(), 1)
    os.dup2(stderr.fileno(), 2)
    try:
        yield
    finally:
        stdout.seek(0)
        stderr.seek(0)
        stdout_str = stdout.read().strip()
        stderr_str = stderr.read().strip()
        stdout.close()
        stderr.close()
        sys.stdout = sys.__stdout__
        sys.stderr = sys.__stderr__
        os.dup2(out_descriptor, 1)
        os.dup2(err_descriptor, 2)
        os.close(out_descriptor)
        os.close(err_descriptor)
        if logger:
            if stdout_str:
                logger.log(stdout_level, "STDOUT: " + stdout_str)
            if stderr_str:
                logger.log(stderr_level, "STDERR: " + stderr_str)


def open_browser(url):
    try:
        browser = webbrowser.get()
        if type(browser) != GenericBrowser:  # pylint: disable=unidiomatic-typecheck
            with log_std_streams(logger=LOG):
                webbrowser.open(url)
    except BaseException as exc:
        LOG.warning("Can't open link in browser: %s", exc)


def is_windows():
    return platform.system() == 'Windows'


def is_linux():
    return 'linux' in sys.platform.lower()


def is_mac():
    return 'darwin' in sys.platform.lower()


def platform_bitness():
    return 64 if sys.maxsize > 2 ** 32 else 32


EXE_SUFFIX = ".bat" if is_windows() else ".sh"


class DummyScreen(BaseScreen):
    """
    Null-object for Screen on non-tty output
    """

    def __init__(self, rows=120, cols=40):
        super(DummyScreen, self).__init__()
        self.size = (rows, cols)
        self.ansi_escape = re.compile(r'\x1b[^m]*m')

    def get_cols_rows(self):
        """
        Dummy cols and rows

        :return:
        """
        return self.size

    def draw_screen(self, size, canvas):
        """

        :param size:
        :type canvas: urwid.Canvas
        """
        data = ""
        for char in canvas.content():
            line = ""
            for part in char:
                if isinstance(part[2], str):
                    line += part[2]
                else:
                    line += part[2].decode()
            data += "%s│\n" % line
        data = self.ansi_escape.sub('', data)
        LOG.info("Screen %sx%s chars:\n%s", size[0], size[1], data)


def which(filename):
    """unix-style `which` implementation"""
    locations = os.environ.get("PATH").split(os.pathsep)
    candidates = []
    for location in locations:
        candidate = os.path.join(location, filename)
        if os.path.isfile(candidate):
            candidates.append(candidate)
    return candidates


class PythonGenerator(object):
    IMPORTS = ''
    INDENT_STEP = 4

    def __init__(self, scenario, parent_logger):
        self.root = etree.Element("PythonCode")
        self.tree = etree.ElementTree(self.root)
        self.log = parent_logger.getChild(self.__class__.__name__)
        self.scenario = scenario

    def add_imports(self):
        imports = etree.Element("imports")
        imports.text = self.IMPORTS
        return imports

    @abstractmethod
    def build_source_code(self):
        pass

    @staticmethod
    def gen_class_definition(class_name, inherits_from, indent=0):
        def_tmpl = "class {class_name}({inherits_from}):"
        class_def_element = etree.Element("class_definition", indent=str(indent))
        class_def_element.text = def_tmpl.format(class_name=class_name, inherits_from="".join(inherits_from))
        return class_def_element

    @staticmethod
    def gen_method_definition(method_name, params, indent=None):
        if indent is None:
            indent = PythonGenerator.INDENT_STEP

        def_tmpl = "def {method_name}({params}):"
        method_def_element = etree.Element("method_definition", indent=str(indent))
        method_def_element.text = def_tmpl.format(method_name=method_name, params=",".join(params))
        return method_def_element

    @staticmethod
    def gen_decorator_statement(decorator_name, indent=None):
        if indent is None:
            indent = PythonGenerator.INDENT_STEP

        def_tmpl = "@{decorator_name}"
        decorator_element = etree.Element("decorator_statement", indent=str(indent))
        decorator_element.text = def_tmpl.format(decorator_name=decorator_name)
        return decorator_element

    @staticmethod
    def gen_statement(statement, indent=None):
        if indent is None:
            indent = PythonGenerator.INDENT_STEP * 2

        statement_elem = etree.Element("statement", indent=str(indent))
        statement_elem.text = statement
        return statement_elem

    def gen_comment(self, comment, indent=None):
        return self.gen_statement("# %s" % comment, indent=indent)

    def save(self, filename):
        with codecs.open(filename, 'w', encoding='utf-8') as fds:
            for child in self.root.iter():
                if child.text is not None:
                    indent = int(child.get('indent', "0"))
                    fds.write(" " * indent + child.text + "\n")

    def gen_new_line(self, indent=0):
        return self.gen_statement("", indent=indent)


def str_representer(dumper, data):
    """ Representer for PyYAML that dumps multiline strings as | scalars """
    if len(data.splitlines()) > 1:
        return dumper.represent_scalar('tag:yaml.org,2002:str', data, style='|')
    return dumper.represent_scalar('tag:yaml.org,2002:str', data)


def humanize_bytes(byteval):
    # from http://stackoverflow.com/questions/1094841/reusable-library-to-get-human-readable-version-of-file-size/
    #   25613067#25613067
    _suffixes = [' ', 'K', 'M', 'G', 'T', 'P']

    # determine binary order in steps of size 10
    # (coerce to int, // still returns a float)
    order = int(log(byteval, 2) / 10) if byteval else 0
    # format file size
    # (.4g results in rounded numbers for exact matches and max 3 decimals,
    # should never resort to exponent values)
    return '{:.4g}{}'.format(byteval / (1 << (order * 10)), _suffixes[order])


class LDJSONReader(object):
    def __init__(self, filename, parent_log):
        self.log = parent_log.getChild(self.__class__.__name__)
        self.file = FileReader(filename=filename,
                               file_opener=lambda f: open(f, 'rb', buffering=1),
                               parent_logger=self.log)
        self.partial_buffer = ""

    def read(self, last_pass=False):
        lines = self.file.get_lines(size=1024 * 1024, last_pass=last_pass)

        for line in lines:
            if not last_pass and not line.endswith("\n"):
                self.partial_buffer += line
                continue
            line = "%s%s" % (self.partial_buffer, line)
            self.partial_buffer = ""
            yield json.loads(line)


def get_host_ips(filter_loopbacks=True):
    """
    Returns a list of all IP addresses assigned to this host.

    :param filter_loopbacks: filter out loopback addresses
    """
    ips = []
    for _, interfaces in iteritems(psutil.net_if_addrs()):
        for iface in interfaces:
            addr = text_type(iface.address)
            try:
                ip = ipaddress.ip_address(addr)
                if filter_loopbacks and ip.is_loopback:
                    continue
            except ValueError:
                continue
            ips.append(iface.address)
    return ips


def is_url(url):
    return parse.urlparse(url).scheme in ["https", "http"]<|MERGE_RESOLUTION|>--- conflicted
+++ resolved
@@ -55,13 +55,8 @@
 from urwid import BaseScreen
 
 from bzt import TaurusInternalException, TaurusNetworkError, ToolError
-<<<<<<< HEAD
 from bzt.six import stream_decode, file_type, etree, parse, deunicode, url2pathname, communicate
 from bzt.six import string_types, iteritems, binary_type, text_type, b, integer_types, numeric_types
-=======
-from bzt.six import stream_decode, file_type, etree, parse, deunicode, url2pathname
-from bzt.six import string_types, iteritems, binary_type, text_type, b, integer_types, numeric_types, communicate
->>>>>>> fa08818f
 
 CALL_PROBLEMS = (CalledProcessError, OSError)
 LOG = logging.getLogger("")
@@ -407,19 +402,11 @@
     Wrapper for subprocess starting
 
     """
-<<<<<<< HEAD
-    if stdout and not isinstance(stdout, integer_types) and not isinstance(stdout, file_type):
-        LOG.warning("stdout is not IOBase: %s", stdout)
-        stdout = None
-
-    if stderr and not isinstance(stderr, integer_types) and not isinstance(stderr, file_type):
-=======
     if stdout and not isinstance(stdout, (integer_types, file_type)):
         LOG.warning("stdout is not IOBase: %s", stdout)
         stdout = None
 
     if stderr and not isinstance(stderr, (integer_types, file_type)):
->>>>>>> fa08818f
         LOG.warning("stderr is not IOBase: %s", stderr)
         stderr = None
 
