# coding=utf-8
"""
Every project needs its trash heap of miscellaneous functions and classes

Copyright 2015 BlazeMeter Inc.

Licensed under the Apache License, Version 2.0 (the "License");
you may not use this file except in compliance with the License.
You may obtain a copy of the License at

   http://www.apache.org/licenses/LICENSE-2.0

Unless required by applicable law or agreed to in writing, software
distributed under the License is distributed on an "AS IS" BASIS,
WITHOUT WARRANTIES OR CONDITIONS OF ANY KIND, either express or implied.
See the License for the specific language governing permissions and
limitations under the License.
"""
import codecs
import copy
import csv
import fnmatch
import itertools
import json
import locale
import logging
import mimetypes
import os
import platform
import random
import re
import shlex
import shutil
import signal
import sys
import tarfile
import tempfile
import time
import traceback
import webbrowser
import zipfile
import subprocess
from abc import abstractmethod
from collections import defaultdict, Counter
from contextlib import contextmanager
from distutils.version import LooseVersion
import math
from subprocess import CalledProcessError, PIPE, check_output, STDOUT
from webbrowser import GenericBrowser

import ipaddress
import psutil
import requests
import requests.adapters
from progressbar import ProgressBar, Percentage, Bar, ETA
from urwid import BaseScreen

from bzt import TaurusInternalException, TaurusNetworkError, ToolError
from bzt.six import stream_decode, file_type, etree, parse, deunicode, url2pathname, communicate
from bzt.six import string_types, iteritems, binary_type, text_type, b, integer_types, numeric_types

LOG = logging.getLogger("")
CALL_PROBLEMS = (CalledProcessError, OSError)


def sync_run(args, env=None):
    output = check_output(args, env=env, stderr=STDOUT)
    return stream_decode(output).rstrip()


def temp_file(suffix="", prefix="tmp", dir=None):
    """ Creates temporary file, returns name of it. User is responsible for deleting the file """
    fd, fname = tempfile.mkstemp(suffix=suffix, prefix=prefix, dir=dir)
    os.close(fd)
    return fname


def simple_body_dict(dic):
    """ body dict must have just one level for sending with form params"""
    if isinstance(dic, dict):
        for key in dic:
            if not isinstance(dic[key], (string_types, numeric_types)):
                return False
        return True
    return False


def get_full_path(path, default=None, step_up=0):
    """
    Function expands '~' and adds cwd to path if it's not absolute (relative)
    Target doesn't have to exist

    :param path:
    :param default:
    :param step_up:
    :return:
    """
    if not path:
        return default

    res = os.path.abspath(os.path.expanduser(path))
    for _ in range(step_up):
        res = os.path.dirname(res)
    return res


BZT_DIR = get_full_path(__file__, step_up=1)
RESOURCES_DIR = os.path.join(BZT_DIR, "resources")


def get_files_recursive(dir_name, exclude_mask=''):
    for root, _, files in os.walk(dir_name):
        for _file in files:
            if not fnmatch.fnmatch(_file, exclude_mask):
                yield os.path.join(root, _file)


def parse_java_version(versions):
    if versions:
        version = versions[0]

        if LooseVersion(version) > LooseVersion("6"):  # start of openjdk naming
            major = re.findall("^([\d]*)", version)
        else:
            major = re.findall("\.([\d]*)", version)

        if major:
            return major[0]


def run_once(func):
    """
    A decorator to run function only once

    :type func: __builtin__.function
    :return:
    """

    def wrapper(*args, **kwargs):
        """
        :param kwargs:
        :param args:
        """
        if not wrapper.has_run:
            wrapper.has_run = True
            return func(*args, **kwargs)

    wrapper.has_run = False
    return wrapper


def replace_in_config(config, samples, substitutes, log=None):
    def file_replacer(value, key, container):
        if value in samples:
            container[key] = substitutes[samples.index(value)]
            if container[key] != value and log:
                log.debug("Replaced %s with %s", value, container[key])

    BetterDict.traverse(config, file_replacer)


def dehumanize_time(str_time):
    """
    Convert value like 1d4h33m12s103ms into seconds

    Also, incidentally translates strings like "inf" into float("inf")

    :param str_time: string to convert
    :return: float value in seconds
    :raise TaurusInternalException: in case of unsupported unit
    """
    if not str_time:
        return 0

    parser = re.compile(r'([\d\.\-infa]+)([a-zA-Z]*)')
    parts = parser.findall(str(str_time).replace(' ', ''))

    if len(parts) == 0:
        msg = "String format not supported: %s"
        raise TaurusInternalException(msg % str_time)

    result = 0.0
    for value, unit in parts:
        try:
            value = float(value)
        except ValueError:
            raise TaurusInternalException("Unsupported float string: %r" % value)
        unit = unit.lower()
        if unit == 'ms':
            result += value / 1000.0
            continue
        elif unit == 's' or unit == '':
            result += value
            continue
        elif unit == 'm':
            result += value * 60
            continue
        elif unit == 'h':
            result += value * 60 * 60
            continue
        elif unit == 'd':
            result += value * 60 * 60 * 24
            continue
        else:
            msg = "String contains unsupported unit %s: %s"
            raise TaurusInternalException(msg % (unit, str_time))
    return result


class BetterDict(defaultdict):
    """
    Wrapper for defaultdict that able to deep merge other dicts into itself
    """

    @classmethod
    def from_dict(cls, orig):
        """
        # https://stackoverflow.com/questions/50013768/how-can-i-convert-nested-dictionary-to-defaultdict/50013806
        """
        if isinstance(orig, dict):
            return cls(lambda: None, {k: cls.from_dict(v) for k, v in orig.items()})
        elif isinstance(orig, list):
            return [cls.from_dict(e) for e in orig]
        else:
            return orig

    def get(self, key, default=defaultdict, force_set=False):
        """
        Change get with setdefault

        :param force_set:
        :type key: object
        :type default: object
        """
        if default == defaultdict:
            default = BetterDict()

        if isinstance(default, BaseException) and key not in self:
            raise default

        if force_set:
            value = self.setdefault(key, default)
        else:
            value = defaultdict.get(self, key, default)

        if isinstance(value, string_types):
            if isinstance(value, str):  # this is a trick for python v2/v3 compatibility
                return value
            else:
                return text_type(value)
        else:
            return value

    def merge(self, src):
        """
        Deep merge other dict into current
        :type src: dict
        """

        if not isinstance(src, dict):
            raise TaurusInternalException("Loaded object is not dict [%s]: %s" % (src.__class__, src))

        for key, val in iteritems(src):

            prefix = ""
            if key[0] in ("^", "~", "$"):  # modificator found
                prefix = key[0]
                key = key[1:]

            if prefix == "^":  # eliminate flag
                # TODO: improve logic - use val contents to see what to eliminate
                if key in self:
                    self.pop(key)
                continue
            elif prefix == "~":  # overwrite flag
                if key in self:
                    self.pop(key)

            if isinstance(val, dict):
                self.__add_dict(key, val)
            elif isinstance(val, list):
                self.__add_list(key, val, merge_list_items=(prefix == "$"))
            else:
                self[key] = val

        return self

    def __add_dict(self, key, val):
        dst = self.get(key, force_set=True)
        if isinstance(dst, BetterDict):
            dst.merge(val)
        elif isinstance(dst, Counter):
            self[key] += val
        elif isinstance(dst, dict):
            raise TaurusInternalException("Mix of DictOfDict and dict is forbidden")
        else:
            self[key] = BetterDict.from_dict(val)

    def __add_list(self, key, val, merge_list_items):
        self.__ensure_list_type(val)
        if key not in self:
            self[key] = []
        if not isinstance(self[key], list):
            self[key] = val
            return

        if merge_list_items:
            left = self[key]
            right = val
            for index, righty in enumerate(right):
                if index < len(left):
                    lefty = left[index]
                    if isinstance(lefty, BetterDict) and isinstance(righty, BetterDict):
                        lefty.merge(righty)
                    else:
                        # todo: should we log all overwriting cases?
                        LOG.warning("Overwriting the value of %r when merging configs", key)
                        left[index] = righty
                else:
                    left.insert(index, righty)
        else:
            self[key].extend(val)

    def __ensure_list_type(self, values):
        """
        Ensure that values is a list, convert if needed
        :param values: dict or list
        :return:
        """
        for idx, obj in enumerate(values):
            if isinstance(obj, dict):
                values[idx] = BetterDict.from_dict(obj)
            elif isinstance(obj, list):
                self.__ensure_list_type(obj)

    @classmethod
    def traverse(cls, obj, visitor):
        """
        Deep traverse dict with visitor. If visitor returns any value, don't traverse into

        :type obj: list or dict or object
        :type visitor: callable
        """
        if isinstance(obj, dict):
            for key, val in iteritems(obj):
                if not visitor(val, key, obj):
                    cls.traverse(obj[key], visitor)
        elif isinstance(obj, list):
            for idx, val in enumerate(obj):
                if not visitor(val, idx, obj):
                    cls.traverse(obj[idx], visitor)

    def filter(self, rules, black_list=False):
        keys = set(self.keys())
        for key in keys:
            ikey = "!" + key
            if (key in rules) or (ikey in rules):   # we have rule for this key
                current_black_list = black_list if key in rules else not black_list
                rkey = key if key in rules else ikey

                if isinstance(rules.get(rkey), dict):
                    if isinstance(self.get(key), BetterDict):       # need to go deeper
                        self.get(key).filter(rules[rkey], black_list=current_black_list)
                    elif not current_black_list:
                        del self[key]
                elif current_black_list:
                    del self[key]   # must be blacklisted
            elif not black_list:
                del self[key]       # remove unknown key

            current = self.get(key, None)
            if isinstance(current, (dict, list)) and not current:
                del self[key]       # clean empty

    def __repr__(self):
        return dict(self).__repr__()


def get_uniq_name(directory, prefix, suffix="", forbidden_names=()):
    base = os.path.join(directory, prefix)
    diff = ""
    num = 0
    while os.path.exists(base + diff + suffix) or base + diff + suffix in forbidden_names:
        num += 1
        diff = "-%s" % num

    return base + diff + suffix


class TaurusCalledProcessError(CalledProcessError):
    def __init__(self, *args, **kwargs):
        """ join output and stderr for compatibility """
        output = ""
        if "output" in kwargs:
            output += u"\n>>> {out_start} >>>\n{out}\n<<< {out_end} <<<\n".format(
                out_start="START OF STDOUT", out=kwargs["output"], out_end="END OF STDOUT")

        if "stderr" in kwargs:
            output += u"\n>>> {err_start} >>>\n{err}\n<<< {err_end} <<<\n".format(
                err_start="START OF STDERR", err=kwargs.pop("stderr"), err_end="END OF STDERR")

        if output:
            kwargs["output"] = output

        super(TaurusCalledProcessError, self).__init__(*args, **kwargs)

    def __str__(self):
        base_str = super(TaurusCalledProcessError, self).__str__()

        if self.output:
            base_str += '\n' + deunicode(self.output, errors="ignore")

        return base_str


def exec_and_communicate(*args, **kwargs):
    process = shell_exec(*args, **kwargs)
    out, err = communicate(process)

    if process.returncode != 0:
        raise TaurusCalledProcessError(process.returncode, cmd=args[0], output=out, stderr=err)

    return out, err


def shell_exec(args, cwd=None, stdout=PIPE, stderr=PIPE, stdin=PIPE, shell=False, env=None):
    """
    Wrapper for subprocess starting

    """
    if stdout and not isinstance(stdout, (integer_types, file_type)):
        LOG.warning("stdout is not IOBase: %s", stdout)
        stdout = None

    if stderr and not isinstance(stderr, (integer_types, file_type)):
        LOG.warning("stderr is not IOBase: %s", stderr)
        stderr = None

    if isinstance(args, string_types) and not shell:
        args = shlex.split(args, posix=not is_windows())
    LOG.debug("Executing shell: %s at %s", args, cwd or os.curdir)

    if is_windows():
        return psutil.Popen(args, stdout=stdout, stderr=stderr, stdin=stdin, bufsize=0, cwd=cwd, shell=shell, env=env,
                            creationflags=subprocess.CREATE_NEW_PROCESS_GROUP)
    else:
        return psutil.Popen(args, stdout=stdout, stderr=stderr, stdin=stdin, bufsize=0, cwd=cwd, shell=shell, env=env,
                            preexec_fn=os.setpgrp, close_fds=True)
        # FIXME: shouldn't we bother closing opened descriptors?


class Environment(object):
    def __init__(self, log=None, parent=None):
        self.data = {}
        self._queue = []

        log = log or LOG
        self.log = log.getChild(self.__class__.__name__)

        if parent:
            self._queue.extend(
                [(self.__getattribute__(method), args, kwargs) for method, args, kwargs in parent.get_queue()])

    def get_queue(self):
        return [(method.__name__, args, kwargs) for method, args, kwargs in self._queue]

    def set(self, *args, **kwargs):
        self._add_to_queue(self._set, *args, **kwargs)

    def add_path(self, *args, **kwargs):
        self._add_to_queue(self._add_path, *args, **kwargs)

    def add_java_param(self, *args, **kwargs):
        self._add_to_queue(self._add_java_param, *args, **kwargs)

    def update(self, *args, **kwargs):
        self._add_to_queue(self._update, *args, **kwargs)

    def _add_to_queue(self, *args, **kwargs):
        self._queue.append((args[0], args[1:], kwargs))

    def _set(self, env):
        """
        :type env: dict
        """
        for key in env:
            key = str(key)
            val = env[key]

            if is_windows():
                key = key.upper()

            if key in self.data:
                if val is None:
                    self.log.debug("Remove '%s' from environment", key)
                    self.data.pop(key)
                else:
                    self.log.debug("Replace '%s' in environment", key)
                    self.data[key] = str(val)
            else:
                self._add({key: val}, '', finish=False)

    def _add_path(self, pair, finish=False):
        self._add(pair, os.pathsep, finish)

    def _add_java_param(self, pair, finish=False):
        self._add(pair, " ", finish)

    def _update(self, env):  # compatibility with taurus-server
        self.set(env)

    def _add(self, pair, separator, finish):
        for key in pair:
            val = pair[key]
            key = str(key)
            if is_windows():
                key = key.upper()

            if val is None:
                self.log.debug("Skip empty variable '%s'", key)
                return

            val = str(val)

            if key in self.data:
                if finish:
                    self.data[key] += separator + val  # add to the end
                else:
                    self.data[key] = val + separator + self.data[key]  # add to the beginning
            else:
                self.data[key] = str(val)

    def get(self, key=None):
        self._apply_queue()

        if key:
            key = str(key)
            if is_windows():
                key = key.upper()

            return self.data.get(key, None)
        else:
            # full environment
            return copy.deepcopy(self.data)

    def _apply_queue(self):
        self.data = {}
        self._set(os.environ)
        for method, args, kwargs in self._queue:
            method(*args, **kwargs)


class FileReader(object):
    SYS_ENCODING = locale.getpreferredencoding()

    def __init__(self, filename="", file_opener=None, parent_logger=None):
        self.fds = None
        if parent_logger:
            self.log = parent_logger.getChild(self.__class__.__name__)
        else:
            self.log = logging.getLogger(self.__class__.__name__)

        if file_opener:
            self.file_opener = file_opener  # external method for opening of file
        else:
            self.file_opener = lambda f: open(f, mode='rb')  # default mode is binary

        # for non-trivial openers filename must be empty (more complicate than just open())
        # it turns all regular file checks off, see is_ready()
        self.name = filename
        self.cp = 'utf-8'  # default code page is utf-8
        self.decoder = codecs.lookup(self.cp).incrementaldecoder()
        self.fallback_decoder = codecs.lookup(self.SYS_ENCODING).incrementaldecoder(errors='ignore')
        self.offset = 0

    def _readlines(self, hint=None):
        # get generator instead of list (in regular readlines())
        length = 0
        for line in self.fds:
            yield line
            if hint and hint > 0:
                length += len(line)
                if length >= hint:
                    return

    def is_ready(self):
        if not self.fds:
            if self.name:
                if not os.path.isfile(self.name):
                    self.log.debug("File not appeared yet: %s", self.name)
                    return False
                if not os.path.getsize(self.name):
                    self.log.debug("File is empty: %s", self.name)
                    return False

                self.log.debug("Opening file: %s", self.name)

            # call opener regardless of the name value as it can use empty name as flag
            self.fds = self.file_opener(self.name)

        if self.fds:
            self.name = self.fds.name
            return True

    def _decode(self, line, last_pass=False):
        try:
            return self.decoder.decode(line, final=last_pass)
        except UnicodeDecodeError:
            self.log.warning("Content encoding of '%s' doesn't match %s", self.name, self.cp)
            self.cp = self.SYS_ENCODING
            self.decoder = self.fallback_decoder
            self.decoder.reset()
            self.log.warning("Proposed code page: %s", self.cp)
            return self.decoder.decode(line, final=last_pass)

    def get_lines(self, size=-1, last_pass=False):
        if self.is_ready():
            if last_pass:
                size = -1
            self.fds.seek(self.offset)
            for line in self._readlines(hint=size):
                self.offset += len(line)
                yield self._decode(line, last_pass)

    def get_line(self):
        line = ""
        if self.is_ready():
            self.fds.seek(self.offset)
            line = self.fds.readline()
            self.offset += len(line)

        return self._decode(line)

    def get_bytes(self, size=-1, last_pass=False, decode=True):
        if self.is_ready():
            if last_pass:
                size = -1
            self.fds.seek(self.offset)
            _bytes = self.fds.read(size)
            self.offset += len(_bytes)
            if decode:
                return self._decode(_bytes, last_pass)
            else:
                return _bytes

    def __del__(self):
        self.close()

    def close(self):
        if self.fds:
            self.fds.close()


def ensure_is_dict(container, key, sub_key):
    """
    Ensure that dict item is dict, convert if needed

    :type container: dict or list
    :type key: basestring or int
    :type sub_key: basestring
    :return:
    """
    if isinstance(container, BetterDict):
        container.get(key, force_set=True)
    elif isinstance(container, dict):   # todo: remove after fixing merge
        container[key] = BetterDict()

    if not isinstance(container[key], dict):    # todo: replace dict with BetterDict after fixing merge
        container[key] = BetterDict.from_dict({sub_key: container[key]})

    return container[key]


class MultiPartForm(object):
    """
    Accumulate the data to be used when posting a form.
    http://blog.doughellmann.com/2009/07/
        pymotw-urllib2-library-for-opening-urls.html

    :type form_fields: list[str,str]
    """

    def __init__(self):
        self.form_fields = []
        self.files = []
        self.boundary = make_boundary()

    def get_content_type(self):
        """ returns content type """
        return 'multipart/form-data; boundary=%s' % self.boundary

    def add_field(self, name, value):
        """
        Add a simple field to the form data.
        :type name: str
        :type value: str
        """
        self.form_fields.append((name, value))

    def add_file_as_string(self, fieldname, filename, body, mimetype=None):
        """ add raw string file
        :type fieldname: str
        :type filename: str
        :type body: str | bytes
        :type mimetype: str
        """
        default = 'application/octet-stream'
        if mimetype is None:
            mimetype = mimetypes.guess_type(filename)[0] or default

        self.files.append((fieldname, filename, mimetype, body))

    def add_file(self, fieldname, filename, file_handle=None, mimetype=None):
        """Add a file to be uploaded.
        :type mimetype: str
        :type file_handle: file
        :type filename: str
        :type fieldname: str
        """
        if not file_handle:
            with open(filename, 'rb') as fds:
                body = fds.read()

            filename = os.path.basename(filename)
        else:
            body = file_handle.read()
        self.add_file_as_string(fieldname, filename, body, mimetype)

    def __convert_to_list(self):
        """Return a string representing the form, including attached files."""
        # Build a list of lists, each containing "lines" of the
        # request.  Each part is separated by a boundary string.
        # Once the list is built, return a string where each
        # line is separated by '\r\n'.
        parts = []
        part_boundary = '--' + self.boundary

        # Add the form fields
        parts.extend(
            [part_boundary, 'Content-Disposition: form-data; name="%s"' % name, '', value, ]
            for name, value in self.form_fields
        )

        # Add the files to upload
        parts.extend(
            [part_boundary,
             'Content-Disposition: file; name="%s"; filename="%s"' % (field_name, filename),
             'Content-Type: %s' % content_type, '', body]
            for field_name, filename, content_type, body in self.files
        )

        # Flatten the list and add closing boundary marker,
        # then return CR+LF separated data
        flattened = list(itertools.chain(*parts))
        flattened.append('--' + self.boundary + '--')
        return flattened

    def form_as_bytes(self):
        """
        represents form contents as bytes in python3 or 8-bit str in python2
        """
        result_list = []
        for item in self.__convert_to_list():
            # if (8-bit str (2.7) or bytes (3.x), then no processing, just add, else - encode)
            if isinstance(item, binary_type):
                result_list.append(item)
            elif isinstance(item, text_type):
                result_list.append(item.encode())
            else:
                raise TaurusInternalException("Unhandled form data type: %s" % type(item))

        res_bytes = b("\r\n").join(result_list)
        res_bytes += b("\r\n")
        return res_bytes


def to_json(obj, indent=True):
    """
    Convert object into indented json

    :param indent: whether to generate indented JSON
    :param obj: object to convert
    :return:
    """
    # NOTE: you can set allow_nan=False to fail when serializing NaN/Infinity
    return json.dumps(obj, indent=indent, cls=ComplexEncoder)


class JSONDumpable(object):
    """
    Marker class for json dumpable classes
    """
    pass


class JSONConvertible(object):
    @abstractmethod
    def __json__(self):
        "Convert class instance into JSON-dumpable structure (e.g. dict)"
        pass


class ComplexEncoder(json.JSONEncoder):
    """
    Magic class to help serialize in JSON any object.
    """
    # todo: should we add complex type?
    TYPES = (dict, list, tuple, text_type, string_types, integer_types, float, bool, type(None))

    def default(self, obj):  # pylint: disable=method-hidden
        """
        Filters out protected and private fields

        :param obj:
        :return:
        """

        if self.__dumpable(obj):
            res = {}
            for key, val in iteritems(obj.__dict__):
                if not self.__dumpable(val):
                    # logging.debug("Filtered out: %s.%s", key, val)
                    pass
                elif key.startswith('_'):
                    # logging.debug("Filtered out: %s", key)
                    pass
                else:
                    res[key] = val
            return res
        elif ComplexEncoder.__convertible(obj):
            return obj.__json__()
        else:
            return None

    @classmethod
    def __dumpable(cls, obj):
        """
        Re

        :param obj:
        :rtype: bool
        """
        dumpable_types = tuple(cls.TYPES + (JSONDumpable,))
        return isinstance(obj, dumpable_types)

    @staticmethod
    def __convertible(obj):
        return isinstance(obj, JSONConvertible)

    @classmethod
    def of_basic_type(cls, val):
        """
        Returns true if val is of basic type

        :param val:
        :return:
        """
        return isinstance(val, cls.TYPES)


def humanize_time(secs):
    """
    taken from http://testingreflections.com/node/6534

    :param secs:
    :return:
    """
    mins, secs = divmod(secs, 60)
    hours, mins = divmod(mins, 60)
    return '%02d:%02d:%02d' % (hours, mins, secs)


def guess_csv_dialect(header, force_doublequote=False):
    """ completely arbitrary fn to detect the delimiter

    :param force_doublequote: bool
    :type header: str
    :rtype: csv.Dialect
    """
    possible_delims = ",;\t"
    dialect = csv.Sniffer().sniff(header, delimiters=possible_delims)

    # We have to do that for py2, as the sniffer can possibly return unicode values
    # in delimiter and quotechar. And py2's csv.reader is unable to handle unicode delimiters/quotechars.
    dialect.delimiter = deunicode(dialect.delimiter)
    dialect.quotechar = deunicode(dialect.quotechar)

    if force_doublequote:
        dialect.doublequote = True
    return dialect


def load_class(full_name):
    """
    Load class by its full name like bzt.cli.CLI

    :type full_name: str
    :return:
    :rtype: callable
    """
    module_name = full_name[:full_name.rfind('.')]
    class_name = full_name[full_name.rfind('.') + 1:]
    LOG.debug("Importing module: %s", module_name)
    module = __import__(module_name)
    for mod in module_name.split('.')[1:]:
        module = getattr(module, mod)

    LOG.debug("Loading class: '%s' from %s", class_name, module)
    return getattr(module, class_name)


def unzip(source_filename, dest_dir, rel_path=None):
    """
    :param source_filename:
    :param dest_dir:
    :param rel_path:
    :return:
    """
    LOG.debug("Extracting %s to %s", source_filename, dest_dir)

    with zipfile.ZipFile(source_filename) as zfd:
        for member in zfd.infolist():
            if rel_path:
                if not member.filename.startswith(rel_path):
                    continue
                else:
                    member.filename = member.filename[len(rel_path) + 1:]

            if not member.filename:
                continue

            # Path traversal defense copied from
            # http://hg.python.org/cpython/file/tip/Lib/http/server.py#l789
            LOG.debug("Writing %s%s%s", dest_dir, os.path.sep, member.filename)

            zfd.extract(member, dest_dir)


def untar(source_filename, dest_dir, rel_path=None):
    with tarfile.open(source_filename, "r|*") as tar:
        for member in tar:
            if member.isfile():
                if member.name is None:
                    continue
                if rel_path is not None and not member.name.startswith(rel_path):
                    continue

                filename = os.path.basename(member.name)
                destination = os.path.join(dest_dir, filename)
                with open(destination, "wb") as output:
                    shutil.copyfileobj(tar.extractfile(member), output, member.size)


def make_boundary(text=None):
    """
    Generate boundary id
    :param text:
    :return:
    """
    _width = len(repr(sys.maxsize - 1))
    _fmt = '%%0%dd' % _width
    token = random.randrange(sys.maxsize)
    boundary = ('=' * 15) + (_fmt % token) + '=='
    if text is None:
        return boundary
    bnd = boundary
    counter = 0
    while True:
        cre = re.compile(r'^--' + re.escape(bnd) + '(--)?$', re.MULTILINE)
        if not cre.search(text):
            break
        bnd = boundary + '.' + str(counter)
        counter += 1
    return bnd


def is_int(str_val):
    """
    Check if str_val is int type
    :param str_val: str
    :return: bool
    """
    if str_val.startswith('-') and str_val[1:].isdigit():
        return True
    elif str_val.isdigit():
        return True
    else:
        return False


def shutdown_process(process_obj, log_obj):
    count = 60
    while process_obj and process_obj.poll() is None:
        time.sleep(1)
        count -= 1
        kill_signal = signal.SIGTERM if count > 0 else signal.SIGKILL
        log_obj.info("Terminating process PID %s with signal %s (%s tries left)", process_obj.pid, kill_signal, count)
        try:
            if is_windows():
                cur_pids = psutil.pids()
                if process_obj.pid in cur_pids:
                    jm_proc = psutil.Process(process_obj.pid)
                    for child_proc in jm_proc.children(recursive=True):
                        log_obj.debug("Terminating child process: %d", child_proc.pid)
                        child_proc.send_signal(kill_signal)
                    os.kill(process_obj.pid, kill_signal)
            else:
                os.killpg(process_obj.pid, kill_signal)
        except OSError as exc:
            log_obj.debug("Failed to terminate process: %s", exc)


class LocalFileAdapter(requests.adapters.BaseAdapter):
    """
    Protocol Adapter to allow HTTPClient to GET file:// URLs
    """

    @staticmethod
    def _chkpath(method, path):
        """Return an HTTP status for the given filesystem path."""
        if method.lower() in ('put', 'delete'):
            return 501, "Not Implemented"  # TODO
        elif method.lower() not in ('get', 'head'):
            return 405, "Method Not Allowed"
        elif os.path.isdir(path):
            return 400, "Path Not A File"
        elif not os.path.isfile(path):
            return 404, "File Not Found"
        elif not os.access(path, os.R_OK):
            return 403, "Access Denied"
        else:
            return 200, "OK"

    def send(self, req, **kwargs):  # pylint: disable=unused-argument
        """Return the file specified by the given request
        """
        path = os.path.normcase(os.path.normpath(url2pathname(req.path_url)))
        response = requests.Response()

        response.status_code, response.reason = self._chkpath(req.method, path)
        if response.status_code == 200 and req.method.lower() != 'head':
            try:
                response.raw = open(path, 'rb')
            except (OSError, IOError) as err:
                response.status_code = 500
                response.reason = str(err)

        if isinstance(req.url, bytes):
            response.url = req.url.decode('utf-8')
        else:
            response.url = req.url

        response.request = req
        response.connection = self

        return response

    def close(self):
        pass


class HTTPClient(object):
    def __init__(self):
        self.session = requests.Session()
        self.session.mount('file://', LocalFileAdapter())
        self.log = logging.getLogger(self.__class__.__name__)
        self.proxy_settings = None

    def add_proxy_settings(self, proxy_settings):
        if proxy_settings and proxy_settings.get("address"):
            self.proxy_settings = proxy_settings
            proxy_addr = proxy_settings.get("address")
            self.log.info("Using proxy %r", proxy_addr)
            proxy_url = parse.urlsplit(proxy_addr)
            self.log.debug("Using proxy settings: %s", proxy_url)
            username = proxy_settings.get("username")
            pwd = proxy_settings.get("password")
            scheme = proxy_url.scheme if proxy_url.scheme else 'http'
            if username and pwd:
                proxy_uri = "%s://%s:%s@%s" % (scheme, username, pwd, proxy_url.netloc)
            else:
                proxy_uri = "%s://%s" % (scheme, proxy_url.netloc)
            self.session.proxies = {"https": proxy_uri, "http": proxy_uri}

        self.session.verify = proxy_settings.get('ssl-cert', True)
        self.session.cert = proxy_settings.get('ssl-client-cert', None)

    def get_proxy_props(self):
        props = {}

        if not self.proxy_settings or not self.proxy_settings.get("address"):
            return props

        proxy_url = parse.urlsplit(self.proxy_settings.get("address"))
        username = self.proxy_settings.get("username")
        pwd = self.proxy_settings.get("password")
        for protocol in ["http", "https"]:
            props[protocol + '.proxyHost'] = proxy_url.hostname
            props[protocol + '.proxyPort'] = proxy_url.port or 80
            if username and pwd:
                props[protocol + '.proxyUser'] = username
                props[protocol + '.proxyPass'] = pwd

        return props

    @staticmethod
    def _save_file_from_connection(conn, filename, reporthook=None):
        if not conn.ok:
            raise TaurusNetworkError("Connection failed, status code %s" % conn.status_code)
        total = int(conn.headers.get('content-length', 0))
        block_size = 1024
        count = 0
        with open(filename, 'wb') as f:
            for chunk in conn.iter_content(chunk_size=block_size):
                if chunk:
                    f.write(chunk)
                    count += 1
                    if reporthook:
                        reporthook(count, block_size, total)

    def download_file(self, url, filename, reporthook=None, data=None, timeout=None):
        headers = None
        try:
            with self.session.get(url, stream=True, data=data, timeout=timeout) as conn:
                self._save_file_from_connection(conn, filename, reporthook=reporthook)
                headers = conn.headers
        except requests.exceptions.RequestException as exc:
            resp = exc.response
            self.log.debug("File download resulted in exception: %s", traceback.format_exc())
            msg = "Unsuccessful download from %s" % url
            if resp is not None:
                msg += ": %s - %s" % (resp.status_code, resp.reason)
            raise TaurusNetworkError(msg)
        except BaseException:
            self.log.debug("File download resulted in exception: %s", traceback.format_exc())
            raise TaurusNetworkError("Unsuccessful download from %s" % url)

        return filename, headers

    def request(self, method, url, *args, **kwargs):
        self.log.debug('Making HTTP request %s %s', method, url)
        try:
            return self.session.request(method, url, *args, **kwargs)
        except requests.exceptions.RequestException as exc:
            resp = exc.response
            self.log.debug("Request resulted in exception: %s", traceback.format_exc())
            msg = "Request to %s failed" % url
            if resp is not None:
                msg += ": %s - %s" % (resp.status_code, resp.reason)
            raise TaurusNetworkError(msg)


class ExceptionalDownloader(object):
    def __init__(self, http_client):
        """

        :type http_client: HTTPClient
        """
        super(ExceptionalDownloader, self).__init__()
        self.http_client = http_client

    def get(self, url, filename=None, reporthook=None, data=None, suffix="", timeout=5.0):
        if os.getenv("TAURUS_DISABLE_DOWNLOADS", ""):
            raise TaurusInternalException("Downloads are disabled by TAURUS_DISABLE_DOWNLOADS env var")

        try:
            if not filename:
                filename = temp_file(suffix)
            result = self.http_client.download_file(url, filename, reporthook=reporthook, data=data, timeout=timeout)
        except BaseException:
            os.remove(filename)
            raise

        return result


class RequiredTool(object):
    """
    Abstract required tool
    """

    def __init__(self, log=None, tool_path="", download_link="", http_client=None,
                 env=None, version=None, installable=True, mandatory=True):
        self.http_client = http_client
        self.tool_path = os.path.expanduser(tool_path)
        self.download_link = download_link
        self.mirror_manager = None
        self.mandatory = mandatory

        self.version = None
        if version is not None:
            self.version = str(version)

        self.installable = installable

        self.tool_name = self.__class__.__name__

        # for browsermobproxy compatability, remove it later
        if not isinstance(log, logging.Logger):
            log = None

        log = log or LOG
        self.log = log.getChild(self.tool_name)

        self.env = env or Environment(self.log)

    def _get_version(self, output):
        return

    def call(self, *args, **kwargs):
<<<<<<< HEAD
        env = kwargs.get("env", {})
        kwargs["env"] = self.env.get()
        kwargs["env"].update(env)
=======
        mixed_env = self.env.get()
        mixed_env.update(kwargs.get("env", {}))
        kwargs["env"] = mixed_env
>>>>>>> 009c0beb
        return exec_and_communicate(*args, **kwargs)

    def check_if_installed(self):
        if os.path.exists(self.tool_path):
            return True
        self.log.debug("File not exists: %s", self.tool_path)
        return False

    def install(self):
        if not self.installable:
            msg = "%s isn't found, automatic installation isn't implemented" % self.tool_name
            if self.mandatory:
                raise ToolError(msg)
            else:
                self.log.warning(msg)
                return

        with ProgressBarContext() as pbar:
            if not os.path.exists(os.path.dirname(self.tool_path)):
                os.makedirs(os.path.dirname(self.tool_path))
            downloader = ExceptionalDownloader(self.http_client)
            self.log.info("Downloading %s", self.download_link)
            downloader.get(self.download_link, self.tool_path, reporthook=pbar.download_callback)

            if self.check_if_installed():
                return self.tool_path
            else:
                raise ToolError("Unable to run %s after installation!" % self.tool_name)

    def _download(self, suffix=".zip", use_link=False):
        if use_link:
            links = [self.download_link]
        else:
            links = self.mirror_manager.mirrors()

        downloader = ExceptionalDownloader(self.http_client)
        for link in links:
            self.log.info("Downloading: %s", link)
            with ProgressBarContext() as pbar:
                try:
                    return downloader.get(link, reporthook=pbar.download_callback, suffix=suffix)[0]
                except KeyboardInterrupt:
                    raise
                except BaseException as exc:
                    self.log.error("Error while downloading %s: %s" % (link, exc))
        raise TaurusInternalException("%s download failed: No more links to try" % self.tool_name)


class JavaVM(RequiredTool):
    def __init__(self, **kwargs):
        if "mandatory" not in kwargs:
            kwargs["mandatory"] = False
        super(JavaVM, self).__init__(installable=False, tool_path="java", **kwargs)

    def _get_version(self, output):
        versions = re.findall("version\ \"([_\d\.]*)", output)
        version = parse_java_version(versions)

        if not version:
            self.log.warning("Tool version parsing error: %s", output)

        return version

    def check_if_installed(self):
        cmd = [self.tool_path, '-version']
        self.log.debug("Trying %s: %s", self.tool_name, cmd)
        try:
            out, err = self.call(cmd)
        except CALL_PROBLEMS as exc:
            self.log.debug("Failed to check %s: %s", self.tool_name, exc)
            return False

        self.version = self._get_version(err)
        self.log.debug("%s output: %s", self.tool_name, out)
        return True


class ProgressBarContext(ProgressBar):
    def __init__(self, maxval=0):
        widgets = [Percentage(), ' ', Bar(marker='=', left='[', right=']'), ' ', ETA()]
        super(ProgressBarContext, self).__init__(widgets=widgets, maxval=maxval, fd=sys.stdout)

    def __enter__(self):
        if not sys.stdout.isatty():
            LOG.debug("No progressbar for non-tty output: %s", sys.stdout)

        self.start()
        return self

    def update(self, value=None):
        if sys.stdout.isatty():
            super(ProgressBarContext, self).update(value)

    def __exit__(self, exc_type, exc_val, exc_tb):
        del exc_type, exc_val, exc_tb
        if sys.stdout.isatty():
            self.finish()

    def download_callback(self, block_count, blocksize, totalsize):
        if totalsize > 0:
            self.maxval = totalsize
            progress = block_count * blocksize
            self.update(progress if progress <= totalsize else totalsize)


class IncrementableProgressBar(ProgressBarContext):
    def __init__(self, maxval):
        super(IncrementableProgressBar, self).__init__(maxval=maxval)

    def increment(self):
        incremented = self.currval + 1
        if incremented < self.maxval:
            super(IncrementableProgressBar, self).update(incremented)

    def catchup(self, started_time=None, current_value=None):
        super(IncrementableProgressBar, self).start()
        if started_time:
            self.start_time = started_time
        if current_value and current_value < self.maxval:
            self.update(current_value)


class TclLibrary(RequiredTool):
    ENV_NAME = "TCL_LIBRARY"
    INIT_TCL = "init.tcl"
    FOLDER = "tcl"

    def check_if_installed(self):
        """
        Check if tcl is available
        :return:
        """
        if is_windows():
            self.log.debug("Checking if %s variable is present in environment", TclLibrary.ENV_NAME)
            if not os.environ.get(TclLibrary.ENV_NAME, None):
                self.log.debug("%s environment variable is not present", TclLibrary.ENV_NAME)
                return False
            else:
                self.log.debug("%s environment variable is present", TclLibrary.ENV_NAME)
                return True
        else:
            self.log.debug("We don't need to check tcl library on this platform")
            return True

    @staticmethod
    def _find_tcl_dir():
        lib_dirs = [os.path.dirname(_x) for _x in sys.path if _x.lower().endswith('lib')]
        for lib_dir in lib_dirs:
            base_dir = os.path.join(lib_dir, TclLibrary.FOLDER)
            if os.path.exists(base_dir):
                for root, _, files in os.walk(base_dir):
                    if TclLibrary.INIT_TCL in files:
                        return root

    def _set_env_variable(self, value):
        self.log.debug("Setting environment %s=%s", TclLibrary.ENV_NAME, value)
        os.environ[TclLibrary.ENV_NAME] = value

    def install(self):
        """
        :return:
        """
        tcl_dir = self._find_tcl_dir()
        if tcl_dir:
            self.log.debug("Tcl directory was found: %s", tcl_dir)
            self._set_env_variable(tcl_dir)

        if not self.check_if_installed():
            self.log.warning("No Tcl library was found")


class Node(RequiredTool):
    def __init__(self, **kwargs):
        super(Node, self).__init__(installable=False, **kwargs)

    def check_if_installed(self):
        node_candidates = ["node", "nodejs"]
        for candidate in node_candidates:
            try:
                self.log.debug("Trying '%r' as Node Tool...", candidate)
                out, err = self.call([candidate, '--version'])
            except CALL_PROBLEMS as exc:
                self.log.debug("%r is not installed: %s", candidate, exc)
                continue

            if err:
                out += err
            self.log.debug("%s output: %s", candidate, out)
            self.tool_path = candidate
            return True

        return False


class MirrorsManager(object):
    def __init__(self, http_client, base_link, parent_logger):
        """

        :type base_link: str
        :type http_client: HTTPClient
        """
        self.base_link = base_link
        self.log = parent_logger.getChild(self.__class__.__name__)
        self.http_client = http_client
        self.page_source = None

    @abstractmethod
    def _parse_mirrors(self):
        return []

    def mirrors(self):
        self.log.debug("Retrieving mirrors from page: %s", self.base_link)
        downloader = ExceptionalDownloader(self.http_client)
        try:
            tmp_file = downloader.get(self.base_link)[0]
            with open(tmp_file) as fds:
                self.page_source = fds.read()
        except BaseException:
            self.log.debug("Exception: %s", traceback.format_exc())
            self.log.error("Can't fetch %s", self.base_link)
        return self._parse_mirrors()


@contextmanager
def log_std_streams(logger=None, stdout_level=logging.DEBUG, stderr_level=logging.DEBUG):
    """
    redirect standard output/error to taurus logger
    """
    out_descriptor = os.dup(1)
    err_descriptor = os.dup(2)
    stdout = tempfile.SpooledTemporaryFile(mode='w+')
    stderr = tempfile.SpooledTemporaryFile(mode='w+')
    sys.stdout = stdout
    sys.stderr = stderr
    os.dup2(stdout.fileno(), 1)
    os.dup2(stderr.fileno(), 2)
    try:
        yield
    finally:
        stdout.seek(0)
        stderr.seek(0)
        stdout_str = stdout.read().strip()
        stderr_str = stderr.read().strip()
        stdout.close()
        stderr.close()
        sys.stdout = sys.__stdout__
        sys.stderr = sys.__stderr__
        os.dup2(out_descriptor, 1)
        os.dup2(err_descriptor, 2)
        os.close(out_descriptor)
        os.close(err_descriptor)
        if logger:
            if stdout_str:
                logger.log(stdout_level, "STDOUT: " + stdout_str)
            if stderr_str:
                logger.log(stderr_level, "STDERR: " + stderr_str)


def open_browser(url):
    try:
        browser = webbrowser.get()
        if type(browser) != GenericBrowser:  # pylint: disable=unidiomatic-typecheck
            with log_std_streams(logger=LOG):
                webbrowser.open(url)
    except BaseException as exc:
        LOG.warning("Can't open link in browser: %s", exc)


def is_windows():
    return platform.system() == 'Windows'


def is_linux():
    return 'linux' in sys.platform.lower()


def is_mac():
    return 'darwin' in sys.platform.lower()


def platform_bitness():
    return 64 if sys.maxsize > 2 ** 32 else 32


EXE_SUFFIX = ".bat" if is_windows() else ".sh"


class DummyScreen(BaseScreen):
    """
    Null-object for Screen on non-tty output
    """

    def __init__(self, rows=120, cols=40):
        super(DummyScreen, self).__init__()
        self.size = (rows, cols)
        self.ansi_escape = re.compile(r'\x1b[^m]*m')

    def get_cols_rows(self):
        """
        Dummy cols and rows

        :return:
        """
        return self.size

    def draw_screen(self, size, canvas):
        """

        :param size:
        :type canvas: urwid.Canvas
        """
        data = ""
        for char in canvas.content():
            line = ""
            for part in char:
                if isinstance(part[2], str):
                    line += part[2]
                else:
                    line += part[2].decode()
            data += "%s│\n" % line
        data = self.ansi_escape.sub('', data)
        LOG.info("Screen %sx%s chars:\n%s", size[0], size[1], data)


def which(filename):
    """unix-style `which` implementation"""
    locations = os.environ.get("PATH").split(os.pathsep)
    candidates = []
    for location in locations:
        candidate = os.path.join(location, filename)
        if os.path.isfile(candidate):
            candidates.append(candidate)
    return candidates


class PythonGenerator(object):
    IMPORTS = ''
    INDENT_STEP = 4

    def __init__(self, scenario, parent_logger):
        self.root = etree.Element("PythonCode")
        self.tree = etree.ElementTree(self.root)
        self.log = parent_logger.getChild(self.__class__.__name__)
        self.scenario = scenario

    def add_imports(self):
        imports = etree.Element("imports")
        imports.text = self.IMPORTS
        return imports

    @abstractmethod
    def build_source_code(self):
        pass

    @staticmethod
    def gen_class_definition(class_name, inherits_from, indent=0):
        def_tmpl = "class {class_name}({inherits_from}):"
        class_def_element = etree.Element("class_definition", indent=str(indent))
        class_def_element.text = def_tmpl.format(class_name=class_name, inherits_from="".join(inherits_from))
        return class_def_element

    @staticmethod
    def gen_method_definition(method_name, params, indent=None):
        if indent is None:
            indent = PythonGenerator.INDENT_STEP

        def_tmpl = "def {method_name}({params}):"
        method_def_element = etree.Element("method_definition", indent=str(indent))
        method_def_element.text = def_tmpl.format(method_name=method_name, params=",".join(params))
        return method_def_element

    @staticmethod
    def gen_decorator_statement(decorator_name, indent=None):
        if indent is None:
            indent = PythonGenerator.INDENT_STEP

        def_tmpl = "@{decorator_name}"
        decorator_element = etree.Element("decorator_statement", indent=str(indent))
        decorator_element.text = def_tmpl.format(decorator_name=decorator_name)
        return decorator_element

    @staticmethod
    def gen_statement(statement, indent=None):
        if indent is None:
            indent = PythonGenerator.INDENT_STEP * 2

        statement_elem = etree.Element("statement", indent=str(indent))
        statement_elem.text = statement
        return statement_elem

    def gen_comment(self, comment, indent=None):
        return self.gen_statement("# %s" % comment, indent=indent)

    def save(self, filename):
        with codecs.open(filename, 'w', encoding='utf-8') as fds:
            for child in self.root.iter():
                if child.text is not None:
                    indent = int(child.get('indent', "0"))
                    fds.write(" " * indent + child.text + "\n")

    def gen_new_line(self, indent=0):
        return self.gen_statement("", indent=indent)


def str_representer(dumper, data):
    """ Representer for PyYAML that dumps multiline strings as | scalars """
    if len(data.splitlines()) > 1:
        return dumper.represent_scalar('tag:yaml.org,2002:str', data, style='|')
    return dumper.represent_scalar('tag:yaml.org,2002:str', data)


def humanize_bytes(byteval):
    # from http://stackoverflow.com/questions/1094841/reusable-library-to-get-human-readable-version-of-file-size/
    #   25613067#25613067
    _suffixes = [' ', 'K', 'M', 'G', 'T', 'P']

    # determine binary order in steps of size 10
    # (coerce to int, // still returns a float)
    order = int(math.log(byteval, 2) / 10.0) if byteval else 0
    # format file size
    # (.4g results in rounded numbers for exact matches and max 3 decimals,
    # should never resort to exponent values)
    return '{:.4g}{}'.format(byteval / (1 << (order * 10)), _suffixes[order])


class LDJSONReader(object):
    def __init__(self, filename, parent_log):
        self.log = parent_log.getChild(self.__class__.__name__)
        self.file = FileReader(filename=filename,
                               file_opener=lambda f: open(f, 'rb', buffering=1),
                               parent_logger=self.log)
        self.partial_buffer = ""

    def read(self, last_pass=False):
        lines = self.file.get_lines(size=1024 * 1024, last_pass=last_pass)

        for line in lines:
            if not last_pass and not line.endswith("\n"):
                self.partial_buffer += line
                continue
            line = "%s%s" % (self.partial_buffer, line)
            self.partial_buffer = ""
            yield json.loads(line)


def get_host_ips(filter_loopbacks=True):
    """
    Returns a list of all IP addresses assigned to this host.

    :param filter_loopbacks: filter out loopback addresses
    """
    ips = []
    for _, interfaces in iteritems(psutil.net_if_addrs()):
        for iface in interfaces:
            addr = text_type(iface.address)
            try:
                ip = ipaddress.ip_address(addr)
                if filter_loopbacks and ip.is_loopback:
                    continue
            except ValueError:
                continue
            ips.append(iface.address)
    return ips


def is_url(url):
    return parse.urlparse(url).scheme in ["https", "http"]


def guess_delimiter(path):
    with open(path) as fhd:
        header = fhd.read(4096)  # 4KB is enough for header
        try:
            delimiter = guess_csv_dialect(header).delimiter
        except BaseException as exc:
            LOG.debug(traceback.format_exc())
            LOG.warning('CSV dialect detection failed (%s), default delimiter selected (",")', exc)
            delimiter = ","  # default value

    return delimiter


def parse_think_time(think_time, full=False):
    distributions = ["uniform", "gaussian", "poisson"]
    format_str = "^(%s)\(([\wd.]+)[,\s]+([\wd.]+)\)$"
    expr = re.compile(format_str % '|'.join(distributions), re.IGNORECASE)
    res = expr.match(str(think_time))

    if not res:  # constant timer
        return think_time

    if not full:
        return res.group(2).lower()  # make it simple!
    else:
        return [res.group(i + 1).lower() for i in range(3)]<|MERGE_RESOLUTION|>--- conflicted
+++ resolved
@@ -1208,15 +1208,9 @@
         return
 
     def call(self, *args, **kwargs):
-<<<<<<< HEAD
-        env = kwargs.get("env", {})
-        kwargs["env"] = self.env.get()
-        kwargs["env"].update(env)
-=======
         mixed_env = self.env.get()
         mixed_env.update(kwargs.get("env", {}))
         kwargs["env"] = mixed_env
->>>>>>> 009c0beb
         return exec_and_communicate(*args, **kwargs)
 
     def check_if_installed(self):
