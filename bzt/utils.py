--- conflicted
+++ resolved
@@ -341,25 +341,6 @@
 
 
 def readlines(_file, hint=None):
-<<<<<<< HEAD
-    # regular readlines() causes follow problem on py3:
-    # it doesn't call StopIterations when hint size is reached and
-    # it doesn't reset TextIOWrapper._telling flag, so tell isn't allowed after that.
-    length = 0
-    for line in _file:
-        yield line
-        if hint:
-            length += len(line)
-            if length > hint:
-                return  # calls StopIteration
-
-
-class FileReader(object):
-    def __init__(self, filename='', file_opener=None, parent_logger=logging.getLogger('')):
-        self.fds = None
-        self.filename = filename
-        self.file_opener = file_opener
-=======
     # get generator instead of list (in regular readlines())
     length = 0
     for line in _file:
@@ -379,37 +360,11 @@
         self.filename = filename
 
         self.file_opener = file_opener  # external method for opening of file
->>>>>>> 9f95f2fc
         self.offset = 0
         self.log = parent_logger.getChild(self.__class__.__name__)
 
     def is_ready(self):
         if not self.fds:
-<<<<<<< HEAD
-            if not os.path.isfile(self.filename):
-                self.log.debug("File not appeared yet: %s", self.filename)
-                return False
-            if not os.path.getsize(self.filename):
-                self.log.debug("File is empty: %s", self.filename)
-                return False
-            self.fds = self.file_opener(self.filename)
-        if self.fds:
-            return True
-
-    def get_lines(self, size=None, last_pass=False):
-        if self.is_ready():
-            self.fds.seek(self.offset)
-            for line in readlines(self.fds, hint=None if last_pass else size):
-                yield line
-            self.offset = self.fds.tell()
-
-    def get_bytes(self, size=None):
-        if self.is_ready():
-            self.fds.seek(self.offset)
-            bytes = self.fds.read(size)
-            self.offset = self.fds.tell()
-            return bytes
-=======
             if self.filename:
                 if not os.path.isfile(self.filename):
                     self.log.debug("File not appeared yet: %s", self.filename)
@@ -439,7 +394,6 @@
             _bytes = self.fds.read(size)
             self.offset += len(_bytes)
             return _bytes
->>>>>>> 9f95f2fc
 
     def __del__(self):
         if self.fds:
