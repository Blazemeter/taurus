# coding=utf-8
"""
Every project needs its trash heap of miscellaneous functions and classes

Copyright 2015 BlazeMeter Inc.

Licensed under the Apache License, Version 2.0 (the "License");
you may not use this file except in compliance with the License.
You may obtain a copy of the License at

   http://www.apache.org/licenses/LICENSE-2.0

Unless required by applicable law or agreed to in writing, software
distributed under the License is distributed on an "AS IS" BASIS,
WITHOUT WARRANTIES OR CONDITIONS OF ANY KIND, either express or implied.
See the License for the specific language governing permissions and
limitations under the License.
"""
import codecs
import copy
import csv
import fnmatch
import itertools
import json
import locale
import logging
import mimetypes
import os
import platform
import random
import re
import shlex
import shutil
import signal
import sys
import tarfile
import tempfile
import time
import traceback
import webbrowser
import zipfile
from abc import abstractmethod
from collections import defaultdict, Counter
from contextlib import contextmanager
from distutils.version import LooseVersion
from math import log
from subprocess import CalledProcessError, PIPE, check_output, STDOUT
from webbrowser import GenericBrowser

import ipaddress
import psutil
import requests
import requests.adapters
from progressbar import ProgressBar, Percentage, Bar, ETA
from urwid import BaseScreen

from bzt import TaurusInternalException, TaurusNetworkError, ToolError
<<<<<<< HEAD
from bzt.six import stream_decode, file_type, etree, parse, deunicode, url2pathname, communicate
from bzt.six import string_types, iteritems, binary_type, text_type, b, integer_types
=======
from bzt.six import stream_decode, file_type, etree, parse, deunicode, url2pathname
from bzt.six import string_types, iteritems, binary_type, text_type, b, integer_types, numeric_types
>>>>>>> 42c72d24

CALL_PROBLEMS = (CalledProcessError, OSError)
LOG = logging.getLogger("")


def sync_run(args, env=None):
    output = check_output(args, env=env, stderr=STDOUT)
    return stream_decode(output).rstrip()


def simple_body_dict(dic):
    """ body dict must have just one level for sending with form params"""
    if isinstance(dic, dict):
        for key in dic:
            if not isinstance(dic[key], (string_types, numeric_types)):
                return False
        return True
    return False


def get_full_path(path, default=None, step_up=0):
    """
    Function expands '~' and adds cwd to path if it's not absolute (relative)
    Target doesn't have to exist

    :param path:
    :param default:
    :param step_up:
    :return:
    """
    if not path:
        return default

    res = os.path.abspath(os.path.expanduser(path))
    for _ in range(step_up):
        res = os.path.dirname(res)
    return res


BZT_DIR = get_full_path(__file__, step_up=1)
RESOURCES_DIR = os.path.join(BZT_DIR, "resources")


def get_files_recursive(dir_name, exclude_mask=''):
    for root, _, files in os.walk(dir_name):
        for _file in files:
            if not fnmatch.fnmatch(_file, exclude_mask):
                yield os.path.join(root, _file)


def parse_java_version(versions):
    if versions:
        version = versions[0]

        if LooseVersion(version) > LooseVersion("6"):  # start of openjdk naming
            major = re.findall("^([\d]*)", version)
        else:
            major = re.findall("\.([\d]*)", version)

        if major:
            return major[0]


def run_once(func):
    """
    A decorator to run function only once

    :type func: __builtin__.function
    :return:
    """

    def wrapper(*args, **kwargs):
        """
        :param kwargs:
        :param args:
        """
        if not wrapper.has_run:
            wrapper.has_run = True
            return func(*args, **kwargs)

    wrapper.has_run = False
    return wrapper


def replace_in_config(config, samples, substitutes, log=None):
    def file_replacer(value, key, container):
        if value in samples:
            container[key] = substitutes[samples.index(value)]
            if container[key] != value and log:
                log.debug("Replaced %s with %s", value, container[key])

    BetterDict.traverse(config, file_replacer)


def dehumanize_time(str_time):
    """
    Convert value like 1d4h33m12s103ms into seconds

    Also, incidentally translates strings like "inf" into float("inf")

    :param str_time: string to convert
    :return: float value in seconds
    :raise TaurusInternalException: in case of unsupported unit
    """
    if not str_time:
        return 0

    parser = re.compile(r'([\d\.\-infa]+)([a-zA-Z]*)')
    parts = parser.findall(str(str_time).replace(' ', ''))

    if len(parts) == 0:
        msg = "String format not supported: %s"
        raise TaurusInternalException(msg % str_time)

    result = 0.0
    for value, unit in parts:
        try:
            value = float(value)
        except ValueError:
            raise TaurusInternalException("Unsupported float string: %r" % value)
        unit = unit.lower()
        if unit == 'ms':
            result += value / 1000.0
            continue
        elif unit == 's' or unit == '':
            result += value
            continue
        elif unit == 'm':
            result += value * 60
            continue
        elif unit == 'h':
            result += value * 60 * 60
            continue
        elif unit == 'd':
            result += value * 60 * 60 * 24
            continue
        else:
            msg = "String contains unsupported unit %s: %s"
            raise TaurusInternalException(msg % (unit, str_time))
    return result


class BetterDict(defaultdict):
    """
    Wrapper for defaultdict that able to deep merge other dicts into itself
    """

    @classmethod
    def from_dict(cls, orig):
        """
        # https://stackoverflow.com/questions/50013768/how-can-i-convert-nested-dictionary-to-defaultdict/50013806
        """
        if isinstance(orig, dict):
            return cls(lambda: None, {k: cls.from_dict(v) for k, v in orig.items()})
        elif isinstance(orig, list):
            return [cls.from_dict(e) for e in orig]
        else:
            return orig

    def get(self, key, default=defaultdict, force_set=False):
        """
        Change get with setdefault

        :param force_set:
        :type key: object
        :type default: object
        """
        if default == defaultdict:
            default = BetterDict()

        if isinstance(default, BaseException) and key not in self:
            raise default

        if force_set:
            value = self.setdefault(key, default)
        else:
            value = defaultdict.get(self, key, default)

        if isinstance(value, string_types):
            if isinstance(value, str):  # this is a trick for python v2/v3 compatibility
                return value
            else:
                return text_type(value)
        else:
            return value

    def merge(self, src):
        """
        Deep merge other dict into current
        :type src: dict
        """

        if not isinstance(src, dict):
            raise TaurusInternalException("Loaded object is not dict [%s]: %s" % (src.__class__, src))

        for key, val in iteritems(src):

            prefix = ""
            if key[0] in ("^", "~", "$"):  # modificator found
                prefix = key[0]
                key = key[1:]

            if prefix == "^":  # eliminate flag
                # TODO: improve logic - use val contents to see what to eliminate
                if key in self:
                    self.pop(key)
                continue
            elif prefix == "~":  # overwrite flag
                if key in self:
                    self.pop(key)

            if isinstance(val, dict):
                self.__add_dict(key, val)
            elif isinstance(val, list):
                self.__add_list(key, val, merge_list_items=(prefix == "$"))
            else:
                self[key] = val

        return self

    def __add_dict(self, key, val):
        dst = self.get(key, force_set=True)
        if isinstance(dst, BetterDict):
            dst.merge(val)
        elif isinstance(dst, Counter):
            self[key] += val
        elif isinstance(dst, dict):
            raise TaurusInternalException("Mix of DictOfDict and dict is forbidden")
        else:
            self[key] = BetterDict.from_dict(val)

    def __add_list(self, key, val, merge_list_items):
        self.__ensure_list_type(val)
        if key not in self:
            self[key] = []
        if not isinstance(self[key], list):
            self[key] = val
            return

        if merge_list_items:
            left = self[key]
            right = val
            for index, righty in enumerate(right):
                if index < len(left):
                    lefty = left[index]
                    if isinstance(lefty, BetterDict) and isinstance(righty, BetterDict):
                        lefty.merge(righty)
                    else:
                        # todo: should we log all overwriting cases?
                        LOG.warning("Overwriting the value of %r when merging configs", key)
                        left[index] = righty
                else:
                    left.insert(index, righty)
        else:
            self[key].extend(val)

    def __ensure_list_type(self, values):
        """
        Ensure that values is a list, convert if needed
        :param values: dict or list
        :return:
        """
        for idx, obj in enumerate(values):
            if isinstance(obj, dict):
                values[idx] = BetterDict.from_dict(obj)
            elif isinstance(obj, list):
                self.__ensure_list_type(obj)

    @classmethod
    def traverse(cls, obj, visitor):
        """
        Deep traverse dict with visitor. If visitor returns any value, don't traverse into

        :type obj: list or dict or object
        :type visitor: callable
        """
        if isinstance(obj, dict):
            for key, val in iteritems(obj):
                if not visitor(val, key, obj):
                    cls.traverse(obj[key], visitor)
        elif isinstance(obj, list):
            for idx, val in enumerate(obj):
                if not visitor(val, idx, obj):
                    cls.traverse(obj[idx], visitor)

    def filter(self, rules, black_list=False):
        keys = set(self.keys())
        for key in keys:
            ikey = "!" + key
            if (key in rules) or (ikey in rules):   # we have rule for this key
                current_black_list = black_list if key in rules else not black_list
                rkey = key if key in rules else ikey

                if isinstance(rules.get(rkey), dict):
                    if isinstance(self.get(key), BetterDict):       # need to go deeper
                        self.get(key).filter(rules[rkey], black_list=current_black_list)
                    elif not current_black_list:
                        del self[key]
                elif current_black_list:
                    del self[key]   # must be blacklisted
            elif not black_list:
                del self[key]       # remove unknown key

            current = self.get(key, None)
            if isinstance(current, (dict, list)) and not current:
                del self[key]       # clean empty

    def __repr__(self):
        return dict(self).__repr__()


def get_uniq_name(directory, prefix, suffix="", forbidden_names=()):
    base = os.path.join(directory, prefix)
    diff = ""
    num = 0
    while os.path.exists(base + diff + suffix) or base + diff + suffix in forbidden_names:
        num += 1
        diff = "-%s" % num

    return base + diff + suffix


def exec_and_communicate(*args, **kwargs):
    process = start_process(*args, **kwargs)
    out, err = communicate(process)
    if process.returncode != 0:
        raise CalledProcessError(process.returncode, args[0][0])

    return out, err


def start_process(args, cwd=None, stdout=PIPE, stderr=PIPE, stdin=PIPE, shell=False, env=None, shared_env=None):
    tmp_env = Environment()
    for e in (env, shared_env):
        if e:
            tmp_env.set(e.get())

    return shell_exec(args, cwd=cwd, stdout=stdout, stderr=stderr, stdin=stdin, shell=shell, env=tmp_env.get())


def shell_exec(args, cwd=None, stdout=PIPE, stderr=PIPE, stdin=PIPE, shell=False, env=None):
    """
    Wrapper for subprocess starting

    """
    if stdout and not isinstance(stdout, integer_types) and not isinstance(stdout, file_type):
        LOG.warning("stdout is not IOBase: %s", stdout)
        stdout = None

    if stderr and not isinstance(stderr, integer_types) and not isinstance(stderr, file_type):
        LOG.warning("stderr is not IOBase: %s", stderr)
        stderr = None

    if isinstance(args, string_types) and not shell:
        args = shlex.split(args, posix=not is_windows())
    LOG.debug("Executing shell: %s at %s", args, cwd or os.curdir)

    if is_windows():
        return psutil.Popen(args, stdout=stdout, stderr=stderr, stdin=stdin,
                            bufsize=0, cwd=cwd, shell=shell, env=env)
    else:
        return psutil.Popen(args, stdout=stdout, stderr=stderr, stdin=stdin,
                            bufsize=0, preexec_fn=os.setpgrp, close_fds=True, cwd=cwd, shell=shell, env=env)
        # FIXME: shouldn't we bother closing opened descriptors?


class Environment(object):
    def __init__(self, log=None, data=None):
        self.data = {}

        log = log or LOG
        self.log = log.getChild(self.__class__.__name__)

        if data:
            self.set(data)

    def set(self, env):
        """
        :type env: dict
        """
        for key in env:
            key = str(key)
            val = env[key]

            if is_windows():
                key = key.upper()

            if key in self.data:
                if val is None:
                    self.log.debug("Remove '%s' from environment", key)
                    self.data.pop(key)
                else:
                    self.log.debug("Replace '%s' in environment", key)
                    self.data[key] = str(val)
            else:
                self._add({key: val}, '', finish=False)

    def add_path(self, pair, finish=False):
        self._add(pair, os.pathsep, finish)

    def add_java_param(self, pair, finish=False):
        self._add(pair, " ", finish)

    def update(self, env):  # compatibility with taurus-server
        self.set(env)

    def _add(self, pair, separator, finish):
        for key in pair:
            val = pair[key]
            key = str(key)
            if is_windows():
                key = key.upper()

            if val is None:
                self.log.debug("Skip empty variable '%s'", key)
                return

            val = str(val)

            if key in self.data:
                if finish:
                    self.data[key] += separator + val  # add to the end
                else:
                    self.data[key] = val + separator + self.data[key]  # add to the beginning
            else:
                self.data[key] = str(val)

    def get(self, key=None):
        if key:
            key = str(key)
            if is_windows():
                key = key.upper()

            return self.data.get(key, None)
        else:
            # full environment
            return copy.deepcopy(self.data)


class FileReader(object):
    SYS_ENCODING = locale.getpreferredencoding()

    def __init__(self, filename="", file_opener=None, parent_logger=None):
        self.fds = None
        if parent_logger:
            self.log = parent_logger.getChild(self.__class__.__name__)
        else:
            self.log = logging.getLogger(self.__class__.__name__)

        if file_opener:
            self.file_opener = file_opener  # external method for opening of file
        else:
            self.file_opener = lambda f: open(f, mode='rb')  # default mode is binary

        # for non-trivial openers filename must be empty (more complicate than just open())
        # it turns all regular file checks off, see is_ready()
        self.name = filename
        self.cp = 'utf-8'  # default code page is utf-8
        self.decoder = codecs.lookup(self.cp).incrementaldecoder()
        self.fallback_decoder = codecs.lookup(self.SYS_ENCODING).incrementaldecoder(errors='ignore')
        self.offset = 0

    def _readlines(self, hint=None):
        # get generator instead of list (in regular readlines())
        length = 0
        for line in self.fds:
            yield line
            if hint and hint > 0:
                length += len(line)
                if length >= hint:
                    return

    def is_ready(self):
        if not self.fds:
            if self.name:
                if not os.path.isfile(self.name):
                    self.log.debug("File not appeared yet: %s", self.name)
                    return False
                if not os.path.getsize(self.name):
                    self.log.debug("File is empty: %s", self.name)
                    return False

                self.log.debug("Opening file: %s", self.name)

            # call opener regardless of the name value as it can use empty name as flag
            self.fds = self.file_opener(self.name)

        if self.fds:
            self.name = self.fds.name
            return True

    def _decode(self, line, last_pass=False):
        try:
            return self.decoder.decode(line, final=last_pass)
        except UnicodeDecodeError:
            self.log.warning("Content encoding of '%s' doesn't match %s", self.name, self.cp)
            self.cp = self.SYS_ENCODING
            self.decoder = self.fallback_decoder
            self.decoder.reset()
            self.log.warning("Proposed code page: %s", self.cp)
            return self.decoder.decode(line, final=last_pass)

    def get_lines(self, size=-1, last_pass=False):
        if self.is_ready():
            if last_pass:
                size = -1
            self.log.debug("Reading: %s", self.name)
            self.fds.seek(self.offset)
            for line in self._readlines(hint=size):
                self.offset += len(line)
                yield self._decode(line, last_pass)

    def get_line(self):
        line = ""
        if self.is_ready():
            self.log.debug("Reading: %s", self.name)
            self.fds.seek(self.offset)
            line = self.fds.readline()
            self.offset += len(line)

        return self._decode(line)

    def get_bytes(self, size=-1, last_pass=False, decode=True):
        if self.is_ready():
            if last_pass:
                size = -1
            self.log.debug("Reading: %s", self.name)
            self.fds.seek(self.offset)
            _bytes = self.fds.read(size)
            self.offset += len(_bytes)
            if decode:
                return self._decode(_bytes, last_pass)
            else:
                return _bytes

    def __del__(self):
        if self.fds:
            self.fds.close()


def ensure_is_dict(container, key, sub_key):
    """
    Ensure that dict item is dict, convert if needed

    :type container: dict or list
    :type key: basestring or int
    :type sub_key: basestring
    :return:
    """
    if isinstance(container, BetterDict):
        container.get(key, force_set=True)
    elif isinstance(container, dict):   # todo: remove after fixing merge
        container[key] = BetterDict()

    if not isinstance(container[key], dict):    # todo: replace dict with BetterDict after fixing merge
        container[key] = BetterDict.from_dict({sub_key: container[key]})

    return container[key]


class MultiPartForm(object):
    """
    Accumulate the data to be used when posting a form.
    http://blog.doughellmann.com/2009/07/
        pymotw-urllib2-library-for-opening-urls.html

    :type form_fields: list[str,str]
    """

    def __init__(self):
        self.form_fields = []
        self.files = []
        self.boundary = make_boundary()

    def get_content_type(self):
        """ returns content type """
        return 'multipart/form-data; boundary=%s' % self.boundary

    def add_field(self, name, value):
        """
        Add a simple field to the form data.
        :type name: str
        :type value: str
        """
        self.form_fields.append((name, value))

    def add_file_as_string(self, fieldname, filename, body, mimetype=None):
        """ add raw string file
        :type fieldname: str
        :type filename: str
        :type body: str | bytes
        :type mimetype: str
        """
        default = 'application/octet-stream'
        if mimetype is None:
            mimetype = mimetypes.guess_type(filename)[0] or default

        self.files.append((fieldname, filename, mimetype, body))

    def add_file(self, fieldname, filename, file_handle=None, mimetype=None):
        """Add a file to be uploaded.
        :type mimetype: str
        :type file_handle: file
        :type filename: str
        :type fieldname: str
        """
        if not file_handle:
            with open(filename, 'rb') as fds:
                body = fds.read()

            filename = os.path.basename(filename)
        else:
            body = file_handle.read()
        self.add_file_as_string(fieldname, filename, body, mimetype)

    def __convert_to_list(self):
        """Return a string representing the form, including attached files."""
        # Build a list of lists, each containing "lines" of the
        # request.  Each part is separated by a boundary string.
        # Once the list is built, return a string where each
        # line is separated by '\r\n'.
        parts = []
        part_boundary = '--' + self.boundary

        # Add the form fields
        parts.extend(
            [part_boundary, 'Content-Disposition: form-data; name="%s"' % name, '', value, ]
            for name, value in self.form_fields
        )

        # Add the files to upload
        parts.extend(
            [part_boundary,
             'Content-Disposition: file; name="%s"; filename="%s"' % (field_name, filename),
             'Content-Type: %s' % content_type, '', body]
            for field_name, filename, content_type, body in self.files
        )

        # Flatten the list and add closing boundary marker,
        # then return CR+LF separated data
        flattened = list(itertools.chain(*parts))
        flattened.append('--' + self.boundary + '--')
        return flattened

    def form_as_bytes(self):
        """
        represents form contents as bytes in python3 or 8-bit str in python2
        """
        result_list = []
        for item in self.__convert_to_list():
            # if (8-bit str (2.7) or bytes (3.x), then no processing, just add, else - encode)
            if isinstance(item, binary_type):
                result_list.append(item)
            elif isinstance(item, text_type):
                result_list.append(item.encode())
            else:
                raise TaurusInternalException("Unhandled form data type: %s" % type(item))

        res_bytes = b("\r\n").join(result_list)
        res_bytes += b("\r\n")
        return res_bytes


def to_json(obj, indent=True):
    """
    Convert object into indented json

    :param indent: whether to generate indented JSON
    :param obj: object to convert
    :return:
    """
    # NOTE: you can set allow_nan=False to fail when serializing NaN/Infinity
    return json.dumps(obj, indent=indent, cls=ComplexEncoder)


class JSONDumpable(object):
    """
    Marker class for json dumpable classes
    """
    pass


class JSONConvertible(object):
    @abstractmethod
    def __json__(self):
        "Convert class instance into JSON-dumpable structure (e.g. dict)"
        pass


class ComplexEncoder(json.JSONEncoder):
    """
    Magic class to help serialize in JSON any object.
    """
    # todo: should we add complex type?
    TYPES = (dict, list, tuple, text_type, string_types, integer_types, float, bool, type(None))

    def default(self, obj):  # pylint: disable=method-hidden
        """
        Filters out protected and private fields

        :param obj:
        :return:
        """

        if self.__dumpable(obj):
            res = {}
            for key, val in iteritems(obj.__dict__):
                if not self.__dumpable(val):
                    # logging.debug("Filtered out: %s.%s", key, val)
                    pass
                elif key.startswith('_'):
                    # logging.debug("Filtered out: %s", key)
                    pass
                else:
                    res[key] = val
            return res
        elif ComplexEncoder.__convertible(obj):
            return obj.__json__()
        else:
            return None

    @classmethod
    def __dumpable(cls, obj):
        """
        Re

        :param obj:
        :rtype: bool
        """
        dumpable_types = tuple(cls.TYPES + (JSONDumpable,))
        return isinstance(obj, dumpable_types)

    @staticmethod
    def __convertible(obj):
        return isinstance(obj, JSONConvertible)

    @classmethod
    def of_basic_type(cls, val):
        """
        Returns true if val is of basic type

        :param val:
        :return:
        """
        return isinstance(val, cls.TYPES)


def humanize_time(secs):
    """
    taken from http://testingreflections.com/node/6534

    :param secs:
    :return:
    """
    mins, secs = divmod(secs, 60)
    hours, mins = divmod(mins, 60)
    return '%02d:%02d:%02d' % (hours, mins, secs)


def guess_csv_dialect(header, force_doublequote=False):
    """ completely arbitrary fn to detect the delimiter

    :type header: str
    :rtype: csv.Dialect
    """
    possible_delims = ",;\t"
    dialect = csv.Sniffer().sniff(header, delimiters=possible_delims)

    # We have to do that for py2, as the sniffer can possibly return unicode values
    # in delimiter and quotechar. And py2's csv.reader is unable to handle unicode delimiters/quotechars.
    dialect.delimiter = deunicode(dialect.delimiter)
    dialect.quotechar = deunicode(dialect.quotechar)

    if force_doublequote:
        dialect.doublequote = True
    return dialect


def load_class(full_name):
    """
    Load class by its full name like bzt.cli.CLI

    :type full_name: str
    :return:
    :rtype: callable
    """
    module_name = full_name[:full_name.rfind('.')]
    class_name = full_name[full_name.rfind('.') + 1:]
    LOG.debug("Importing module: %s", module_name)
    module = __import__(module_name)
    for mod in module_name.split('.')[1:]:
        module = getattr(module, mod)

    LOG.debug("Loading class: '%s' from %s", class_name, module)
    return getattr(module, class_name)


def unzip(source_filename, dest_dir, rel_path=None):
    """
    :param source_filename:
    :param dest_dir:
    :param rel_path:
    :return:
    """
    LOG.debug("Extracting %s to %s", source_filename, dest_dir)

    with zipfile.ZipFile(source_filename) as zfd:
        for member in zfd.infolist():
            if rel_path:
                if not member.filename.startswith(rel_path):
                    continue
                else:
                    member.filename = member.filename[len(rel_path) + 1:]

            if not member.filename:
                continue

            # Path traversal defense copied from
            # http://hg.python.org/cpython/file/tip/Lib/http/server.py#l789
            LOG.debug("Writing %s%s%s", dest_dir, os.path.sep, member.filename)

            zfd.extract(member, dest_dir)


def untar(source_filename, dest_dir, rel_path=None):
    with tarfile.open(source_filename, "r|*") as tar:
        for member in tar:
            if member.isfile():
                if member.name is None:
                    continue
                if rel_path is not None and not member.name.startswith(rel_path):
                    continue

                filename = os.path.basename(member.name)
                destination = os.path.join(dest_dir, filename)
                with open(destination, "wb") as output:
                    shutil.copyfileobj(tar.extractfile(member), output, member.size)


def make_boundary(text=None):
    """
    Generate boundary id
    :param text:
    :return:
    """
    _width = len(repr(sys.maxsize - 1))
    _fmt = '%%0%dd' % _width
    token = random.randrange(sys.maxsize)
    boundary = ('=' * 15) + (_fmt % token) + '=='
    if text is None:
        return boundary
    bnd = boundary
    counter = 0
    while True:
        cre = re.compile(r'^--' + re.escape(bnd) + '(--)?$', re.MULTILINE)
        if not cre.search(text):
            break
        bnd = boundary + '.' + str(counter)
        counter += 1
    return bnd


def is_int(str_val):
    """
    Check if str_val is int type
    :param str_val: str
    :return: bool
    """
    if str_val.startswith('-') and str_val[1:].isdigit():
        return True
    elif str_val.isdigit():
        return True
    else:
        return False


def shutdown_process(process_obj, log_obj):
    count = 60
    while process_obj and process_obj.poll() is None:
        time.sleep(1)
        count -= 1
        kill_signal = signal.SIGTERM if count > 0 else signal.SIGKILL
        log_obj.info("Terminating process PID %s with signal %s (%s tries left)", process_obj.pid, kill_signal, count)
        try:
            if is_windows():
                cur_pids = psutil.pids()
                if process_obj.pid in cur_pids:
                    jm_proc = psutil.Process(process_obj.pid)
                    for child_proc in jm_proc.children(recursive=True):
                        log_obj.debug("Terminating child process: %d", child_proc.pid)
                        child_proc.send_signal(kill_signal)
                    os.kill(process_obj.pid, kill_signal)
            else:
                os.killpg(process_obj.pid, kill_signal)
        except OSError as exc:
            log_obj.debug("Failed to terminate process: %s", exc)


class LocalFileAdapter(requests.adapters.BaseAdapter):
    """
    Protocol Adapter to allow HTTPClient to GET file:// URLs
    """

    @staticmethod
    def _chkpath(method, path):
        """Return an HTTP status for the given filesystem path."""
        if method.lower() in ('put', 'delete'):
            return 501, "Not Implemented"  # TODO
        elif method.lower() not in ('get', 'head'):
            return 405, "Method Not Allowed"
        elif os.path.isdir(path):
            return 400, "Path Not A File"
        elif not os.path.isfile(path):
            return 404, "File Not Found"
        elif not os.access(path, os.R_OK):
            return 403, "Access Denied"
        else:
            return 200, "OK"

    def send(self, req, **kwargs):  # pylint: disable=unused-argument
        """Return the file specified by the given request
        """
        path = os.path.normcase(os.path.normpath(url2pathname(req.path_url)))
        response = requests.Response()

        response.status_code, response.reason = self._chkpath(req.method, path)
        if response.status_code == 200 and req.method.lower() != 'head':
            try:
                response.raw = open(path, 'rb')
            except (OSError, IOError) as err:
                response.status_code = 500
                response.reason = str(err)

        if isinstance(req.url, bytes):
            response.url = req.url.decode('utf-8')
        else:
            response.url = req.url

        response.request = req
        response.connection = self

        return response

    def close(self):
        pass


class HTTPClient(object):
    def __init__(self):
        self.session = requests.Session()
        self.session.mount('file://', LocalFileAdapter())
        self.log = logging.getLogger(self.__class__.__name__)
        self.proxy_settings = None

    def add_proxy_settings(self, proxy_settings):
        if proxy_settings and proxy_settings.get("address"):
            self.proxy_settings = proxy_settings
            proxy_addr = proxy_settings.get("address")
            self.log.info("Using proxy %r", proxy_addr)
            proxy_url = parse.urlsplit(proxy_addr)
            self.log.debug("Using proxy settings: %s", proxy_url)
            username = proxy_settings.get("username")
            pwd = proxy_settings.get("password")
            scheme = proxy_url.scheme if proxy_url.scheme else 'http'
            if username and pwd:
                proxy_uri = "%s://%s:%s@%s" % (scheme, username, pwd, proxy_url.netloc)
            else:
                proxy_uri = "%s://%s" % (scheme, proxy_url.netloc)
            self.session.proxies = {"https": proxy_uri, "http": proxy_uri}

        self.session.verify = proxy_settings.get('ssl-cert', True)
        self.session.cert = proxy_settings.get('ssl-client-cert', None)

    def get_proxy_props(self):
        props = {}

        if not self.proxy_settings or not self.proxy_settings.get("address"):
            return props

        proxy_url = parse.urlsplit(self.proxy_settings.get("address"))
        username = self.proxy_settings.get("username")
        pwd = self.proxy_settings.get("password")
        for protocol in ["http", "https"]:
            props[protocol + '.proxyHost'] = proxy_url.hostname
            props[protocol + '.proxyPort'] = proxy_url.port or 80
            if username and pwd:
                props[protocol + '.proxyUser'] = username
                props[protocol + '.proxyPass'] = pwd

        return props

    @staticmethod
    def _save_file_from_connection(conn, filename, reporthook=None):
        if not conn.ok:
            raise TaurusNetworkError("Connection failed, status code %s" % conn.status_code)
        total = int(conn.headers.get('content-length', 0))
        block_size = 1024
        count = 0
        with open(filename, 'wb') as f:
            for chunk in conn.iter_content(chunk_size=block_size):
                if chunk:
                    f.write(chunk)
                    count += 1
                    if reporthook:
                        reporthook(count, block_size, total)

    def download_file(self, url, filename, reporthook=None, data=None, timeout=None):
        headers = None
        try:
            with self.session.get(url, stream=True, data=data, timeout=timeout) as conn:
                self._save_file_from_connection(conn, filename, reporthook=reporthook)
                headers = conn.headers
        except requests.exceptions.RequestException as exc:
            resp = exc.response
            self.log.debug("File download resulted in exception: %s", traceback.format_exc())
            msg = "Unsuccessful download from %s" % url
            if resp is not None:
                msg += ": %s - %s" % (resp.status_code, resp.reason)
            raise TaurusNetworkError(msg)
        except BaseException:
            self.log.debug("File download resulted in exception: %s", traceback.format_exc())
            raise TaurusNetworkError("Unsuccessful download from %s" % url)

        return filename, headers

    def request(self, method, url, *args, **kwargs):
        self.log.debug('Making HTTP request %s %s', method, url)
        try:
            return self.session.request(method, url, *args, **kwargs)
        except requests.exceptions.RequestException as exc:
            resp = exc.response
            self.log.debug("Request resulted in exception: %s", traceback.format_exc())
            msg = "Request to %s failed" % url
            if resp is not None:
                msg += ": %s - %s" % (resp.status_code, resp.reason)
            raise TaurusNetworkError(msg)


class ExceptionalDownloader(object):
    def __init__(self, http_client):
        """

        :type http_client: HTTPClient
        """
        super(ExceptionalDownloader, self).__init__()
        self.http_client = http_client

    def get(self, url, filename=None, reporthook=None, data=None, suffix="", timeout=5.0):
        if os.getenv("TAURUS_DISABLE_DOWNLOADS", ""):
            raise TaurusInternalException("Downloads are disabled by TAURUS_DISABLE_DOWNLOADS env var")

        fd = None
        try:
            if not filename:
                fd, filename = tempfile.mkstemp(suffix)
            result = self.http_client.download_file(url, filename, reporthook=reporthook, data=data, timeout=timeout)
        except BaseException:
            if fd:
                os.close(fd)
                os.remove(filename)
            raise

        if fd:
            os.close(fd)
        return result


class RequiredTool(object):
    """
    Abstract required tool
    """

    def __init__(self, log=None, tool_path="", download_link="", http_client=None,
                 env=None, version=None, installable=True, shared_env=None):
        self.http_client = http_client
        self.tool_path = os.path.expanduser(tool_path)
        self.download_link = download_link
        self.already_installed = False
        self.mirror_manager = None
        self.version = version
        self.installable = installable
        self.shared_env = shared_env

        self.tool_name = self.__class__.__name__

        # for browsermobproxy compatability, remove it later
        if not isinstance(log, logging.Logger):
            log = None

        if log is None:
            log = log or LOG

        self.log = log.getChild(self.tool_name)

        if env is None:
            env = Environment(self.log, dict(os.environ))

        self.env = env

    def _get_version(self, output):
        return

    def execute(self, *args, **kwargs):
        kwargs["env"] = self.env
        kwargs["shared_env"] = self.shared_env
        return exec_and_communicate(*args, **kwargs)

    def check_if_installed(self):
        if os.path.exists(self.tool_path):
            self.already_installed = True
            return True
        self.log.debug("File not exists: %s", self.tool_path)
        return False

    def install(self):
        if not self.installable:
            raise ToolError("Automatic installation of %s isn't implemented" % self.tool_name)

        with ProgressBarContext() as pbar:
            if not os.path.exists(os.path.dirname(self.tool_path)):
                os.makedirs(os.path.dirname(self.tool_path))
            downloader = ExceptionalDownloader(self.http_client)
            self.log.info("Downloading %s", self.download_link)
            downloader.get(self.download_link, self.tool_path, reporthook=pbar.download_callback)

            if self.check_if_installed():
                return self.tool_path
            else:
                raise ToolError("Unable to run %s after installation!" % self.tool_name)

    def _download(self, suffix=".zip", use_link=False):
        if use_link:
            links = [self.download_link]
        else:
            links = self.mirror_manager.mirrors()

        downloader = ExceptionalDownloader(self.http_client)
        for link in links:
            self.log.info("Downloading: %s", link)
            with ProgressBarContext() as pbar:
                try:
                    return downloader.get(link, reporthook=pbar.download_callback, suffix=suffix)[0]
                except KeyboardInterrupt:
                    raise
                except BaseException as exc:
                    self.log.error("Error while downloading %s: %s" % (link, exc))
        raise TaurusInternalException("%s download failed: No more links to try" % self.tool_name)


class JavaVM(RequiredTool):
    def __init__(self, **kwargs):
        super(JavaVM, self).__init__(installable=False, tool_path="java", **kwargs)

    def _get_version(self, output):
        versions = re.findall("version\ \"([_\d\.]*)", output)
        version = parse_java_version(versions)

        if not version:
            self.log.warning("Tool version parsing error: %s", output)

        return version

    def check_if_installed(self):
        cmd = [self.tool_path, '-version']
        self.log.debug("Trying %s: %s", self.tool_name, cmd)
        try:
            out, err = self.execute(cmd)
            self.version = self._get_version(err)
            self.log.debug("%s output: %s", self.tool_name, out)
            return True
        except CALL_PROBLEMS as exc:
            self.log.debug("Failed to check %s: %s", self.tool_name, exc)
            return False


class ProgressBarContext(ProgressBar):
    def __init__(self, maxval=0):
        widgets = [Percentage(), ' ', Bar(marker='=', left='[', right=']'), ' ', ETA()]
        super(ProgressBarContext, self).__init__(widgets=widgets, maxval=maxval, fd=sys.stdout)

    def __enter__(self):
        if not sys.stdout.isatty():
            LOG.debug("No progressbar for non-tty output: %s", sys.stdout)

        self.start()
        return self

    def update(self, value=None):
        if sys.stdout.isatty():
            super(ProgressBarContext, self).update(value)

    def __exit__(self, exc_type, exc_val, exc_tb):
        del exc_type, exc_val, exc_tb
        if sys.stdout.isatty():
            self.finish()

    def download_callback(self, block_count, blocksize, totalsize):
        if totalsize > 0:
            self.maxval = totalsize
            progress = block_count * blocksize
            self.update(progress if progress <= totalsize else totalsize)


class IncrementableProgressBar(ProgressBarContext):
    def __init__(self, maxval):
        super(IncrementableProgressBar, self).__init__(maxval=maxval)

    def increment(self):
        incremented = self.currval + 1
        if incremented < self.maxval:
            super(IncrementableProgressBar, self).update(incremented)

    def catchup(self, started_time=None, current_value=None):
        super(IncrementableProgressBar, self).start()
        if started_time:
            self.start_time = started_time
        if current_value and current_value < self.maxval:
            self.update(current_value)


class TclLibrary(RequiredTool):
    ENV_NAME = "TCL_LIBRARY"
    INIT_TCL = "init.tcl"
    FOLDER = "tcl"

    def check_if_installed(self):
        """
        Check if tcl is available
        :return:
        """
        if is_windows():
            self.log.debug("Checking if %s variable is present in environment", TclLibrary.ENV_NAME)
            if not os.environ.get(TclLibrary.ENV_NAME, None):
                self.log.debug("%s environment variable is not present", TclLibrary.ENV_NAME)
                return False
            else:
                self.log.debug("%s environment variable is present", TclLibrary.ENV_NAME)
                return True
        else:
            self.log.debug("We don't need to check tcl library on this platform")
            return True

    @staticmethod
    def _find_tcl_dir():
        lib_dirs = [os.path.dirname(_x) for _x in sys.path if _x.lower().endswith('lib')]
        for lib_dir in lib_dirs:
            base_dir = os.path.join(lib_dir, TclLibrary.FOLDER)
            if os.path.exists(base_dir):
                for root, _, files in os.walk(base_dir):
                    if TclLibrary.INIT_TCL in files:
                        return root

    def _set_env_variable(self, value):
        self.log.debug("Setting environment %s=%s", TclLibrary.ENV_NAME, value)
        os.environ[TclLibrary.ENV_NAME] = value

    def install(self):
        """
        :return:
        """
        tcl_dir = self._find_tcl_dir()
        if tcl_dir:
            self.log.debug("Tcl directory was found: %s", tcl_dir)
            self._set_env_variable(tcl_dir)

        if not self.check_if_installed():
            self.log.warning("No Tcl library was found")


class Node(RequiredTool):
    def __init__(self, **kwargs):
        super(Node, self).__init__(installable=False, **kwargs)

    def check_if_installed(self):
        node_candidates = ["node", "nodejs"]
        for candidate in node_candidates:
            try:
                self.log.debug("Trying %r", candidate)
                out, err = self.execute([candidate, '--version'])
                self.log.debug("%s output: %s", candidate, out)
                self.tool_path = candidate
                return True
            except CALL_PROBLEMS:
                self.log.debug("%r is not installed", candidate)
                continue
        return False


class MirrorsManager(object):
    def __init__(self, http_client, base_link, parent_logger):
        """

        :type base_link: str
        :type http_client: HTTPClient
        """
        self.base_link = base_link
        self.log = parent_logger.getChild(self.__class__.__name__)
        self.http_client = http_client
        self.page_source = None

    @abstractmethod
    def _parse_mirrors(self):
        return []

    def mirrors(self):
        self.log.debug("Retrieving mirrors from page: %s", self.base_link)
        downloader = ExceptionalDownloader(self.http_client)
        try:
            tmp_file = downloader.get(self.base_link)[0]
            with open(tmp_file) as fds:
                self.page_source = fds.read()
        except BaseException:
            self.log.debug("Exception: %s", traceback.format_exc())
            self.log.error("Can't fetch %s", self.base_link)
        return self._parse_mirrors()


@contextmanager
def log_std_streams(logger=None, stdout_level=logging.DEBUG, stderr_level=logging.DEBUG):
    """
    redirect standard output/error to taurus logger
    """
    out_descriptor = os.dup(1)
    err_descriptor = os.dup(2)
    stdout = tempfile.SpooledTemporaryFile(mode='w+')
    stderr = tempfile.SpooledTemporaryFile(mode='w+')
    sys.stdout = stdout
    sys.stderr = stderr
    os.dup2(stdout.fileno(), 1)
    os.dup2(stderr.fileno(), 2)
    try:
        yield
    finally:
        stdout.seek(0)
        stderr.seek(0)
        stdout_str = stdout.read().strip()
        stderr_str = stderr.read().strip()
        stdout.close()
        stderr.close()
        sys.stdout = sys.__stdout__
        sys.stderr = sys.__stderr__
        os.dup2(out_descriptor, 1)
        os.dup2(err_descriptor, 2)
        os.close(out_descriptor)
        os.close(err_descriptor)
        if logger:
            if stdout_str:
                logger.log(stdout_level, "STDOUT: " + stdout_str)
            if stderr_str:
                logger.log(stderr_level, "STDERR: " + stderr_str)


def open_browser(url):
    try:
        browser = webbrowser.get()
        if type(browser) != GenericBrowser:  # pylint: disable=unidiomatic-typecheck
            with log_std_streams(logger=LOG):
                webbrowser.open(url)
    except BaseException as exc:
        LOG.warning("Can't open link in browser: %s", exc)


def is_windows():
    return platform.system() == 'Windows'


def is_linux():
    return 'linux' in sys.platform.lower()


def is_mac():
    return 'darwin' in sys.platform.lower()


def platform_bitness():
    return 64 if sys.maxsize > 2 ** 32 else 32


EXE_SUFFIX = ".bat" if is_windows() else ".sh"


class DummyScreen(BaseScreen):
    """
    Null-object for Screen on non-tty output
    """

    def __init__(self, rows=120, cols=40):
        super(DummyScreen, self).__init__()
        self.size = (rows, cols)
        self.ansi_escape = re.compile(r'\x1b[^m]*m')

    def get_cols_rows(self):
        """
        Dummy cols and rows

        :return:
        """
        return self.size

    def draw_screen(self, size, canvas):
        """

        :param size:
        :type canvas: urwid.Canvas
        """
        data = ""
        for char in canvas.content():
            line = ""
            for part in char:
                if isinstance(part[2], str):
                    line += part[2]
                else:
                    line += part[2].decode()
            data += "%s│\n" % line
        data = self.ansi_escape.sub('', data)
        LOG.info("Screen %sx%s chars:\n%s", size[0], size[1], data)


def which(filename):
    """unix-style `which` implementation"""
    locations = os.environ.get("PATH").split(os.pathsep)
    candidates = []
    for location in locations:
        candidate = os.path.join(location, filename)
        if os.path.isfile(candidate):
            candidates.append(candidate)
    return candidates


class PythonGenerator(object):
    IMPORTS = ''
    INDENT_STEP = 4

    def __init__(self, scenario, parent_logger):
        self.root = etree.Element("PythonCode")
        self.tree = etree.ElementTree(self.root)
        self.log = parent_logger.getChild(self.__class__.__name__)
        self.scenario = scenario

    def add_imports(self):
        imports = etree.Element("imports")
        imports.text = self.IMPORTS
        return imports

    @abstractmethod
    def build_source_code(self):
        pass

    @staticmethod
    def gen_class_definition(class_name, inherits_from, indent=0):
        def_tmpl = "class {class_name}({inherits_from}):"
        class_def_element = etree.Element("class_definition", indent=str(indent))
        class_def_element.text = def_tmpl.format(class_name=class_name, inherits_from="".join(inherits_from))
        return class_def_element

    @staticmethod
    def gen_method_definition(method_name, params, indent=None):
        if indent is None:
            indent = PythonGenerator.INDENT_STEP

        def_tmpl = "def {method_name}({params}):"
        method_def_element = etree.Element("method_definition", indent=str(indent))
        method_def_element.text = def_tmpl.format(method_name=method_name, params=",".join(params))
        return method_def_element

    @staticmethod
    def gen_decorator_statement(decorator_name, indent=None):
        if indent is None:
            indent = PythonGenerator.INDENT_STEP

        def_tmpl = "@{decorator_name}"
        decorator_element = etree.Element("decorator_statement", indent=str(indent))
        decorator_element.text = def_tmpl.format(decorator_name=decorator_name)
        return decorator_element

    @staticmethod
    def gen_statement(statement, indent=None):
        if indent is None:
            indent = PythonGenerator.INDENT_STEP * 2

        statement_elem = etree.Element("statement", indent=str(indent))
        statement_elem.text = statement
        return statement_elem

    def gen_comment(self, comment, indent=None):
        return self.gen_statement("# %s" % comment, indent=indent)

    def save(self, filename):
        with codecs.open(filename, 'w', encoding='utf-8') as fds:
            for child in self.root.iter():
                if child.text is not None:
                    indent = int(child.get('indent', "0"))
                    fds.write(" " * indent + child.text + "\n")

    def gen_new_line(self, indent=0):
        return self.gen_statement("", indent=indent)


def str_representer(dumper, data):
    """ Representer for PyYAML that dumps multiline strings as | scalars """
    if len(data.splitlines()) > 1:
        return dumper.represent_scalar('tag:yaml.org,2002:str', data, style='|')
    return dumper.represent_scalar('tag:yaml.org,2002:str', data)


def humanize_bytes(byteval):
    # from http://stackoverflow.com/questions/1094841/reusable-library-to-get-human-readable-version-of-file-size/
    #   25613067#25613067
    _suffixes = [' ', 'K', 'M', 'G', 'T', 'P']

    # determine binary order in steps of size 10
    # (coerce to int, // still returns a float)
    order = int(log(byteval, 2) / 10) if byteval else 0
    # format file size
    # (.4g results in rounded numbers for exact matches and max 3 decimals,
    # should never resort to exponent values)
    return '{:.4g}{}'.format(byteval / (1 << (order * 10)), _suffixes[order])


class LDJSONReader(object):
    def __init__(self, filename, parent_log):
        self.log = parent_log.getChild(self.__class__.__name__)
        self.file = FileReader(filename=filename,
                               file_opener=lambda f: open(f, 'rb', buffering=1),
                               parent_logger=self.log)
        self.partial_buffer = ""

    def read(self, last_pass=False):
        lines = self.file.get_lines(size=1024 * 1024, last_pass=last_pass)

        for line in lines:
            if not last_pass and not line.endswith("\n"):
                self.partial_buffer += line
                continue
            line = "%s%s" % (self.partial_buffer, line)
            self.partial_buffer = ""
            yield json.loads(line)


def get_host_ips(filter_loopbacks=True):
    """
    Returns a list of all IP addresses assigned to this host.

    :param filter_loopbacks: filter out loopback addresses
    """
    ips = []
    for _, interfaces in iteritems(psutil.net_if_addrs()):
        for iface in interfaces:
            addr = text_type(iface.address)
            try:
                ip = ipaddress.ip_address(addr)
                if filter_loopbacks and ip.is_loopback:
                    continue
            except ValueError:
                continue
            ips.append(iface.address)
    return ips


def is_url(url):
    return parse.urlparse(url).scheme in ["https", "http"]<|MERGE_RESOLUTION|>--- conflicted
+++ resolved
@@ -55,13 +55,8 @@
 from urwid import BaseScreen
 
 from bzt import TaurusInternalException, TaurusNetworkError, ToolError
-<<<<<<< HEAD
-from bzt.six import stream_decode, file_type, etree, parse, deunicode, url2pathname, communicate
-from bzt.six import string_types, iteritems, binary_type, text_type, b, integer_types
-=======
 from bzt.six import stream_decode, file_type, etree, parse, deunicode, url2pathname
-from bzt.six import string_types, iteritems, binary_type, text_type, b, integer_types, numeric_types
->>>>>>> 42c72d24
+from bzt.six import string_types, iteritems, binary_type, text_type, b, integer_types, numeric_types, communicate
 
 CALL_PROBLEMS = (CalledProcessError, OSError)
 LOG = logging.getLogger("")
