--- conflicted
+++ resolved
@@ -183,16 +183,14 @@
     "install-checker": {
       "class": "bzt.modules.services.InstallChecker"
     },
-<<<<<<< HEAD
+    "appium": {
+      "class": "bzt.modules.services.AppiumLoader"
+    },
+    "android-emulator": {
+      "class": "bzt.modules.services.AndroidEmulatorLoader"
+    },
     "soapui": {
       "class": "bzt.modules.soapui.SoapUIService"
-=======
-    "appium": {
-      "class": "bzt.modules.services.AppiumLoader"
-    },
-    "android-emulator": {
-      "class": "bzt.modules.services.AndroidEmulatorLoader"
->>>>>>> cd2abaf1
     }
   },
   "settings": {
