--- conflicted
+++ resolved
@@ -1,18 +1,12 @@
 """ unit test """
 import os
-from bzt import TaurusConfigError
-from tests import BZTestCase, __dir__, local_paths_config
 
 from bzt import TaurusConfigError
 from bzt.engine import ScenarioExecutor
-<<<<<<< HEAD
+from bzt.six import communicate
 from bzt.six import string_types
-from bzt.utils import BetterDict, EXE_SUFFIX, is_windows
-=======
-from bzt.six import string_types, communicate
 from bzt.utils import BetterDict, is_windows
 from tests import BZTestCase, local_paths_config, RESOURCES_DIR
->>>>>>> 35347083
 from tests.mocks import EngineEmul
 
 
@@ -270,16 +264,10 @@
         results = set()
 
         for cmdline in cmdlines:
-<<<<<<< HEAD
-            process = self.executor.execute(cmdline, shell=True, env=env)
-            stdout, _ = process.communicate()
-            results.add(stdout.decode().strip())
-=======
             self.executor.env.set(env)
             process = self.executor.execute(cmdline, shell=True)
             stdout, _ = communicate(process)
             results.add(stdout.strip())
->>>>>>> 35347083
         if is_windows():
             self.assertEqual(1, len(results))
         else:
