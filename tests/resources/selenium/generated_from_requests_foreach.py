# coding=utf-8

import logging
import random
import string
import sys
import unittest
from time import time, sleep

import apiritif

import os
import re
from selenium import webdriver
from selenium.common.exceptions import NoSuchElementException, TimeoutException
from selenium.webdriver.common.by import By
from selenium.webdriver.common.action_chains import ActionChains
from selenium.webdriver.support.ui import Select
from selenium.webdriver.support import expected_conditions as econd
from selenium.webdriver.support.wait import WebDriverWait
from selenium.webdriver.common.keys import Keys
<<<<<<< HEAD
from collections import OrderedDict
from bzt.resources.selenium_extras import check_opened_new_window, get_locator, get_elements, send_keys
=======
from bzt.resources.selenium_extras import get_locator, get_elements
>>>>>>> fd85c5d4

class TestLocSc(unittest.TestCase):

    def setUp(self):
        self.vars = {'city_select_name': 'fromPort', 'input_name_id': 'inputName'}

        timeout = 3.5
        self.driver = None
        options = webdriver.ChromeOptions()
        options.add_argument('--no-sandbox')
        options.add_argument('--disable-dev-shm-usage')
        self.driver = webdriver.Chrome(
            service_log_path='/somewhere/webdriver.log',
            options=options)
        self.driver.implicitly_wait(timeout)
        apiritif.put_into_thread_store(timeout=timeout, func_mode=False, driver=self.driver, windows={},
                                       scenario_name='loc_sc')


    def _1_Foreach_test(self):
        with apiritif.smart_transaction('Foreach test'):

            elements = get_elements([{'css': 'input'}, {'xpath': '/table/input/'}])
            for el in elements:
                self.assertEqual(el.get_attribute('innerText').strip(), 'text'.strip())

                var_loc_as = get_locator([{'css': 'style'}, {'xpath': '//tr'}], el)
                self.assertEqual(el.find_element(
                    var_loc_as[0],
                    var_loc_as[1]).get_attribute('innerText').strip(), 'text'.strip())
                self.assertEqual(el.get_attribute('value').strip(), 'value'.strip())
                self.assertEqual(el.get_attribute('value').strip(), 'value'.strip())

                if el.get_attribute('contenteditable'):
                    self.driver.execute_script(("arguments[0].innerHTML = '%s';" % 'new text'), el)
                else:
                    raise NoSuchElementException(("The element '%s' (tag name: '%s', text: '%s') is not a contenteditable element" % ('el', el.tag_name, el.text)))

                if el.get_attribute('contenteditable'):
                    self.driver.execute_script(("arguments[0].innerHTML = '%s';" % 'new text'), el)
                else:
                    raise NoSuchElementException(("The element '%s' (tag name: '%s', text: '%s') is not a contenteditable element" % ('el', el.tag_name, el.text)))
                el.click()

                var_loc_keys = get_locator([{'css': 'input-cls'}, {'xpath': '//input'}], el)
                el.find_element(
                    var_loc_keys[0],
                    var_loc_keys[1]).click()
                ActionChains(self.driver).double_click(el).perform()
                ActionChains(self.driver).double_click(el).perform()
                ActionChains(self.driver).context_click(el).perform()
                ActionChains(self.driver).context_click(el).perform()
                ActionChains(self.driver).click_and_hold(el).perform()
                ActionChains(self.driver).click_and_hold(el).perform()
                ActionChains(self.driver).release(el).perform()
                ActionChains(self.driver).release(el).perform()
                ActionChains(self.driver).move_to_element_with_offset(el, -10, -10).perform()
                ActionChains(self.driver).move_to_element_with_offset(el, -10, -10).perform()
                ActionChains(self.driver).move_to_element(el).perform()
                ActionChains(self.driver).move_to_element(el).perform()

                target = get_locator([{'id': 'id12'}])
                ActionChains(self.driver).drag_and_drop(el, self.driver.find_element(
                    target[0],
                    target[1])).perform()

                source = get_locator([{'id': 'id34'}])
                ActionChains(self.driver).drag_and_drop(self.driver.find_element(
                    source[0],
                    source[1]), el).perform()

                target = get_locator([{'id': 'id12'}])
                ActionChains(self.driver).drag_and_drop(el, self.driver.find_element(
                    target[0],
                    target[1])).perform()

                source = get_locator([{'id': 'id34'}])
                ActionChains(self.driver).drag_and_drop(self.driver.find_element(
                    source[0],
                    source[1]), el).perform()
                Select(el).select_by_visible_text('value')
                Select(el).select_by_visible_text('value')

                self.vars['my_var'] = el.get_attribute('innerText')

                self.vars['my_var'] = el.get_attribute('innerText')

                self.vars['my_var'] = el.get_attribute('value')

                self.vars['my_var'] = el.get_attribute('value')
                el.clear()
                send_keys(el, 'text')
                el.clear()
                send_keys(el, 'text')
                el.submit()
                el.submit()
                send_keys(el, Keys.ENTER)
                send_keys(el, Keys.ENTER)

    def test_locsc(self):
        self._1_Foreach_test()

    def tearDown(self):
        if self.driver:
            self.driver.quit()<|MERGE_RESOLUTION|>--- conflicted
+++ resolved
@@ -19,12 +19,7 @@
 from selenium.webdriver.support import expected_conditions as econd
 from selenium.webdriver.support.wait import WebDriverWait
 from selenium.webdriver.common.keys import Keys
-<<<<<<< HEAD
-from collections import OrderedDict
-from bzt.resources.selenium_extras import check_opened_new_window, get_locator, get_elements, send_keys
-=======
 from bzt.resources.selenium_extras import get_locator, get_elements
->>>>>>> fd85c5d4
 
 class TestLocSc(unittest.TestCase):
 
@@ -116,13 +111,13 @@
 
                 self.vars['my_var'] = el.get_attribute('value')
                 el.clear()
-                send_keys(el, 'text')
+                el.send_keys('text')
                 el.clear()
-                send_keys(el, 'text')
+                el.send_keys('text')
                 el.submit()
                 el.submit()
-                send_keys(el, Keys.ENTER)
-                send_keys(el, Keys.ENTER)
+                el.send_keys(Keys.ENTER)
+                el.send_keys(Keys.ENTER)
 
     def test_locsc(self):
         self._1_Foreach_test()
