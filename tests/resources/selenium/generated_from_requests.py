# coding=utf-8

import logging
import random
import string
import sys
import unittest
from time import time, sleep

import apiritif

import os
import re
from selenium import webdriver
from selenium.common.exceptions import NoSuchElementException, TimeoutException
from selenium.webdriver.common.by import By
from selenium.webdriver.common.action_chains import ActionChains
from selenium.webdriver.support.ui import Select
from selenium.webdriver.support import expected_conditions as econd
from selenium.webdriver.support.wait import WebDriverWait
from selenium.webdriver.common.keys import Keys
<<<<<<< HEAD
from bzt.resources.selenium_extras import FrameManager, WindowManager, LocatorsManager, WaitForManager
=======
from bzt.resources.selenium_extras import FrameManager, LocatorsManager, DialogsManager, WindowManager

>>>>>>> fc541ed1
reader_1 = apiritif.CSVReaderPerThread('first.csv', loop=True)
reader_2 = apiritif.CSVReaderPerThread('second.csv', loop=False)


class TestLocSc(unittest.TestCase):

    def setUp(self):
        reader_1.read_vars()
        reader_2.read_vars()
        self.vars.update(reader_1.get_vars())
        self.vars.update(reader_2.get_vars())
        self.driver = None
        options = webdriver.FirefoxOptions()
        profile = webdriver.FirefoxProfile()
        profile.set_preference('webdriver.log.file', '/somewhere/webdriver.log')
        self.driver = webdriver.Firefox(profile, firefox_options=options)
        self.driver.implicitly_wait(3.5)
        self.wnd_mng = WindowManager(self.driver)
        self.frm_mng = FrameManager(self.driver)
        self.loc_mng = LocatorsManager(self.driver, 3.5)
<<<<<<< HEAD
        self.wait_for_mng = WaitForManager(self.driver, 3.5)
        apiritif.put_into_thread_store(func_mode=True, driver=self.driver,scenario_name='loc_sc', data_sources=True)
=======
        self.dlg_mng = DialogsManager(self.driver, True)
        self.vars = {
            'name': 'Name',
            'red_pill': 'take_it',
        }
        apiritif.put_into_thread_store(func_mode=True, driver=self.driver, scenario_name='loc_sc', data_sources=True)
>>>>>>> fc541ed1

    def _1_(self):
        with apiritif.smart_transaction('/'):
            self.driver.get('http://blazedemo.com/')
            self.dlg_mng.replace_dialogs()

            var_loc_wait = self.loc_mng.get_locator([{'xpath': "//input[@type='submit']"}])
            WebDriverWait(self.driver, 3.5).until(econd.presence_of_element_located((
                var_loc_wait[0],
                var_loc_wait[1])), 'Element \'xpath\':"//input[@type=\'submit\']" failed to appear within 3.5s')
            self.wait_for_mng.wait_for('present', [{'xpath': "//input[@name='test,name']"}], 80.0)
            self.assertEqual(self.driver.title, 'BlazeDemo')

            var_loc_chain = self.loc_mng.get_locator([{'xpath': '/html/body/div[2]/div/p[2]/a'}])
            ActionChains(self.driver).move_to_element(self.driver.find_element(
                var_loc_chain[0],
                var_loc_chain[1])).perform()

            var_loc_chain = self.loc_mng.get_locator([{'xpath': '/html/body/div[3]/h2'}])
            ActionChains(self.driver).double_click(self.driver.find_element(
                var_loc_chain[0],
                var_loc_chain[1])).perform()

            var_loc_chain = self.loc_mng.get_locator([{'xpath': '/html/body/div[3]/form/select[1]'}])
            ActionChains(self.driver).click_and_hold(self.driver.find_element(
                var_loc_chain[0],
                var_loc_chain[1])).perform()

            var_loc_chain = self.loc_mng.get_locator([{'xpath': '/html/body/div[3]/form/select[1]/option[6]'}])
            ActionChains(self.driver).release(self.driver.find_element(
                var_loc_chain[0],
                var_loc_chain[1])).perform()

            var_loc_select = self.loc_mng.get_locator([{'name': 'toPort'}])
            Select(self.driver.find_element(
                var_loc_select[0],
                var_loc_select[1])).select_by_visible_text('London')

            var_loc_keys = self.loc_mng.get_locator([{'css': 'body input.btn.btn-primary'}])
            self.driver.find_element(
                var_loc_keys[0],
                var_loc_keys[1]).send_keys(Keys.ENTER)

            var_loc_as = self.loc_mng.get_locator([{'id': 'address'}])
            self.assertEqual(self.driver.find_element(
                var_loc_as[0],
                var_loc_as[1]).get_attribute('value').strip(), '123 Beautiful st.'.strip())

            var_loc_as = self.loc_mng.get_locator([{'xpath': '/html/body/div[2]/form/div[1]/label'}])
            self.assertEqual(self.driver.find_element(
                var_loc_as[0],
                var_loc_as[1]).get_attribute('innerText').strip(), self.vars['name'].strip())

            var_loc_wait = self.loc_mng.get_locator([{'name': 'toPort'}])
            WebDriverWait(self.driver, 3.5).until(econd.visibility_of_element_located((
                var_loc_wait[0],
                var_loc_wait[1])), "Element 'name':'toPort' failed to appear within 3.5s")

            var_loc_keys = self.loc_mng.get_locator([{'name': 'toPort'}])
            self.driver.find_element(
                var_loc_keys[0],
                var_loc_keys[1]).send_keys('B')

            var_loc_keys = self.loc_mng.get_locator([{'name': 'toPort'}])
            self.driver.find_element(
                var_loc_keys[0],
                var_loc_keys[1]).clear()
            self.driver.find_element(
                var_loc_keys[0],
                var_loc_keys[1]).send_keys('B')

            var_loc_keys = self.loc_mng.get_locator([{'name': 'toPort'}])
            self.driver.find_element(
                var_loc_keys[0],
                var_loc_keys[1]).send_keys(Keys.ENTER)

            var_loc_keys = self.loc_mng.get_locator([{'name': 'toPort'}])
            self.driver.find_element(
                var_loc_keys[0],
                var_loc_keys[1]).clear()
            self.driver.find_element(
                var_loc_keys[0],
                var_loc_keys[1]).send_keys(Keys.ENTER)

            var_loc_keys = self.loc_mng.get_locator([{'xpath': '//div[3]/form/select[1]//option[3]'}])
            self.driver.find_element(
                var_loc_keys[0],
                var_loc_keys[1]).click()

            var_loc_keys = self.loc_mng.get_locator([{'xpath': '//div[3]/form/select[2]//option[6]'}])
            self.driver.find_element(
                var_loc_keys[0],
                var_loc_keys[1]).click()
            self.wnd_mng.switch('0')
            self.driver.execute_script("window.open('some.url');")
            self.wnd_mng.switch('win_ser_local')
            self.wnd_mng.switch('win_ser_1')
            self.wnd_mng.switch('that_window')
            self.wnd_mng.close('1')
            self.wnd_mng.close('win_ser_local')
            self.wnd_mng.close('win_ser_1')
            self.wnd_mng.close('that_window')

            var_loc_keys = self.loc_mng.get_locator([{'name': 'toPort'}])
            self.driver.find_element(
                var_loc_keys[0],
                var_loc_keys[1]).submit()
            self.driver.execute_script("alert('This is Sparta');")

            for i in range(10):
                if ((i % 2) == 0):
                    print(i)

            source = self.loc_mng.get_locator([{'id': 'address'}])

            target = self.loc_mng.get_locator([{'name': 'toPort'}])
            ActionChains(self.driver).drag_and_drop(self.driver.find_element(
                source[0],
                source[1]), self.driver.find_element(
                target[0],
                target[1])).perform()
            self.frm_mng.switch(self.driver.find_element(By.NAME, 'my_frame'))
            self.frm_mng.switch('index=1')
            self.frm_mng.switch('relative=parent')

            var_edit_content = self.loc_mng.get_locator([{'id': 'editor'}])

            if self.driver.find_element(
                    var_edit_content[0],
                    var_edit_content[1]).get_attribute('contenteditable'):
                self.driver.execute_script(("arguments[0].innerHTML = '%s';" % 'lo-la-lu'), self.driver.find_element(
                    var_edit_content[0],
                    var_edit_content[1]))
            else:
                raise NoSuchElementException(('The element (%s: %r) is not a contenteditable element' % (
                    var_edit_content[0],
                    var_edit_content[1])))
            sleep(3.5)
            self.driver.delete_all_cookies()

            var_loc_keys = self.loc_mng.get_locator([{'linktext': 'destination of the week! The Beach!'}])
            self.driver.find_element(
                var_loc_keys[0],
                var_loc_keys[1]).click()

            self.vars['Title'] = self.driver.title

            var_loc_as = self.loc_mng.get_locator([{'xpath': "//*[@id='basics']/h2"}])

            self.vars['Basic'] = self.driver.find_element(
                var_loc_as[0],
                var_loc_as[1]).get_attribute('innerText')

            var_loc_as = self.loc_mng.get_locator([{'xpath': "//*[@id='basics']/h1"}])

            self.vars['World'] = self.driver.find_element(
                var_loc_as[0],
                var_loc_as[1]).get_attribute('value')

            self.vars['Final'] = '{} {} by {}'.format(self.vars['Title'], self.vars['Basic'], self.vars['By'])

            self.vars['var_eval'] = self.driver.execute_script('return 0 == false;')
            self.assertTrue(self.driver.execute_script('return 10 === 2*5;'), '10 === 2*5')
            self.driver.get('http:\\blazemeter.com')

            self.dlg_mng.replace_dialogs()

            dialog = self.dlg_mng.get_next_alert()
            self.assertIsNotNone(dialog, 'No dialog of type alert appeared')
            self.assertEqual(dialog, 'Alert Message', "Dialog message didn't match")

            dialog = self.dlg_mng.get_next_prompt()
            self.assertIsNotNone(dialog, 'No dialog of type prompt appeared')
            self.assertEqual(dialog, 'Enter value', "Dialog message didn't match")

            dialog = self.dlg_mng.get_next_confirm()
            self.assertIsNotNone(dialog, 'No dialog of type confirm appeared')
            self.assertEqual(dialog, 'Are you sure?', "Dialog message didn't match")
            self.dlg_mng.answer_on_next_prompt('myvalue')
            self.dlg_mng.set_next_confirm_state('#Ok')
            print(self.vars['red_pill'])
            self.driver.save_screenshot('screen.png')

            filename = os.path.join(os.getenv('TAURUS_ARTIFACTS_DIR'), ('screenshot-%d.png' % (time() * 1000)))
            self.driver.save_screenshot(filename)
            body = self.driver.page_source
            re_pattern = re.compile('contained_text')
            self.assertEqual(0, len(re.findall(re_pattern, body)), "Assertion: 'contained_text' found in BODY")

    def _2_empty(self):
        with apiritif.smart_transaction('empty'):
            pass

    def test_locsc(self):
        self._1_()
        self._2_empty()

    def tearDown(self):
        if self.driver:
            self.driver.quit()<|MERGE_RESOLUTION|>--- conflicted
+++ resolved
@@ -19,12 +19,7 @@
 from selenium.webdriver.support import expected_conditions as econd
 from selenium.webdriver.support.wait import WebDriverWait
 from selenium.webdriver.common.keys import Keys
-<<<<<<< HEAD
-from bzt.resources.selenium_extras import FrameManager, WindowManager, LocatorsManager, WaitForManager
-=======
-from bzt.resources.selenium_extras import FrameManager, LocatorsManager, DialogsManager, WindowManager
-
->>>>>>> fc541ed1
+from bzt.resources.selenium_extras import FrameManager, WindowManager, DialogsManager, LocatorsManager, WaitForManager
 reader_1 = apiritif.CSVReaderPerThread('first.csv', loop=True)
 reader_2 = apiritif.CSVReaderPerThread('second.csv', loop=False)
 
@@ -45,17 +40,14 @@
         self.wnd_mng = WindowManager(self.driver)
         self.frm_mng = FrameManager(self.driver)
         self.loc_mng = LocatorsManager(self.driver, 3.5)
-<<<<<<< HEAD
         self.wait_for_mng = WaitForManager(self.driver, 3.5)
         apiritif.put_into_thread_store(func_mode=True, driver=self.driver,scenario_name='loc_sc', data_sources=True)
-=======
         self.dlg_mng = DialogsManager(self.driver, True)
         self.vars = {
             'name': 'Name',
             'red_pill': 'take_it',
         }
         apiritif.put_into_thread_store(func_mode=True, driver=self.driver, scenario_name='loc_sc', data_sources=True)
->>>>>>> fc541ed1
 
     def _1_(self):
         with apiritif.smart_transaction('/'):
