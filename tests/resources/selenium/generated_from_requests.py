import unittest
import re
from time import sleep
from selenium import webdriver
from selenium.common.exceptions import NoSuchElementException
from selenium.common.exceptions import NoAlertPresentException
from selenium.webdriver.common.by import By
from selenium.webdriver.common.action_chains import ActionChains
from selenium.webdriver.support.ui import Select
from selenium.webdriver.support import expected_conditions as econd
from selenium.webdriver.support.wait import WebDriverWait
from selenium.webdriver.common.keys import Keys

import apiritif
import selenium_taurus_extras

_vars = {}
_tpl = selenium_taurus_extras.Template(_vars)
_vars['name'] = 'Name'
_vars['red_pill'] = 'take_it'

class TestRequests(unittest.TestCase):
    def setUp(self):
        options = webdriver.FirefoxOptions()
        profile = webdriver.FirefoxProfile()
        profile.set_preference('webdriver.log.file', '<somewhere>/webdriver.log')
        self.driver = webdriver.Firefox(profile, firefox_options=options)
        self.driver.implicitly_wait(3.5)
        self.wnd_mng = selenium_taurus_extras.WindowManager(self.driver)

    def tearDown(self):
        self.driver.quit()

    def test_requests(self):
        self.driver.implicitly_wait(3.5)

        with apiritif.transaction('/'):
            self.driver.get('http://blazedemo.com/')

            WebDriverWait(self.driver, 3.5).until(econd.presence_of_element_located((By.XPATH, _tpl.apply("//input[@type='submit']"))), 'Element "//input[@type=\'submit\']" failed to appear within 3.5s')
            self.assertEqual(self.driver.title, _tpl.apply('BlazeDemo'))
            ActionChains(self.driver).move_to_element(self.driver.find_element(By.XPATH, _tpl.apply('/html/body/div[2]/div/p[2]/a'))).perform()
            ActionChains(self.driver).double_click(self.driver.find_element(By.XPATH, _tpl.apply('/html/body/div[3]/h2'))).perform()
            ActionChains(self.driver).click_and_hold(self.driver.find_element(By.XPATH, _tpl.apply('/html/body/div[3]/form/select[1]'))).perform()
            ActionChains(self.driver).release(self.driver.find_element(By.XPATH, _tpl.apply('/html/body/div[3]/form/select[1]/option[6]'))).perform()
            Select(self.driver.find_element(By.NAME, _tpl.apply('toPort'))).select_by_visible_text(_tpl.apply('London'))
            self.driver.find_element(By.CSS_SELECTOR, _tpl.apply('body input.btn.btn-primary')).send_keys(Keys.ENTER)
            self.assertEqual(self.driver.find_element(By.ID, _tpl.apply('address')).get_attribute('value'), _tpl.apply('123 Beautiful st.'))
            self.assertEqual(self.driver.find_element(By.XPATH, _tpl.apply('/html/body/div[2]/form/div[1]/label')).get_attribute('innerText'), _tpl.apply('${name}'))
            WebDriverWait(self.driver, 3.5).until(econd.visibility_of_element_located((By.NAME, _tpl.apply('toPort'))), "Element 'toPort' failed to appear within 3.5s")
            self.driver.find_element(By.NAME, _tpl.apply('toPort')).send_keys(_tpl.apply('B'))
            self.driver.find_element(By.XPATH, _tpl.apply('//div[3]/form/select[1]//option[3]')).click()
            self.driver.find_element(By.XPATH, _tpl.apply('//div[3]/form/select[2]//option[6]')).click()
            self.wnd_mng.switch(_tpl.apply('0'))
            self.wnd_mng.switch(_tpl.apply('win_ser_local'))
            self.wnd_mng.switch(_tpl.apply('win_ser_1'))
            self.wnd_mng.switch(_tpl.apply('that_window'))
            self.wnd_mng.close(_tpl.apply('1'))
            self.wnd_mng.close(_tpl.apply('win_ser_local'))
            self.wnd_mng.close(_tpl.apply('win_ser_1'))
            self.wnd_mng.close(_tpl.apply('that_window'))
            self.driver.find_element(By.NAME, _tpl.apply('toPort')).submit()
            self.driver.execute_script(_tpl.apply("alert('This is Sparta');"))
            self.driver.switch_to.frame(self.driver.find_element(By.NAME, _tpl.apply('my_frame')))
            self.driver.switch_to.frame(1)
            if self.driver.find_element(By.ID, _tpl.apply('editor')).get_attribute('contenteditable'): self.driver.find_element(By.ID, _tpl.apply('editor')).clear(); self.driver.find_element(By.ID, _tpl.apply('editor')).send_keys(_tpl.apply('lo-la-lu'))
            sleep(3)
            self.driver.delete_all_cookies()
            self.driver.find_element(By.LINK_TEXT, _tpl.apply('destination of the week! The Beach!')).click()
<<<<<<< HEAD
            self.driver.get(_tpl.apply('http:\\blazemeter.com'))
=======
            print(_tpl.apply('${red_pill}'))
>>>>>>> e64eec1b


        body = self.driver.page_source
        re_pattern = re.compile(r'contained_text')
        self.assertEqual(0, len(re.findall(re_pattern, body)), "Assertion: 'contained_text' found in BODY")

        with apiritif.transaction('empty'):
            pass
<|MERGE_RESOLUTION|>--- conflicted
+++ resolved
@@ -67,11 +67,8 @@
             sleep(3)
             self.driver.delete_all_cookies()
             self.driver.find_element(By.LINK_TEXT, _tpl.apply('destination of the week! The Beach!')).click()
-<<<<<<< HEAD
             self.driver.get(_tpl.apply('http:\\blazemeter.com'))
-=======
             print(_tpl.apply('${red_pill}'))
->>>>>>> e64eec1b
 
 
         body = self.driver.page_source
