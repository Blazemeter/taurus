# coding=utf-8

import logging
import random
import string
import sys
import unittest
from time import time, sleep

import apiritif

import os
import re
from selenium import webdriver
from selenium.common.exceptions import NoSuchElementException, TimeoutException
from selenium.webdriver.common.by import By
from selenium.webdriver.common.action_chains import ActionChains
from selenium.webdriver.support.ui import Select
from selenium.webdriver.support import expected_conditions as econd
from selenium.webdriver.support.wait import WebDriverWait
from selenium.webdriver.common.keys import Keys
<<<<<<< HEAD
from collections import OrderedDict
from bzt.resources.selenium_extras import get_locator, go, check_opened_new_window, send_keys
=======
from bzt.resources.selenium_extras import get_locator, dialogs_replace
>>>>>>> fd85c5d4

class TestLocSc(unittest.TestCase):

    def setUp(self):
        self.vars = {'city_select_name': 'fromPort', 'input_name_id': 'inputName'}

        timeout = 3.5
        self.driver = None
        options = webdriver.ChromeOptions()
        options.add_argument('--no-sandbox')
        options.add_argument('--disable-dev-shm-usage')
        self.driver = webdriver.Chrome(
            service_log_path='/somewhere/webdriver.log',
            options=options)
        self.driver.implicitly_wait(timeout)
        apiritif.put_into_thread_store(timeout=timeout, func_mode=False, driver=self.driver, windows={},
                                       scenario_name='loc_sc')


    def _1_Conditions_test(self):
        with apiritif.smart_transaction('Conditions test'):
            self.driver.get('http://blazedemo.com')

            dialogs_replace()

            test = self.driver.execute_script('return document.getElementsByName("fromPort")[0].length > 0;')
            if test:

                var_loc_keys = get_locator([{'id': 'wrong_id'}, {'xpath': '/html/body/div[3]/form/div/input'}])
                self.driver.find_element(
                    var_loc_keys[0],
                    var_loc_keys[1]).click()
                sleep(1.0)

                test = self.driver.execute_script('return document.getElementsByClassName("table")[0].rows.length > 5;')
                if test:

                    var_loc_keys = get_locator([{'xpath': '/html/body/div[2]/table/tbody/tr[5]/td[1]/input'}])
                    self.driver.find_element(
                        var_loc_keys[0],
                        var_loc_keys[1]).click()

                    test = self.driver.execute_script('return document.getElementById("{}").value === \'\';'.format(self.vars['input_name_id']))
                    if test:

                        var_loc_keys = get_locator([{'id': self.vars['input_name_id']}])
                        self.driver.find_element(
                            var_loc_keys[0],
                            var_loc_keys[1]).clear()
                        self.driver.find_element(
                            var_loc_keys[0],
                            var_loc_keys[1])
                        send_keys(var_loc_keys, 'John Doe')
                    else:

                        var_loc_keys = get_locator([{'id': self.vars['input_name_id']}])
                        self.driver.find_element(
                            var_loc_keys[0],
                            var_loc_keys[1]).clear()
                        self.driver.find_element(
                            var_loc_keys[0],
                            var_loc_keys[1])
                        send_keys(var_loc_keys, 'Jack Green')

                    var_loc_keys = get_locator([{'xpath': '/html/body/div[2]/form/div[11]/div/input'}])
                    self.driver.find_element(
                        var_loc_keys[0],
                        var_loc_keys[1]).click()
                    sleep(5.0)
            else:

                test = self.driver.execute_script('return document.getElementsByClassName("table")[0].rows.length > 5;')
                if test:

                    var_loc_keys = get_locator([{'id': self.vars['elem2_id']}])
                    self.driver.find_element(
                        var_loc_keys[0],
                        var_loc_keys[1]).clear()
                    self.driver.find_element(
                        var_loc_keys[0],
                        var_loc_keys[1])
                    send_keys(var_loc_keys, 'my text')

                    test = self.driver.execute_script('return window.screen.width > 1000;')
                    if test:
                        self.driver.save_screenshot('file_1000')
                    else:
                        self.driver.save_screenshot('file')
                else:

                    var_loc_keys = get_locator([{'xpath': '/html/body/div[3]/input'}])
                    self.driver.find_element(
                        var_loc_keys[0],
                        var_loc_keys[1]).click()

    def test_locsc(self):
        self._1_Conditions_test()

    def tearDown(self):
        if self.driver:
            self.driver.quit()<|MERGE_RESOLUTION|>--- conflicted
+++ resolved
@@ -19,12 +19,7 @@
 from selenium.webdriver.support import expected_conditions as econd
 from selenium.webdriver.support.wait import WebDriverWait
 from selenium.webdriver.common.keys import Keys
-<<<<<<< HEAD
-from collections import OrderedDict
-from bzt.resources.selenium_extras import get_locator, go, check_opened_new_window, send_keys
-=======
 from bzt.resources.selenium_extras import get_locator, dialogs_replace
->>>>>>> fd85c5d4
 
 class TestLocSc(unittest.TestCase):
 
@@ -76,8 +71,7 @@
                             var_loc_keys[1]).clear()
                         self.driver.find_element(
                             var_loc_keys[0],
-                            var_loc_keys[1])
-                        send_keys(var_loc_keys, 'John Doe')
+                            var_loc_keys[1]).send_keys('John Doe')
                     else:
 
                         var_loc_keys = get_locator([{'id': self.vars['input_name_id']}])
@@ -86,8 +80,7 @@
                             var_loc_keys[1]).clear()
                         self.driver.find_element(
                             var_loc_keys[0],
-                            var_loc_keys[1])
-                        send_keys(var_loc_keys, 'Jack Green')
+                            var_loc_keys[1]).send_keys('Jack Green')
 
                     var_loc_keys = get_locator([{'xpath': '/html/body/div[2]/form/div[11]/div/input'}])
                     self.driver.find_element(
@@ -105,8 +98,7 @@
                         var_loc_keys[1]).clear()
                     self.driver.find_element(
                         var_loc_keys[0],
-                        var_loc_keys[1])
-                    send_keys(var_loc_keys, 'my text')
+                        var_loc_keys[1]).send_keys('my text')
 
                     test = self.driver.execute_script('return window.screen.width > 1000;')
                     if test:
