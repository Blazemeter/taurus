--- conflicted
+++ resolved
@@ -19,11 +19,7 @@
 from selenium.webdriver.support import expected_conditions as econd
 from selenium.webdriver.support.wait import WebDriverWait
 from selenium.webdriver.common.keys import Keys
-<<<<<<< HEAD
-from bzt.resources.selenium_extras import FrameManager, LocatorsManager, WindowManager, WaitForManager
-=======
-from bzt.resources.selenium_extras import FrameManager, DialogsManager, WindowManager, LocatorsManager
->>>>>>> fc541ed1
+from bzt.resources.selenium_extras import FrameManager, LocatorsManager, DialogsManager, WindowManager, WaitForManager
 
 
 class TestLocSc(unittest.TestCase):
@@ -38,16 +34,13 @@
         self.wnd_mng = WindowManager(self.driver)
         self.frm_mng = FrameManager(self.driver)
         self.loc_mng = LocatorsManager(self.driver, 3.5)
-<<<<<<< HEAD
         self.wait_for_mng = WaitForManager(self.driver, 3.5)
-=======
         self.dlg_mng = DialogsManager(self.driver, True)
         self.vars = {
             'my_xpath_locator': '/html/body/div[3]',
             'name': 'Name',
             'red_pill': 'take_it,',
         }
->>>>>>> fc541ed1
         apiritif.put_into_thread_store(func_mode=False, driver=self.driver, scenario_name='loc_sc')
 
     def _1_Test_V2(self):
@@ -147,15 +140,8 @@
             WebDriverWait(self.driver, 3.5).until(econd.visibility_of_element_located((
                 var_loc_wait[0],
                 var_loc_wait[1])), "Element 'css':'invalid_css' failed to appear within 3.5s")
-<<<<<<< HEAD
             self.wait_for_mng.wait_for('visible', [{'css': 'invalid_css'}, {'name': 'inputName'}], 9020.0)
-            var_edit_content = self.loc_mng.get_locator([{
-                'id': 'editor',
-            }])
-=======
-
             var_edit_content = self.loc_mng.get_locator([{'id': 'editor'}])
->>>>>>> fc541ed1
 
             if self.driver.find_element(
                     var_edit_content[0],
