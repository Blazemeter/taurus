import json
import os

import time
import yaml

from platform import python_version
from unittest import skipIf
import apiritif
from selenium.common.exceptions import NoSuchElementException

import bzt
from bzt.engine import EXEC
from bzt.modules import ConsolidatingAggregator
from bzt.modules.selenium import GeckoDriver
from bzt.modules.functional import FuncSamplesReader, LoadSamplesReader, FunctionalAggregator
from bzt.modules.apiritif import ApiritifNoseExecutor
from bzt.modules.pytest import PyTestExecutor
from bzt.modules.robot import RobotExecutor
from tests.unit import RESOURCES_DIR, ExecutorTestCase, BZTestCase
from tests.unit.modules.selenium import SeleniumTestCase
<<<<<<< HEAD
from bzt.resources.selenium_extras import get_locator, BYS
from bzt.utils import EXE_SUFFIX, is_windows
=======
from bzt.resources.selenium_extras import get_locator, BYS, find_element_by_shadow, send_keys
from bzt.utils import EXE_SUFFIX
>>>>>>> b9820c3d


class MockWebDriver(object):
    def __init__(self, content, timeout=60):
        self.content = []
        for element in content:
            key, val = list(element.items())[0]
            self.content.append((BYS[key.lower()], val))
        self.timeout = timeout
        self.waiting_time = 0
        self.executed_script = None

    def implicitly_wait(self, timeout):
        self.timeout = timeout

    def find_elements(self, *target):
        self.waiting_time += self.timeout
        return [element for element in self.content if element == target]

    def find_element_by_css_selector(self, *target):
        return self.find_elements(target)

    def execute_script(self, script, *args):
        self.executed_script = script


class TestLocatorsMagager(BZTestCase):
    def test_get_locator_timeout(self):
        content = [{'css': 'existed_css'}]
        timeout = 30
        driver = MockWebDriver(content=content, timeout=timeout)

        apiritif.put_into_thread_store(driver=driver, timeout=timeout, func_mode=False)

        # exception should be raised when raise_exception is True
        missing_locators = [{'css': 'missing_css'}, {'xpath': 'missing_xpath'}]
        self.assertRaises(NoSuchElementException, get_locator, missing_locators, None, False, True)
        self.assertEqual(30, driver.waiting_time)

        # exception should not be raised when raise_exception is False
        driver.waiting_time = 0
        locators = get_locator(missing_locators, parent_el=None, ignore_implicit_wait=True, raise_exception=False)
        self.assertEqual(locators, (BYS['css'], 'missing_css'))
        # actual waiting time is 0 when setting ignore_implicit_wait to True
        self.assertEqual(0, driver.waiting_time)

        driver.waiting_time = 0
        existed_locators = [{'css': 'existed_css'}]
        get_locator(existed_locators)
        self.assertEqual(30, driver.waiting_time)

    def test_shadow_element_actions(self):
        content = [{'css': 'lightning_card'}]
        timeout = 30
        driver = MockWebDriver(content=content, timeout=timeout)

        apiritif.put_into_thread_store(driver=driver, timeout=timeout, func_mode=False)
        el = find_element_by_shadow('lightning_card')
        el.click()
        self.assertEqual('arguments[0].click();', driver.executed_script)


class TestSeleniumApiritifRunner(SeleniumTestCase):
    def test_selenium_prepare_python_single(self):
        """
        Check if script exists in working dir
        :return:
        """
        self.obj.execution.merge({"scenario": {
            "script": RESOURCES_DIR + "selenium/python/test_blazemeter_fail.py"
        }})
        self.obj.prepare()

    def test_selenium_prepare_python_folder(self):
        """
        Check if scripts exist in working dir
        :return:
        """
        self.obj.execution.merge({"scenario": {"script": RESOURCES_DIR + "selenium/python/"}})
        self.obj.prepare()

    def test_selenium_startup_shutdown_python_single(self):
        """
        run tests from .py file
        :return:
        """
        self.configure({
            'execution': {
                "iterations": 1,
                'scenario': {'script': RESOURCES_DIR + 'selenium/python/'},
                'executor': 'selenium'
            },
            'reporting': [{'module': 'junit-xml'}]
        })
        self.obj.execution.merge({"scenario": {
            "script": RESOURCES_DIR + "selenium/python/test_blazemeter_fail.py"
        }})
        self.obj.prepare()
        self.obj.startup()
        while not self.obj.check():
            time.sleep(self.obj.engine.check_interval)
        self.obj.shutdown()
        self.assertTrue(os.path.exists(os.path.join(self.obj.engine.artifacts_dir, "apiritif.0.csv")))

    @skipIf(python_version() >= '3.8' and is_windows(), "Temporary disabled")
    def test_selenium_startup_shutdown_python_folder(self):
        """
        run tests from .py files
        :return:
        """
        self.configure({
            'execution': {
                'iterations': 1,
                'scenario': {'script': RESOURCES_DIR + 'selenium/python/'},
                'executor': 'selenium'
            },
            'reporting': [{'module': 'junit-xml'}]
        })
        self.obj.prepare()
        self.obj.startup()
        while not self.obj.check():
            time.sleep(self.obj.engine.check_interval)
        self.obj.shutdown()
        api_log = os.path.join(self.obj.engine.artifacts_dir, "apiritif.0.csv")
        nose_log = os.path.join(self.obj.engine.artifacts_dir, "apiritif.out")
        self.assertTrue(os.path.exists(api_log))
        with open(nose_log) as fds:
            content = fds.read()
            self.assertIn("Transaction started::", content)
            self.assertIn("Transaction ended::", content)

    def test_runner_fail_no_test_found(self):
        """
        Check that Python Apiritif runner fails if no tests were found
        :return:
        """
        self.configure({
            EXEC: {
                "iterations": 1,
                "executor": "selenium",
                "scenario": {"script": RESOURCES_DIR + "selenium/invalid/dummy.py"}
            }
        })
        self.obj.prepare()
        self.obj.startup()
        while not self.obj.check():
            time.sleep(self.obj.engine.check_interval)
        self.obj.shutdown()

        diagnostics = "\n".join(self.obj.get_error_diagnostics())
        self.assertIn("Nothing to test.", diagnostics)

    def test_resource_files_collection_remote_apiritif(self):
        self.obj.execution.merge({"scenario": {"script": RESOURCES_DIR + "selenium/python/"}})
        self.assertEqual(len(self.obj.resource_files()), 1)

    def test_setup_exception(self):
        """
        Do not crash when test's setUp/setUpClass fails
        :return:
        """
        self.obj.execution.merge({"scenario": {
            "script": RESOURCES_DIR + "selenium/python/test_setup_exception.py"
        }})
        self.obj.engine.aggregator = FunctionalAggregator()
        self.obj.prepare()
        self.obj.startup()
        while not self.obj.check():
            time.sleep(self.obj.engine.check_interval)
        diagnostics = "\n".join(self.obj.get_error_diagnostics())
        self.assertIn("Nothing to test", diagnostics)

    def test_long_iterations_value(self):
        self.engine.aggregator = ConsolidatingAggregator()
        self.engine.aggregator.engine = self.engine
        self.obj.execution.merge({
            "iterations": 2 ** 64,
            "scenario": {
                "requests": [
                    "http://blazedemo.com/",
                ],
            }
        })
        self.obj.prepare()
        try:
            self.obj.startup()
            for _ in range(3):
                self.assertFalse(self.obj.check())
                self.engine.aggregator.check()
                time.sleep(self.obj.engine.check_interval)
        finally:
            self.obj.shutdown()


class TestApiritifRunner(ExecutorTestCase):
    EXECUTOR = ApiritifNoseExecutor

    def test_new_flow(self):
        self.configure({
            "execution": [{
                "test-mode": "apiritif",
                "iterations": 1,
                "scenario": {
                    "default-address": "http://blazedemo.com",
                    "requests": [
                        "/",
                        {"set-variables": {"name1": "val1"}},
                        {
                            "transaction": "second",
                            "do": [
                                "/other.html",
                                "/reserve.php",
                                {
                                    "transaction": "third",
                                    "do": [
                                        "/${name1}"
                                    ]
                                }
                            ]}]}}]})

        self.obj.prepare()
        self.assertTrue(os.path.exists(os.path.join(self.obj.engine.artifacts_dir, "test_requests.py")))
        try:
            self.obj.startup()
            while not self.obj.check():
                time.sleep(self.obj.engine.check_interval)
        finally:
            self.obj.shutdown()
        self.obj.post_process()
        self.assertNotEquals(self.obj.process, None)

    def test_apiritif_generated_requests(self):
        self.configure({
            "execution": [{
                "test-mode": "apiritif",
                "iterations": 1,
                "scenario": {
                    "default-address": "http://blazedemo.com",
                    "requests": [
                        "/",
                        "/reserve.php"]}}]})

        self.obj.prepare()
        self.assertTrue(os.path.exists(os.path.join(self.obj.engine.artifacts_dir, "test_requests.py")))
        try:
            self.obj.startup()
            while not self.obj.check():
                time.sleep(self.obj.engine.check_interval)
        finally:
            self.obj.shutdown()
        self.obj.post_process()
        self.assertNotEquals(self.obj.process, None)

    def test_apiritif_transactions(self):
        self.configure({
            "execution": [{
                "test-mode": "apiritif",
                "iterations": 1,
                "scenario": {
                    "script": RESOURCES_DIR + "apiritif/test_transactions.py"
                }
            }]
        })
        self.obj.prepare()
        try:
            self.obj.startup()
            while not self.obj.check():
                time.sleep(self.obj.engine.check_interval)
        finally:
            self.obj.shutdown()
        self.obj.post_process()
        self.assertNotEquals(self.obj.process, None)

    def test_report_reading(self):
        reader = FuncSamplesReader(RESOURCES_DIR + "apiritif/transactions.ldjson", self.obj.engine, self.obj.log)
        items = list(reader.read(last_pass=True))
        self.assertEqual(9, len(items))
        self.assertEqual(items[0].get_short_name(), 'TestRequests.test_1_single_request')
        self.assertEqual(items[1].get_short_name(), 'TestRequests.test_2_multiple_requests')
        self.assertEqual(items[2].get_short_name(), 'test_3_toplevel_transaction.Transaction')
        self.assertEqual(items[3].get_short_name(), 'test_4_mixed_transaction.Transaction')
        self.assertEqual(items[4].get_short_name(), 'test_5_multiple_transactions.Transaction 1')
        self.assertEqual(items[5].get_short_name(), 'test_5_multiple_transactions.Transaction 2')
        self.assertEqual(items[6].get_short_name(), 'test_6_transaction_obj.Label')
        self.assertEqual(items[7].get_short_name(), 'test_7_transaction_fail.Label')
        self.assertEqual(items[8].get_short_name(), 'test_8_transaction_attach.Label')

    def test_report_transactions_as_failed(self):
        self.configure({
            "execution": [{
                "test-mode": "apiritif",
                "iterations": 1,
                "scenario": {
                    "default-address": "http://httpbin.org",
                    "requests": [{
                        "label": "failure by 404",
                        "url": "/status/404",
                    }]
                }
            }]
        })
        self.obj.engine.aggregator = FunctionalAggregator()
        self.obj.prepare()
        try:
            self.obj.startup()
            while not self.obj.check():
                time.sleep(self.obj.engine.check_interval)
        finally:
            self.obj.shutdown()
        self.obj.post_process()
        self.assertNotEquals(self.obj.process, None)
        reader = LoadSamplesReader(os.path.join(self.obj.engine.artifacts_dir, "apiritif.0.ldjson"), self.obj.log)
        samples = list(reader._read(last_pass=True))
        self.assertEqual(len(samples), 1)
        tstmp, label, concur, rtm, cnn, ltc, rcd, error, trname, byte_count = samples[0]
        self.assertIsNotNone(error)

    def test_status_skipped(self):
        self.configure({
            "execution": [{
                "iterations": 1,
                "scenario": {
                    "script": RESOURCES_DIR + "functional/test_all.py"
                }
            }]
        })
        self.obj.engine.aggregator = FunctionalAggregator()
        self.obj.prepare()
        try:
            self.obj.startup()
            while not self.obj.check():
                time.sleep(self.obj.engine.check_interval)
        finally:
            self.obj.shutdown()
        self.obj.post_process()
        reader = FuncSamplesReader(os.path.join(self.obj.engine.artifacts_dir, "apiritif.0.ldjson"),
                                   self.obj.engine, self.obj.log)
        samples = list(reader.read(last_pass=True))
        self.assertEqual(len(samples), 4)
        self.assertIsNotNone(samples[-1].status)


class TestPyTestExecutor(ExecutorTestCase):
    EXECUTOR = PyTestExecutor
    CMD_LINE = None

    def start_subprocess(self, args, **kwargs):
        self.CMD_LINE = args

    def exec_and_communicate(self, *args, **kwargs):
        return "", ""

    def full_run(self, config):
        self.obj.execution.merge(config)

        tmp_aec = bzt.utils.exec_and_communicate
        try:
            bzt.utils.exec_and_communicate = self.exec_and_communicate
            self.obj.prepare()
        finally:
            bzt.utils.exec_and_communicate = tmp_aec

        self.obj.engine.start_subprocess = self.start_subprocess
        self.obj.startup()
        self.obj.shutdown()
        self.obj.post_process()

    def test_full_single_script(self):
        self.obj.execution.merge({
            "iterations": 1,
            "scenario": {
                "script": RESOURCES_DIR + "selenium/pytest/test_statuses.py"
            }
        })
        self.obj.prepare()
        try:
            self.obj.startup()
            while not self.obj.check():
                time.sleep(self.obj.engine.check_interval)
        finally:
            self.obj.shutdown()
        self.obj.post_process()
        self.assertFalse(self.obj.has_results())
        self.assertNotEquals(self.obj.process, None)

    def test_statuses(self):
        self.obj.execution.merge({
            "scenario": {
                "script": RESOURCES_DIR + "selenium/pytest/test_statuses.py"
            }
        })
        self.obj.prepare()
        try:
            self.obj.startup()
            while not self.obj.check():
                time.sleep(self.obj.engine.check_interval)
        finally:
            self.obj.shutdown()
        self.obj.post_process()
        with open(self.obj.report_file) as fds:
            report = [json.loads(line) for line in fds.readlines() if line]
        self.assertEqual(4, len(report))
        self.assertEqual(["PASSED", "FAILED", "FAILED", "SKIPPED"], [item["status"] for item in report])

        failed_item = report[1]
        assertions = failed_item["assertions"]
        self.assertEqual(1, len(assertions))
        assertion = assertions[0]
        self.assertEqual('assert (2 + (2 * 2)) == 8', assertion['error_msg'])
        self.assertTrue(assertion['failed'])
        self.assertEqual('AssertionError: assert (2 + (2 * 2)) == 8', assertion['name'])
        self.assertIsNotNone(assertion.get('error_trace'))

    def test_report_file(self):
        self.full_run({
            "scenario": {
                "script": RESOURCES_DIR + "selenium/pytest/test_single.py"
            }
        })
        self.assertTrue('--report-file' in self.CMD_LINE)
        val = self.CMD_LINE[self.CMD_LINE.index('--report-file') + 1]
        self.assertTrue(val.endswith("PyTestExecutor.ldjson"))

    def test_iterations(self):
        self.full_run({
            "iterations": 10,
            "scenario": {
                "script": RESOURCES_DIR + "selenium/pytest/test_single.py"
            }
        })
        self.assertTrue('-i 10' in ' '.join(self.CMD_LINE))

    def test_hold(self):
        self.full_run({
            "hold-for": "3s",
            "scenario": {
                "script": RESOURCES_DIR + "selenium/pytest/test_single.py"
            }
        })
        self.assertTrue('-d 3.0' in ' '.join(self.CMD_LINE))

    def test_script(self):
        self.full_run({
            "scenario": {
                "script": RESOURCES_DIR + "selenium/pytest/test_single.py"
            }
        })
        self.assertTrue(self.CMD_LINE[-1].endswith("test_single.py"))

    def test_blazedemo(self):
        self.obj.engine.check_interval = 0.1
        self.obj.execution.merge({
            "scenario": {
                "script": RESOURCES_DIR + "selenium/pytest/test_blazedemo.py"
            }
        })

        tmp_aec = bzt.utils.exec_and_communicate
        try:
            bzt.utils.exec_and_communicate = self.exec_and_communicate
            self.obj.prepare()
        finally:
            bzt.utils.exec_and_communicate = tmp_aec

        driver = self.obj._get_tool(GeckoDriver, config=self.obj.settings.get('geckodriver'))
        if not driver.check_if_installed():
            driver.install()
        self.obj.env.add_path({"PATH": driver.get_driver_dir()})

        self.obj.engine.start_subprocess = self.start_subprocess
        self.obj.startup()
        self.obj.shutdown()
        self.obj.post_process()

    def test_package(self):
        self.obj.engine.check_interval = 0.1
        self.obj.execution.merge({
            "scenario": {
                "script": RESOURCES_DIR + "selenium/pytest/"
            }
        })

        tmp_aec = bzt.utils.exec_and_communicate
        try:
            bzt.utils.exec_and_communicate = self.exec_and_communicate
            self.obj.prepare()
        finally:
            bzt.utils.exec_and_communicate = tmp_aec

        driver = self.obj._get_tool(GeckoDriver, config=self.obj.settings.get('geckodriver'))
        if not driver.check_if_installed():
            driver.install()
        self.obj.env.add_path({"PATH": driver.get_driver_dir()})

        self.obj.engine.start_subprocess = self.start_subprocess
        self.obj.startup()
        self.obj.shutdown()
        self.obj.post_process()

    def test_additional_args(self):
        additional_args = "--foo --bar"
        self.obj.runner_path = RESOURCES_DIR + "selenium/pytest/bin/runner.py"
        self.full_run({
            "scenario": {
                "additional-args": additional_args,
                "script": RESOURCES_DIR + "selenium/pytest/test_single.py"
            }
        })
        self.assertTrue(additional_args in " ".join(self.CMD_LINE))


class TestRobotExecutor(ExecutorTestCase):
    EXECUTOR = RobotExecutor
    CMD_LINE = None

    def start_subprocess(self, args, **kwargs):
        self.CMD_LINE = args

    def exec_and_communicate(self, *args, **kwargs):
        return "", ""

    def test_full_single_script(self):
        self.configure({
            "execution": [{
                "scenario": {
                    "script": RESOURCES_DIR + "selenium/robot/simple/test.robot"
                }
            }]
        })

        tmp_aec = bzt.utils.exec_and_communicate
        try:
            bzt.utils.exec_and_communicate = self.exec_and_communicate
            self.obj.prepare()
            self.obj.settings["interpreter"] = RESOURCES_DIR + "selenium/robot/robot-mock" + EXE_SUFFIX
            self.obj.startup()
        finally:
            bzt.utils.exec_and_communicate = tmp_aec
            self.obj.shutdown()
            self.obj.post_process()

        self.assertFalse(self.obj.has_results())
        self.assertNotEquals(self.obj.process, None)
        lines = open(self.obj.report_file).readlines()
        self.assertEqual(1, len(lines))

    def full_run(self, config):
        self.configure(config)
        tmp_aec = bzt.utils.exec_and_communicate
        try:
            bzt.utils.exec_and_communicate = self.exec_and_communicate
            self.obj.prepare()
        finally:
            bzt.utils.exec_and_communicate = tmp_aec
        self.obj.engine.start_subprocess = self.start_subprocess
        self.obj.startup()
        self.obj.shutdown()
        self.obj.post_process()

    def test_hold(self):
        self.full_run({
            "execution": [{
                "hold-for": "5s",
                "iterations": 3,
                "scenario": {
                    "script": RESOURCES_DIR + "selenium/robot/simple/test.robot"
                }
            }]
        })
        self.assertTrue('--duration' in self.CMD_LINE)
        dur_val = self.CMD_LINE[self.CMD_LINE.index('--duration')+1]
        self.assertEqual(dur_val, '5.0')

    def test_report_file(self):
        self.full_run({
            "execution": [{
                "iterations": 1,
                "scenario": {
                    "script": RESOURCES_DIR + "selenium/robot/simple/test.robot"
                }
            }]
        })
        self.assertTrue('--report-file' in self.CMD_LINE)
        report_file = self.CMD_LINE[self.CMD_LINE.index('--report-file')+1]
        self.assertTrue(report_file.endswith("RobotExecutor.ldjson"))

    def test_iterations(self):
        self.full_run({
            "execution": [{
                "iterations": 3,
                "scenario": {
                    "script": RESOURCES_DIR + "selenium/robot/simple/test.robot"
                }
            }]
        })
        self.assertTrue('--iterations' in self.CMD_LINE)
        iters_val = self.CMD_LINE[self.CMD_LINE.index('--iterations')+1]
        self.assertEqual(iters_val, '3')

    def test_variables(self):
        self.full_run({
            "execution": [{
                "iterations": 1,
                "scenario": {
                    "variables": {
                        "USERNAME": "janedoe",
                    },
                    "script": RESOURCES_DIR + "selenium/robot/simple/test_novar.robot",
                }
            }]
        })
        self.assertTrue('--variablefile' in self.CMD_LINE)
        var_file = self.CMD_LINE[self.CMD_LINE.index('--variablefile')+1]
        self.assertTrue(var_file.endswith("robot-vars.yaml"))
        self.assertEqual('janedoe', yaml.full_load(open(var_file).read())['USERNAME'])

    def test_variables_file(self):
        self.full_run({
            "execution": [{
                "iterations": 1,
                "scenario": {
                    "variables": RESOURCES_DIR + "selenium/robot/simple/vars.yaml",
                    "script": RESOURCES_DIR + "selenium/robot/simple/test_novar.robot",
                }
            }]
        })
        self.assertTrue('--variablefile' in self.CMD_LINE)
        var_file = self.CMD_LINE[self.CMD_LINE.index('--variablefile')+1]
        self.assertEqual(var_file, os.path.normpath(RESOURCES_DIR + "selenium/robot/simple/vars.yaml"))

    def test_output_file(self):
        self.full_run({
            "execution": [{
                "iterations": 1,
                "scenario": {
                    "script": RESOURCES_DIR + "selenium/robot/simple/test.robot"
                }
            }]
        })
        self.assertTrue('--outputfile' in self.CMD_LINE)
        out_file = self.CMD_LINE[self.CMD_LINE.index('--outputfile')+1]
        self.assertTrue(out_file.endswith("output.xml"))

    def test_log_file(self):
        self.full_run({
            "execution": [{
                "iterations": 1,
                "scenario": {
                    "script": RESOURCES_DIR + "selenium/robot/simple/test.robot"
                }
            }]
        })
        self.assertTrue('--logfile' in self.CMD_LINE)
        log_file = self.CMD_LINE[self.CMD_LINE.index('--logfile')+1]
        self.assertTrue(log_file.endswith("log.html"))

    def test_single_tag(self):
        self.full_run({
            "execution": [{
                "iterations": 1,
                "scenario": {
                    "tags": "create",
                    "script": RESOURCES_DIR + "selenium/robot/simple/test.robot",
                }
            }]
        })
        self.assertTrue('--include' in self.CMD_LINE)
        tags = self.CMD_LINE[self.CMD_LINE.index('--include')+1]
        self.assertEqual(tags, 'create')

    def test_multiple_tags(self):
        self.full_run({
            "execution": [{
                "iterations": 1,
                "scenario": {
                    "tags": "create,database",
                    "script": RESOURCES_DIR + "selenium/robot/simple/test.robot",
                }
            }]
        })
        self.assertTrue('--include' in self.CMD_LINE)
        tags = self.CMD_LINE[self.CMD_LINE.index('--include')+1]
        self.assertEqual(tags, 'create,database')<|MERGE_RESOLUTION|>--- conflicted
+++ resolved
@@ -6,7 +6,7 @@
 
 from platform import python_version
 from unittest import skipIf
-import apiritif
+from apiritif import put_into_thread_store
 from selenium.common.exceptions import NoSuchElementException
 
 import bzt
@@ -19,13 +19,8 @@
 from bzt.modules.robot import RobotExecutor
 from tests.unit import RESOURCES_DIR, ExecutorTestCase, BZTestCase
 from tests.unit.modules.selenium import SeleniumTestCase
-<<<<<<< HEAD
-from bzt.resources.selenium_extras import get_locator, BYS
 from bzt.utils import EXE_SUFFIX, is_windows
-=======
-from bzt.resources.selenium_extras import get_locator, BYS, find_element_by_shadow, send_keys
-from bzt.utils import EXE_SUFFIX
->>>>>>> b9820c3d
+from bzt.resources.selenium_extras import get_locator, BYS, find_element_by_shadow
 
 
 class MockWebDriver(object):
@@ -58,7 +53,7 @@
         timeout = 30
         driver = MockWebDriver(content=content, timeout=timeout)
 
-        apiritif.put_into_thread_store(driver=driver, timeout=timeout, func_mode=False)
+        put_into_thread_store(driver=driver, timeout=timeout, func_mode=False)
 
         # exception should be raised when raise_exception is True
         missing_locators = [{'css': 'missing_css'}, {'xpath': 'missing_xpath'}]
@@ -82,7 +77,7 @@
         timeout = 30
         driver = MockWebDriver(content=content, timeout=timeout)
 
-        apiritif.put_into_thread_store(driver=driver, timeout=timeout, func_mode=False)
+        put_into_thread_store(driver=driver, timeout=timeout, func_mode=False)
         el = find_element_by_shadow('lightning_card')
         el.click()
         self.assertEqual('arguments[0].click();', driver.executed_script)
