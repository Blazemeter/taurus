--- conflicted
+++ resolved
@@ -354,7 +354,6 @@
         for idx in range(len(target_lines)):
             self.assertIn(target_lines[idx], content, msg="\n\n%s. %s" % (idx, target_lines[idx]))
 
-<<<<<<< HEAD
     def test_convert_url_to_action(self):
         # in order to get appropriate logging for 'actionless' request would be great
         # handle it as 'go' action. (enclose with action_start/action_end methods)
@@ -537,8 +536,6 @@
         for idx in range(len(target_lines)):
             self.assertIn(target_lines[idx], content, msg="\n\n%s. %s" % (idx, target_lines[idx]))
 
-=======
->>>>>>> 92d3d7c2
     def test_options_generator_firefox(self):
         self.configure({
             "execution": [{
