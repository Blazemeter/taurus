# coding=utf-8

import ast
import astunparse
import os

import bzt
import bzt.utils
import bzt.modules._apiritif.generator
import bzt.modules._selenium
from bzt import TaurusConfigError
from tests.unit import RESOURCES_DIR
from tests.unit.modules._selenium import SeleniumTestCase, MockPythonTool


class TestSeleniumScriptGeneration(SeleniumTestCase):
    def obj_prepare(self):
        tmp_tool = bzt.modules._apiritif.executor.Apiritif
        try:
            bzt.modules._apiritif.executor.Apiritif = MockPythonTool
            bzt.modules._selenium.Selenium.version = "3"
            self.obj.prepare()
        finally:
            bzt.modules._apiritif.executor.Apiritif = tmp_tool

    def test_nfc(self):
        # nose flow control: setup/teardown + graceful
        self.obj.engine.config.load([RESOURCES_DIR + 'selenium/test_nfc.yml'])
        self.configure(self.obj.engine.config['execution'][0])
        self.obj.settings['verbose'] = True
        self.obj_prepare()
        exp_file = RESOURCES_DIR + "selenium/test_nfc.py"
        str_to_replace = (self.obj.engine.artifacts_dir + os.path.sep).replace('\\', '\\\\')
        self.assertFilesEqual(exp_file, self.obj.script, str_to_replace, "/somewhere/", python_files=True)

    def test_modern_actions_generator(self):
        self.configure({
            "execution": [{
                "executor": "apiritif",
                "hold-for": "4m",
                "ramp-up": "3m",
                "scenario": "loc_sc"}],
            "scenarios": {
                "loc_sc": {
                    "default-address": "http://blazedemo.com",
                    "variables": {
                        "red_pill": "take_it",
                        "name": "Name"
                    },
                    "timeout": "3.5s",
                    "requests": [{
                        "label": "la-la",
                        "assert": [{
                            "contains": ['contained_text'],
                            "not": True
                        }],
                        "actions": [
                            # windows
                            "switchWindow(0)",
                            "openWindow(some.url)",
                            "resizeWindow(750, 750)",
                            "maximizeWindow()",
                            "closeWindow()",
                            "closeWindow('win_ser_local')",

                            # frames
                            "switchFrameByIdx(1)",
                            "switchFrame(relative=parent)",
                            "switchFrameByName('my_frame')",
                            "switchFrame('name=my_frame')",
                            "switchFrame('id=my_frame_id')",
                            "switchFrame('xpath=//xpath')",
                            "switchFrame('css=my_frame_cls')",

                            # chains
                            "mouseDownByXPath(/html/body/div[3]/form/select[1])",
                            "mouseOutById(id_abc)",
                            "mouseOverByName(name_abc)",

                            # drag, select, assert, store
                            {"dragByID(address)": "elementByName(toPort)"},
                            {"selectByName(my_frame)": "London"},
                            "assertTitle(BlazeDemo)",
                            {"storeTitle()": "hEaDeR"},
                            {"storeString(Title_Basic_By)": "Final"},
                            {"assertValueByID(address)": "123 Beautiful st."},
                            {"storeTextByID(address)": "Basic"},

                            # click, type, keys, submit
                            {"typeByName(\"toPort\")": "B"},

                            # exec, rawcode, go, edit
                            "scriptEval(\"{alert('This is ${sparta}');}\")",
                            {"rawCode": "for i in range(10):\n  if i % 2 == 0:\n    print(i)"},
                            "go(http:\\blazemeter.com)",
                            {"editContentById(editor)": "lo-la-lu"},

                            # print, wait, pause, clearcookies, screenshot
                            "echoString(${red_pill})",
                            {"waitForByName('toPort', visible)": "3.5s"},
                            "pauseFor(4.6s)",
                            "clearCookies()",
                            "screenshot('screen.png')",
                            "screenshot()"
                        ]}]}}})

        self.obj_prepare()
        with open(self.obj.script) as fds:
            content = fds.read()

        print_i = "print(i)"

        self.assertNotIn(content, "self.dlg_mng = DialogsManager(self.driver)")

        target_lines = [
            "switch_window('0')",
            "open_window('some.url')",
            "close_window()",
            "close_window('win_ser_local')",
            "switch_frame('index=1')",
            "switch_frame('relative=parent')",
            "switch_frame(self.driver.find_element(By.NAME, 'my_frame'))",
            "switch_frame(self.driver.find_element(By.CSS_SELECTOR, 'my_frame_cls'))",
            "switch_frame(self.driver.find_element(By.ID, 'my_frame_id'))",
            "switch_frame(self.driver.find_element(By.XPATH, '//xpath'))",
            "ActionChains(self.driver).click_and_hold(self.driver.find_element(var_loc_chain[0], "
            "var_loc_chain[1])).perform()",
            "ActionChains(self.driver).move_to_element_with_offset(self.driver.find_element(var_loc_chain[0],"
            "var_loc_chain[1])",
            "ActionChains(self.driver).move_to_element(self.driver.find_element(var_loc_chain[0],"
            "var_loc_chain[1])).perform()",
            "ActionChains(self.driver).drag_and_drop(self.driver.find_element(source[0], source[1]),"
            "self.driver.find_element(target[0],target[1])).perform()",
            "Select(self.driver.find_element(var_loc_select[0],var_loc_select[1])).select_by_visible_text",
            "self.assertEqual(self.driver.title,'BlazeDemo')",
            "self.vars['hEaDeR'] = self.driver.title",
            "self.vars['Final'] = 'Title_Basic_By'",
            "self.vars['Basic'] = self.driver.find_element(var_loc_as[0],var_loc_as[1])."
            "get_attribute('innerText')",
            "self.assertEqual(self.driver.find_element(var_loc_as[0],var_loc_as[1])."
            "get_attribute('value').strip(),\'123 Beautiful st.\'.strip())",
            "self.driver.find_element(var_loc_keys[0],var_loc_keys[1]).clear()",
            "self.driver.find_element(var_loc_keys[0],var_loc_keys[1]).send_keys('B')",
            "self.driver.execute_script(\"{{alert(\'Thisis{}\');}}\".format(self.vars[\'sparta\']))",
            "for i in range(10):",
            "if ((i % 2) == 0):",
            print_i,
            "self.driver.get(\'http:\\\\blazemeter.com\')",
            "ifself.driver.find_element(var_edit_content[0], var_edit_content[1])."
            "get_attribute('contenteditable'):"
            "self.driver.execute_script((\"arguments[0].innerHTML=\'%s\';\"%\'lo-la-lu\'),"
            "self.driver.find_element(var_edit_content[0],var_edit_content[1]))"
            "else:",
            "raiseNoSuchElementException((\'The element (%s : %r)is not a contenteditable element\'%"
            "(var_edit_content[0], var_edit_content[1])))"
            "print(self.vars['red_pill'])",
            "wait_for('visible', [{'name': 'toPort'}], 3.5)"
            "sleep(4.6)",
            "self.driver.delete_all_cookies()",
            "self.driver.save_screenshot('screen.png')",
            "filename = os.path.join(os.getenv('TAURUS_ARTIFACTS_DIR'), "
            "('screenshot-%d.png' % (time() * 1000)))",
            "self.driver.save_screenshot(filename)"
        ]

        for idx in range(len(target_lines)):
            self.assertIn(TestSeleniumScriptGeneration.clear_spaces(target_lines[idx]),
                          TestSeleniumScriptGeneration.clear_spaces(content),
                          msg="\n\n%s. %s" % (idx, target_lines[idx]))

    @staticmethod
    def clear_spaces(content):
        return content.replace(" ", "").replace("\t", "").replace("\n", "")

    def test_firefox_setup_generator(self):
        self.configure({
            "execution": [{
                "executor": "selenium",
                "hold-for": "4m",
                "ramp-up": "3m",
                "scenario": "loc_sc"}],
            "scenarios": {
                "loc_sc": {
                    "headless": True,
                    "default-address": "http://blazedemo.com",
                    "variables": {
                        "red_pill": "take_it",
                        "name": "Name"
                    },
                    "timeout": "3.5s",
                    "requests": [{
                        "url": "bla.com",
                        "assert": [{
                            "contains": ['contained_text'],
                            "not": True
                        }],

                    }]}}})

        self.obj_prepare()
        with open(self.obj.script) as fds:
            content = fds.read()

        target_lines = [
            "options = webdriver.FirefoxOptions()",
            "options.set_headless()",
            "profile = webdriver.FirefoxProfile()",
            "profile.set_preference('webdriver.log.file', '",
            "driver = webdriver.Firefox(profile, options=options)",
            "options.set_capability('unhandledPromptBehavior', 'ignore')"
        ]

        for idx in range(len(target_lines)):
            self.assertIn(target_lines[idx], content, msg="\n\n%s. %s" % (idx, target_lines[idx]))

    def test_chrome_setup_generator(self):
        self.configure({
            "execution": [{
                "executor": "selenium",
                "hold-for": "4m",
                "scenario": "loc_sc"}],
            "scenarios": {
                "loc_sc": {
                    'generate-flow-markers': True,
                    "browser": "Chrome",
                    "default-address": "http://blazedemo.com",
                    "variables": {
                        "red_pill": "take_it",
                        "name": "Name"
                    },
                    "timeout": "3.5s",
                    "requests": [{
                        "url": "bla.com",
                        "assert": [{
                            "contains": ['contained_text'],
                            "not": True
                        }],

                    }]}}})

        self.obj_prepare()
        with open(self.obj.script) as fds:
            content = fds.read()

        self.assertNotIn("options.set_headless()", content)

        target_lines = [
            "options = webdriver.ChromeOptions()",
            "driver = webdriver.Chrome(service_log_path='",
            "', options=options)",
            "options.set_capability('unhandledPromptBehavior', 'ignore')"
        ]

        for idx in range(len(target_lines)):
            self.assertIn(target_lines[idx], content, msg="\n\n%s. %s" % (idx, target_lines[idx]))

    def test_ignore_proxy_option_generator_selenium_3(self):
        # Option ignore-proxy is only available starting from Selenium version 4
        self.configure({
            "execution": [{
                "scenario": "loc_sc"}],
            "scenarios": {
                "loc_sc": {
                    "requests": [{
                        "url": "bla.com"}]}},
            "modules": {
                "selenium": {
                    "options": {
                        "ignore-proxy": True}}}})

        self.obj_prepare()
        with open(self.obj.script) as fds:
            content = fds.read()

        target = "options.ignore_local_proxy_environment_variables"
        self.assertNotIn(target, content)

    def test_arguments_option_generator_ff(self):
        # Option arguments is only available for Firefox and Chrome
        # Option arguments is available for other browsers starting from Selenium version 4
        self.configure({
            "execution": [{
                "scenario": "loc_sc"}],
            "scenarios": {
                "loc_sc": {
                    "browser": "Firefox",
                    "requests": [{
                        "url": "bla.com"}]}},
            "modules": {
                "selenium": {
                    "options": {
                        "arguments": ["one", "two"]}}}})

        self.obj_prepare()
        with open(self.obj.script) as fds:
            content = fds.read()

        target_lines = [
            "options.add_argument('one')",
            "options.add_argument('two')"
        ]

        for idx in range(len(target_lines)):
            self.assertIn(target_lines[idx], content, msg="\n\n%s. %s" % (idx, target_lines[idx]))

    def test_options_generator_browser_chrome(self):
        # Selenium version 3. Browser Chrome.
        # Supported options: arguments, experimental-options
        self.configure({
            "execution": [{
                "scenario": "loc_sc"}],
            "scenarios": {
                "loc_sc": {
                    "browser": "Chrome",
                    "requests": [{
                        "url": "bla.com"}]}},
            "modules": {
                "selenium": {
                    "options": {
                        "ignore-proxy": True,  # Option ignore-proxy is only available starting from Selenium version 4
                        "arguments": ["one", "two"],
                        "experimental-options": {  # Option experimental-options is only available in Chrome
                            "key1": "value1",
                            "key2": {"key22": "value22"}},
                        "preferences": {  # Option preferences is only available in Firefox
                            "key1": "value1",
                            "key2": {"key22": "value22"}}}}}})

        self.obj_prepare()
        with open(self.obj.script) as fds:
            content = fds.read()

        self.assertNotIn("options.set_preference", content)
        self.assertNotIn("options.ignore_local_proxy_environment_variables", content)

        target_lines = [
            "options.add_argument('one')",
            "options.add_argument('two')",
            "options.add_experimental_option('key1', 'value1')",
            "options.add_experimental_option('key2', {'key22': 'value22'})"
        ]

        for idx in range(len(target_lines)):
            self.assertIn(target_lines[idx], content, msg="\n\n%s. %s" % (idx, target_lines[idx]))

    def test_options_generator_browser_firefox(self):
        # Selenium version 3. Browser Firefox.
        # Supported options: arguments, preferences
        self.configure({
            "execution": [{
                "scenario": "loc_sc"}],
            "scenarios": {
                "loc_sc": {
                    "browser": "Firefox",
                    "requests": [{
                        "url": "bla.com"}]}},
            "modules": {
                "selenium": {
                    "options": {
                        "ignore-proxy": True,  # Option ignore-proxy is only available starting from Selenium version 4
                        "arguments": ["one", "two"],
                        "experimental-options": {  # Option experimental-options is only available in Chrome
                            "key1": "value1",
                            "key2": {"key22": "value22"}},
                        "preferences": {  # Option preferences is only available in Firefox
                            "key1": "value1",
                            "key2": {"key22": "value22"}}}}}})

        self.obj_prepare()
        with open(self.obj.script) as fds:
            content = fds.read()

        self.assertNotIn("options.add_experimental_option", content)
        self.assertNotIn("options.ignore_local_proxy_environment_variables", content)

        target_lines = [
            "options.add_argument('one')",
            "options.add_argument('two')",
            "options.set_preference('key1', 'value1')",
            "options.set_preference('key2', {'key22': 'value22'})"
        ]

        for idx in range(len(target_lines)):
            self.assertIn(target_lines[idx], content, msg="\n\n%s. %s" % (idx, target_lines[idx]))

    def test_options_generator_browser_ie(self):
        # Selenium version 3. Browser Ie.
        # Supported options: None
        self.configure({
            "execution": [{
                "scenario": "loc_sc"}],
            "scenarios": {
                "loc_sc": {
                    "browser": "Ie",
                    "requests": [{
                        "url": "bla.com"}]}},
            "modules": {
                "selenium": {
                    "options": {
                        "ignore-proxy": True,  # Option ignore-proxy is only available starting from Selenium version 4
                        "arguments": ["one", "two"],  # Option arguments is only available starting from Selenium 4
                        "experimental-options": {  # Option experimental-options is only available in Chrome
                            "key1": "value1"},
                        "preferences": {  # Option preferences is only available in Firefox
                            "key1": "value1"}}}}})

        self.obj_prepare()
        with open(self.obj.script) as fds:
            content = fds.read()

        self.assertNotIn("options.ignore_local_proxy_environment_variables", content)
        self.assertNotIn("options.add_argument('one')", content)
        self.assertNotIn("options.add_experimental_option", content)
        self.assertNotIn("options.set_preference", content)

    def test_options_generator_remote_firefox(self):
        # Selenium version 3. Remote webdriver. Browser Firefox.
        # Supported options: arguments, preferences
        self.configure({
            "execution": [{
                "scenario": "loc_sc_remote"}],
            "scenarios": {
                "loc_sc_remote": {
                    "remote": "http://user:key@remote_web_driver_host:port/wd/hub",
                    "capabilities": {
                        "browserName": "firefox"},
                    "requests": [{
                        "url": "bla.com"}]}},
            "modules": {
                "selenium": {
                    "options": {
                        "ignore-proxy": True,  # Option ignore-proxy is only available starting from Selenium version 4
                        "arguments": ["one", "two"],
                        "experimental-options": {  # Option experimental-options is only available in Chrome
                            "key1": "value1",
                            "key2": {"key22": "value22"}},
                        "preferences": {  # Option preferences is only available in Firefox
                            "key1": "value1",
                            "key2": {"key22": "value22"}}}}}})

        self.obj_prepare()
        with open(self.obj.script) as fds:
            content = fds.read()

        self.assertNotIn("options.add_experimental_option", content)
        self.assertNotIn("options.ignore_local_proxy_environment_variables", content)

        target_lines = [
            "options.add_argument('one')",
            "options.add_argument('two')",
            "options.set_preference('key1', 'value1')",
            "options.set_preference('key2', {'key22': 'value22'})"
        ]

        for idx in range(len(target_lines)):
            self.assertIn(target_lines[idx], content, msg="\n\n%s. %s" % (idx, target_lines[idx]))

    def test_options_generator_firefox(self):
        self.configure({
            "execution": [{
                "scenario": "loc_sc",
                "capabilities": {
                    "name2": "val2"}}],
            "scenarios": {
                "loc_sc": {
                    "capabilities": {
                        "name1": "val1"},
                    "browser": "Firefox",
                    "requests": [{
                        "url": "bla.com"}]}}, })

        self.obj_prepare()
        with open(self.obj.script) as fds:
            content = fds.read()

        self.assertIn("options.set_capability('name1', 'val1')", content)
        self.assertIn("options.set_capability('name2', 'val2')", content)

    def test_options_generator_chrome(self):
        self.configure({
            "execution": [{
                "scenario": "loc_sc",
                "capabilities": {
                    "name2": "val2"}}],
            "scenarios": {
                "loc_sc": {
                    "capabilities": {
                        "name1": "val1"},
                    "browser": "Chrome",
                    "requests": [{
                        "url": "bla.com"}]}}, })

        self.obj_prepare()
        with open(self.obj.script) as fds:
            content = fds.read()

        self.assertIn("options.set_capability('name1', 'val1')", content)
        self.assertIn("options.set_capability('name2', 'val2')", content)

    def test_options_generator_remote_chrome(self):
        # Selenium version 3. Remote webdriver. Browser Chrome.
        # Supported options: arguments, experimental-options
        self.configure({
            "execution": [{
                "scenario": "loc_sc_remote"}],
            "scenarios": {
                "loc_sc_remote": {
                    "remote": "http://user:key@remote_web_driver_host:port/wd/hub",
                    "capabilities": {
                        "browserName": "Chrome"},
                    "requests": [{
                        "url": "bla.com"}]}},
            "modules": {
                "selenium": {
                    "options": {
                        "ignore-proxy": True,  # Option ignore-proxy is only available starting from Selenium version 4
                        "arguments": ["one", "two"],
                        "experimental-options": {  # Option experimental-options is only available in Chrome
                            "key1": "value1",
                            "key2": {"key22": "value22"}},
                        "preferences": {  # Option preferences is only available in Firefox
                            "key1": "value1",
                            "key2": {"key22": "value22"}}}}}})

        self.obj_prepare()
        with open(self.obj.script) as fds:
            content = fds.read()

        self.assertNotIn("options.set_preference", content)
        self.assertNotIn("options.ignore_local_proxy_environment_variables", content)

        target_lines = [
            "options.add_argument('one')",
            "options.add_argument('two')",
            "options.add_experimental_option('key1', 'value1')",
            "options.add_experimental_option('key2', {'key22': 'value22'})"
        ]

        for idx in range(len(target_lines)):
            self.assertIn(target_lines[idx], content, msg="\n\n%s. %s" % (idx, target_lines[idx]))

    def test_build_script(self):
        self.configure({
            "execution": [{
                "executor": "selenium",
                "hold-for": "4m",
                "ramp-up": "3m",
                "scenario": "loc_sc"}],
            "scenarios": {
                "loc_sc": {
                    "data-sources": [{"path": "first.csv", "loop": True}, "second.csv"],
                    "default-address": "http://blazedemo.com",
                    "variables": {
                        "red_pill": "take_it",
                        "name": "Name"
                    },
                    "timeout": "3.5s",
                    "requests": [{
                        "url": "/",
                        "assert": [{
                            "contains": ['contained_text'],
                            "not": True
                        }],
                        "actions": [
                            {"waitForByXPath(//input[@type='submit'], present)": "3.5s"},
                            {"waitForByXPath(//input[@name='test,name'], present)": "1m20s"},
                            "assertTitle(BlazeDemo)",
                            "mouseMoveByXPath(/html/body/div[2]/div/p[2]/a)",
                            "doubleClickByXPath(/html/body/div[3]/h2)",
                            "contextClickByXPath(/html/body/div[3]/form/select[1])",
                            "mouseDownByXPath(/html/body/div[3]/form/select[1])",
                            "mouseUpByXPath(/html/body/div[3]/form/select[1]/option[6])",
                            {"selectByName(toPort)": "London"},
                            {"keysByCSS(body input.btn.btn-primary)": "KEY_ENTER"},
                            {"assertValueByID(address)": "123 Beautiful st."},
                            {"assertTextByXPath(/html/body/div[2]/form/div[1]/label)": "${name}"},
                            {"waitForByName('toPort', visible)": "3.5s"},
                            {"keysByName(\"toPort\")": "B"},
                            {"typeByName(\"toPort\")": "B"},
                            {"keysByName(\"toPort\")": u"KEY_ENTER"},
                            {"typeByName(\"toPort\")": "KEY_ENTER"},
                            "clickByXPath(//div[3]/form/select[1]//option[3])",
                            "clickByXPath(//div[3]/form/select[2]//option[6])",
                            "switchWindow(0)",
                            "openWindow(some.url)",
                            "switchWindow('win_ser_local')",
                            "switchWindow('win_ser_1')",
                            "switchWindow('that_window')",
                            "closeWindow(1)",
                            "closeWindow('win_ser_local')",
                            "closeWindow('win_ser_1')",
                            "closeWindow('that_window')",
                            "submitByName(\"toPort\")",
                            "scriptEval(\"alert('This is Sparta');\")",
                            {"rawCode": "for i in range(10):\n  if i % 2 == 0:\n    print(i)"},
                            {"dragByID(address)": "elementByName(toPort)"},
                            "switchFrameByName('my_frame')",
                            "switchFrame('top_frame')",
                            "switchFrameByXpath(//*[@id='result'])",
                            "switchFrameByCSS(.my_class)",
                            "switchFrameById(frame_id)",
                            "switchFrameByIdx(1)",
                            "switchFrame(relative=parent)",
                            {"editContentById(editor)": "lo-la-lu"},
                            "pauseFor(3.5s)",
                            "clearCookies()",
                            "clickByLinkText(destination of the week! The Beach!)",
                            {"storeTitle()": "Title"},
                            {"storeTextByXPath(//*[@id='basics']/h2)": "Basic"},
                            {"storeValueByXPath(//*[@id='basics']/h1)": "World"},
                            {"storeString(${Title} ${Basic} by ${By})": "Final"},
                            {"storeEval(0 == false)": "var_eval"},
                            "assertEval(10 === 2*5)",
                            "go(http:\\blazemeter.com)",
                            {"assertDialog(alert)": "Alert Message"},
                            {"assertDialog(prompt)": "Enter value"},
                            {"assertDialog(confirm)": "Are you sure?"},
                            {"answerDialog(prompt)": "myvalue"},
                            {"answerDialog(confirm)": "#Ok"},
                            {"answerDialog(alert)": "#Ok"},
                            "echoString(${red_pill})",
                            "screenshot(screen.png)",
                            "screenshot()",
                        ],
                    },
                        {"label": "empty"}
                    ]
                },
                "loc_sc_remote": {
                    "remote": "http://user:key@remote_web_driver_host:port/wd/hub",
                    "capabilities": {
                        "browserName": "firefox",
                        "version": "54.0",
                        "platformName": "linux",
                        "javascriptEnabled": "True",
                        "platformVersion": "",
                        "seleniumVersion": "",
                        "deviceName": "",
                        "app": ""
                    },
                    "default-address": "http://blazedemo.com",
                    "timeout": "3.5s",
                    "requests": [{
                        "url": "/",
                        "assert": [{
                            "contains": ['contained_text'],
                            "not": True
                        }],
                        "actions": [
                            "waitByXPath(//input[@type='submit'])",
                            "assertTitle(BlazeDemo)"
                        ],
                    },
                        {"label": "empty"}
                    ]
                }
            }
        })

        # it changes default of data-source loop parameter to 'false' (see second.csv params)
        self.obj.engine.aggregator.is_functional = True

        self.obj_prepare()
        exp_file = RESOURCES_DIR + "selenium/generated_from_requests.py"
        str_to_replace = (self.obj.engine.artifacts_dir + os.path.sep).replace('\\', '\\\\')
        self.assertFilesEqual(exp_file, self.obj.script, str_to_replace, "/somewhere/", python_files=True)
        with open(self.obj.script) as script:
            self.assertIn("bzt.resources.selenium_extras", script.read())

    def test_headless_default(self):
        self.configure({
            "execution": [{
                "executor": "selenium",
                "scenario": "loc_sc"}],
            "scenarios": {
                "loc_sc": {
                    "browser": "Chrome",
                    "requests": ["http://blazedemo.com/"]
                }}})

        self.obj_prepare()
        with open(self.obj.script) as generated:
            gen_contents = generated.read()

        self.assertNotIn("options.set_headless()", gen_contents)

    def test_headless_chrome(self):
        self.configure({
            "execution": [{
                "executor": "selenium",
                "scenario": "loc_sc"}],
            "scenarios": {
                "loc_sc": {
                    "browser": "Chrome",
                    "headless": True,
                    "requests": ["http://blazedemo.com/"]
                }}})

        self.obj_prepare()
        with open(self.obj.script) as generated:
            gen_contents = generated.read()

        self.assertIn("options.set_headless()", gen_contents)

    def test_headless_firefox(self):
        self.configure({
            "execution": [{
                "executor": "selenium",
                "scenario": "loc_sc"}],
            "scenarios": {
                "loc_sc": {
                    "browser": "Firefox",
                    "headless": True,
                    "requests": ["http://blazedemo.com/"]
                }}})

        self.obj_prepare()
        with open(self.obj.script) as generated:
            gen_contents = generated.read()

        self.assertIn("options.set_headless()", gen_contents)

    def test_headless_safari(self):
        self.configure({
            "execution": [{
                "executor": "selenium",
                "scenario": "loc_sc"}],
            "scenarios": {
                "loc_sc": {
                    "browser": "Opera",
                    "headless": True,
                    "requests": ["http://blazedemo.com/"]
                }}})

        self.obj_prepare()
        with open(self.obj.script) as generated:
            gen_contents = generated.read()

        self.assertNotIn("options.set_headless()", gen_contents)

    def test_capabilities_type(self):
        self.configure({
            "execution": [{
                "executor": "selenium",
                "scenario": "loc_sc_remote"}],
            "scenarios": {
                "loc_sc_remote": {
                    "remote": "http://user:key@remote_web_driver_host:port/wd/hub",
                    "capabilities": {
                        "proxy": {"key": "val"},
                        "string_cap": "string_val"},
                    "requests": [{
                        "url": "https://blazedemo.com"}]}}})

        self.obj_prepare()
        with open(self.obj.script) as fds:
            content = fds.read()

        target_lines = [
            "'proxy': {'key': 'val'}",
            "'string_cap': 'string_val'"
        ]
        wrong_line = "'proxy': \"{'key': 'val'}\""

        for line in target_lines:
            self.assertIn(line, content)

        self.assertNotIn(wrong_line, content)

    def test_capabilities_order(self):
        self.configure({
            "execution": [{
                "executor": "selenium",
                "hold-for": "4m",
                "scenario": "loc_sc_remote",
                "capabilities": {
                    "name2": "execution",
                    "name4": "execution",
                    "name5": "execution"}}],
            "scenarios": {
                "loc_sc_remote": {
                    "remote": "http://user:key@remote_web_driver_host:port/wd/hub",
                    "capabilities": {
                        "name3": "scenario",
                        "name4": "scenario",
                        "name6": "scenario"},
                    "default-address": "http://blazedemo.com",
                    "timeout": "3.5s",
                    "requests": [{
                        "url": "/",
                        "actions": ["assertTitle(BlazeDemo)"]}]}},
            "modules": {
                "selenium": {
                    "capabilities": {
                        "name1": "settings",
                        "name2": "settings",
                        "name3": "settings"}}}})

        self.obj_prepare()
        with open(self.obj.script) as fds:
            content = fds.read()

        target_lines = [
            "'name1': 'settings'",
            "'name2': 'execution'",
            "'name3': 'scenario'",
            "'name4': 'execution'",
            "'name5': 'execution'",
            "'name6': 'scenario'"]

        for line in target_lines:
            self.assertIn(line, content)

    def test_build_script_remote(self):
        self.configure({
            "execution": [{
                "executor": "selenium",
                "hold-for": "4m",
                "ramp-up": "3m",
                "scenario": "loc_sc_remote"}],
            "scenarios": {
                "loc_sc_remote": {
                    "remote": "http://user:key@remote_web_driver_host:port/wd/hub",
                    "capabilities": {
                        "browserName": "firefox",
                        "version": "54.0",
                        "platformName": "linux",
                        "javascriptEnabled": "True",
                        "platformVersion": "",
                        "seleniumVersion": "",
                        "deviceName": "",
                        "app": ""
                    },
                    "default-address": "http://blazedemo.com",
                    "timeout": "3.5s",
                    "requests": [{
                        "url": "/",
                        "assert": [{
                            "contains": ['contained_text'],
                            "not": True
                        }],
                        "actions": [
                            {"waitForByXPath(//input[@type='submit'], present)": "3.5s"},
                            "assertTitle(BlazeDemo)"
                        ],
                    },
                        {"label": "empty"}
                    ]
                }
            }
        })

        self.obj_prepare()
        exp_file = RESOURCES_DIR + "selenium/generated_from_requests_remote.py"
        self.assertFilesEqual(exp_file, self.obj.script, python_files=True)

    def test_remote_without_browser_validation(self):
        browser_name = "some strange browser"
        self.configure({
            "execution": [{
                "executor": "selenium",
                "scenario": "loc_sc_remote"}],
            "scenarios": {
                "loc_sc_remote": {
                    "remote": "http://user:key@remote_web_driver_host:port/wd/hub",
                    "capabilities": {"browserName": browser_name},
                    "requests": [{"url": "/"}]}}})

        self.obj_prepare()
        with open(self.obj.script) as script:
            content = script.read()

        sample = "desired_capabilities={'browserName': '%s'}" % browser_name
        self.assertIn(sample, content)

    def test_build_script_appium_browser(self):
        self.configure({
            "execution": [{
                "executor": "selenium",
                "hold-for": "4m",
                "ramp-up": "3m",
                "scenario": "loc_sc_appium"}],
            "scenarios": {
                "loc_sc_appium": {
                    "browser": "Chrome-Android",
                    "capabilities": {
                        "deviceName": "",
                    },
                    "default-address": "http://blazedemo.com",
                    "timeout": "3.5s",
                    "requests": [{
                        "url": "/",
                        "assert": [{
                            "contains": ['contained_text'],
                            "not": True
                        }],
                        "actions": [
                            {"waitForByXPath(//input[@type='submit'], present)": "3.5s"},
                            "assertTitle(BlazeDemo)"
                        ],
                    },
                        {"label": "empty"}
                    ]
                }
            }
        })

        self.obj_prepare()
        exp_file = RESOURCES_DIR + "selenium/generated_from_requests_appium_browser.py"
        self.assertFilesEqual(exp_file, self.obj.script, python_files=True)

    def test_build_script_remote_empty_browser(self):
        """ taurus should not wipe browserName (from capabilities) """
        self.configure({
            "execution": [{
                "executor": "selenium",
                "remote": "http://addr-of-remote-server.com",
                "scenario": "remote_sc"}],
            "scenarios": {
                "remote_sc": {  # no 'browser' element
                    "capabilities": {
                        "browserName": "chrome"},  # must be faced in desired_capabilities
                    "timeout": "3.5s",
                    "requests": [{
                        "url": "http://blazedemo.com",
                        "actions": [
                            {"waitForByXPath(//input[@type='submit'], present)": "3.5s"}]},
                        {"label": "empty"}]}}})

        self.obj_prepare()
        with open(self.obj.script) as fds:
            content = fds.read()

        target = "'browserName': 'chrome'"
        self.assertIn(target, content)

    def test_build_script_remote_browser(self):
        """ taurus should not wipe browserName (from capabilities) """
        self.configure({
            "execution": [{
                "executor": "selenium",
                "remote": "http://addr-of-remote-server.com",
                "scenario": "remote_sc"}],
            "scenarios": {
                "remote_sc": {
                    "capabilities": {
                        "browserName": "chrome"},  # must be faced in desired_capabilities
                    "timeout": "3.5s",
                    "requests": [{
                        "url": "http://blazedemo.com",
                        "actions": [
                            {"waitForByXPath(//input[@type='submit'], present)": "3.5s"}]},
                        {"label": "empty"}]}}})

        self.obj_prepare()
        with open(self.obj.script) as fds:
            content = fds.read()

        target = "'browserName': 'chrome'"
        self.assertIn(target, content)

    def test_build_script_remote_Firefox_browser(self):
        """ check usage of 'browser' scenario options as browserName (from capabilities) """
        self.configure({
            "execution": [{
                "executor": "selenium",
                "remote": "http://addr-of-remote-server.com",
                "scenario": "remote_sc"}],
            "scenarios": {
                "remote_sc": {
                    "browser": "Firefox",  # must be faced in desired_capabilities (in lower case)
                    "timeout": "3.5s",
                    "requests": [{
                        "url": "http://blazedemo.com",
                        "actions": [
                            {"waitForByXPath(//input[@type='submit'], present)": "3.5s"}]},
                        {"label": "empty"}]}}})

        self.obj_prepare()
        with open(self.obj.script) as fds:
            content = fds.read()

        target = "'browserName': 'firefox'"
        self.assertIn(target, content)

    def test_build_script_remote_Edge_browser(self):
        """ check usage of 'browser' scenario options as browserName (from capabilities) """
        self.configure({
            "execution": [{
                "executor": "selenium",
                "remote": "http://addr-of-remote-server.com",
                "scenario": "remote_sc"}],
            "scenarios": {
                "remote_sc": {
                    "browser": "MicrosoftEdge",  # must be faced in desired_capabilities (in camel case)
                    "timeout": "3.5s",
                    "requests": [{
                        "url": "http://blazedemo.com",
                        "actions": [
                            {"waitForByXPath(//input[@type='submit'], present)": "3.5s"}]},
                        {"label": "empty"}]}}})

        self.obj_prepare()
        with open(self.obj.script) as fds:
            content = fds.read()

        target = "'browserName': 'MicrosoftEdge'"
        self.assertIn(target, content)

    def test_build_script_flow_markers(self):
        self.configure({
            "execution": [{
                "executor": "selenium",
                "hold-for": "4m",
                "ramp-up": "3m",
                "scenario": "loc_sc"}],
            "scenarios": {
                "loc_sc": {
                    "generate-flow-markers": True,
                    "browser": "Chrome",
                    "default-address": "http://blazedemo.com",
                    "timeout": "3.5s",
                    "requests": [{
                        "url": "/",
                        "assert": [{
                            "contains": ['contained_text'],
                            "not": True
                        }],
                        "actions": [
                            {"waitForByXPath(//input[@type='submit'], present)": "3.5s"},
                            "assertTitle(BlazeDemo)"
                        ],
                    },
                        {"label": "empty"}
                    ]
                }
            }
        })
        self.obj_prepare()
        exp_file = RESOURCES_DIR + "selenium/generated_from_requests_flow_markers.py"
        str_to_replace = (self.obj.engine.artifacts_dir + os.path.sep).replace('\\', '\\\\')
        self.assertFilesEqual(exp_file, self.obj.script, str_to_replace, "/somewhere/", python_files=True)

    def test_add_external_logging(self):
        self.configure({
            "modules": {
                "apiritif": {
                    "plugins-path": "/tmp"
                }
            },
            "execution": [{
                "executor": "selenium",
                "scenario": "sample"}],
            "scenarios": {
                "sample": {
                    "browser": "Chrome",
                    "requests": [{
                        "label": "Test",
                        "actions": [
                            "go(http://blazedemo.com/)",
                            "log(leaving blazedemo)",
                        ],
                    }]
                }
            }
        })
        self.obj_prepare()
        exp_file = RESOURCES_DIR + "selenium/external_logging.py"
        str_to_replace = (self.obj.engine.artifacts_dir + os.path.sep).replace('\\', '\\\\')
        self.assertFilesEqual(exp_file, self.obj.script, str_to_replace, "/somewhere/", python_files=True)

    def test_resize_window(self):
        self.configure({
            "execution": [{
                "executor": "selenium",
                "concurrency": "1",
                "iterations": "1",
                "scenario": "window"}],
            "scenarios": {
                "window": {
                    "default-address": "http://blazedemo.com",
                    "requests": [{
                        "url": "/",
                        "actions": [
                            "resizeWindow(450, 450)",
                            "maximizeWindow()",
                            "closeWindow()"
                        ],
                    }, ]
                },
            }
        })

        self.obj_prepare()
        with open(self.obj.script) as fds:
            content = fds.read()

        target_lines = [
            "self.driver.set_window_size('450', '450')",
            "self.driver.maximize_window()"
        ]

        for idx in range(len(target_lines)):
            self.assertIn(target_lines[idx], content, msg="\n\n%s. %s" % (idx, target_lines[idx]))

    def test_open_window_var(self):
        self.configure({
            "execution": [{
                "executor": "selenium",
                "scenario": {
                    "requests": [{
                        "actions": [
                            {"storeString(test_string)": "test"},
                            "openWindow('${test}')"]}]}}]})
        self.obj_prepare()
        with open(self.obj.script) as fds:
            content = fds.read()
        self.assertIn("open_window(self.vars['test'])", content)

    def test_alert(self):
        self.configure({
            "execution": [{
                "executor": "selenium",
                "concurrency": "1",
                "iterations": "1",
                "scenario": "window"}],
            "scenarios": {
                "window": {
                    "default-address": "http://blazedemo.com",
                    "requests": [{
                        "url": "/",
                        "actions": [
                            "alert('OK')",
                            "alert('Dismiss')"
                        ],
                    }, ]
                },
            }
        })

        self.obj_prepare()
        with open(self.obj.script) as fds:
            content = fds.read()

        target_lines = [
            "self.driver.switch_to.alert.accept()",
            "self.driver.switch_to.alert.dismiss()"
        ]

        for idx in range(len(target_lines)):
            self.assertIn(target_lines[idx], content, msg="\n\n%s. %s" % (idx, target_lines[idx]))

    def test_non_utf(self):
        self.configure({
            "execution": [{
                "executor": "selenium",
                "scenario": "simple"}],
            "scenarios": {
                "simple": {
                    "requests": [{
                        "url": "http://blazedemo.com/测试",
                    }, ]
                },
            }
        })

        self.obj_prepare()
        with open(self.obj.script, encoding='utf8') as fds:
            content = fds.read()

        target_lines = [
            "with apiritif.smart_transaction('http://blazedemo.com/测试')",
            "self.driver.get(\'http://blazedemo.com/测试')"
        ]

        for idx in range(len(target_lines)):
            self.assertIn(target_lines[idx], content, msg="\n\n%s. %s" % (idx, target_lines[idx]))

    def test_mix_syntax(self):
        self.configure({
            "execution": [{
                "executor": "apiritif",
                "scenario": "loc_sc"}],
            "scenarios": {
                "loc_sc": {
                    "requests": [{
                        "label": "la-la",
                        "actions": [
                            {
                                "type": "click",
                                "locators": [
                                    {"name": "btn1"},
                                ]
                            },
                            {"typeById(Id_123)": "London"}
                        ]}]}}})

        self.obj_prepare()
        with open(self.obj.script) as fds:
            content = fds.read()

        target_lines = [
            "var_loc_keys=get_locator([{'name':'btn1',}])",
            "self.driver.find_element(var_loc_keys[0],var_loc_keys[1]).click()",
            "var_loc_keys=get_locator([{'id':'Id_123',}])",
            "self.driver.find_element(var_loc_keys[0],var_loc_keys[1]).clear()",
            "self.driver.find_element(var_loc_keys[0],var_loc_keys[1]).send_keys('London')"
        ]

        for idx in range(len(target_lines)):
            target_lines[idx] = astunparse.unparse(ast.parse(target_lines[idx]))
            self.assertIn(TestSeleniumScriptGeneration.clear_spaces(target_lines[idx]),
                          TestSeleniumScriptGeneration.clear_spaces(content),
                          msg="\n\n%s. %s" % (idx, target_lines[idx]))

    def test_syntax2_drag_drop(self):
        self.configure({
            "execution": [{
                "executor": "apiritif",
                "scenario": "loc_sc"}],
            "scenarios": {
                "loc_sc": {
                    "requests": [{
                        "label": "la-la",
                        "actions": [
                            {
                                "type": "drag",
                                "source": [
                                    {"xpath": "/xpath/to"}
                                ],
                                "target": [
                                    {"css": "mycss"},
                                    {"id": "ID"}
                                ]
                            }
                        ]}]}}})

        self.obj_prepare()
        with open(self.obj.script) as fds:
            content = fds.read()

        target_lines = [
            "source=get_locator([{'xpath':'/xpath/to'}])",
            "target=get_locator([{'css':'mycss'},{'id':'ID'}])",
            "ActionChains(self.driver).drag_and_drop(self.driver.find_element(source[0],source[1]),"
            "self.driver.find_element(target[0],target[1])).perform()"
        ]
        for idx in range(len(target_lines)):
            target_lines[idx] = astunparse.unparse(ast.parse(target_lines[idx]))
            self.assertIn(TestSeleniumScriptGeneration.clear_spaces(target_lines[idx]),
                          TestSeleniumScriptGeneration.clear_spaces(content),
                          msg="\n\n%s. %s" % (idx, target_lines[idx]))

    def test_syntax2_drag_drop_missing_source(self):
        self.configure({
            "execution": [{
                "executor": "apiritif",
                "scenario": "loc_sc"}],
            "scenarios": {
                "loc_sc": {
                    "requests": [{
                        "label": "la-la",
                        "actions": [
                            {
                                "type": "drag",
                                "source": {

                                },
                                "target": {
                                    "locators": [
                                        {"css": "mycss"},
                                        {"id": "ID"}
                                    ]
                                }
                            }
                        ]}]}}})

        with self.assertRaises(TaurusConfigError) as context:
            self.obj_prepare()

        self.assertTrue('Can not generate action for \'drag\'. Source is empty.' in str(context.exception))

    def test_syntax2_missing_param_assert_store(self):
        self.configure({
            "execution": [{
                "executor": "apiritif",
                "scenario": "loc_sc"}],
            "scenarios": {
                "loc_sc": {
                    "requests": [{
                        "label": "la-la",
                        "actions": [
                            {
                                "type": "assertText",
                                "locators": [
                                    {"css": "classname"}
                                ]
                            }
                        ]}]}}})

        with self.assertRaises(TaurusConfigError) as context:
            self.obj_prepare()

        self.assertTrue('Missing param' in str(context.exception))

    def test_syntax2_missing_param_edit(self):
        self.configure({
            "execution": [{
                "executor": "apiritif",
                "scenario": "loc_sc"}],
            "scenarios": {
                "loc_sc": {
                    "requests": [{
                        "label": "la-la",
                        "actions": [
                            {
                                "type": "editContent",
                                "locators": [
                                    {"css": "classname"}
                                ]
                            }
                        ]}]}}})

        with self.assertRaises(TaurusConfigError) as context:
            self.obj_prepare()

        self.assertTrue('Missing param' in str(context.exception))

    def test_syntax2_build_script(self):
        self.configure(
            {
                "execution": [
                    {
                        "executor": "apiritif",
                        "scenario": "loc_sc"
                    }
                ],
                "scenarios": {
                    "loc_sc": {
                        "default-address": "http://blazedemo.com,",
                        "variables": {
                            "my_xpath_locator": "/html/body/div[3]",
                            "red_pill": "take_it,",
                            "name": "Name"
                        },
                        "timeout": "3.5s",
                        "requests": [
                            {
                                "label": "Test V2",
                                "actions": [
                                    {
                                        "type": "go",
                                        "param": "http://blazedemo.com"
                                    },
                                    {
                                        "type": "resizeWindow",
                                        "param": "750, 750"
                                    },
                                    {
                                        "type": "switchWindow",
                                        "param": 0
                                    },
                                    {
                                        "type": "mouseDown",
                                        "locators": [
                                            {"id": "invalid_id"},
                                            {"xpath": "${my_xpath_locator}"}
                                        ]
                                    },
                                    {
                                        "type": "mouseOut",
                                        "locators": [{"id": "id_123"}]
                                    },
                                    {
                                        "type": "mouseOver",
                                        "locators": [{"name": "name_123"}]
                                    },
                                    {
                                        "type": "drag",
                                        "source": [
                                            {"name": "invalid_name"},
                                            {"xpath": "/html/body/div[2]/div/p[2]/a"}
                                        ],
                                        "target": [
                                            {"css": "invalid_css"},
                                            {"xpath": "/html/body/div[3]/form/div"}
                                        ]
                                    },
                                    {
                                        "type": "assertText",
                                        "param": "Choose your departure city:",
                                        "locators": [
                                            {"css": "myclass"},
                                            {"xpath": "/html/body/div[3]/h2"}
                                        ]
                                    },
                                    {
                                        "type": "assertValue",
                                        "param": "Find Flights",
                                        "locators": [
                                            {"css": "myclass"},
                                            {"xpath": "/html/body/div[3]/form/div/input"}
                                        ]
                                    },
                                    {
                                        "type": "assertTitle",
                                        "param": "BlazeDemo"
                                    },
                                    {
                                        "type": "storeTitle",
                                        "param": "hEaDeR"
                                    },
                                    {
                                        "type": "storeString",
                                        "param": "final_var",
                                        "value": "test_text"
                                    },
                                    {
                                        "type": "storeText",
                                        "param": "Basic",
                                        "locators": [{"xpath": "/html/body/div[3]/h2"}]
                                    },
                                    {
                                        "type": "assertEval",
                                        "param": "10 === 2*5"
                                    },
                                    {
                                        "type": "storeEval",
                                        "param": "var_eval",
                                        "value": "0 == false"
                                    },
                                    {
                                        "type": "click",
                                        "locators": [
                                            {"xpath": "/wrong/one"},
                                            {"xpath": "/html/body/div[3]/form/div/input"}
                                        ]
                                    },
                                    {
                                        "type": "keys",
                                        "param": "KEY_ENTER",
                                        "locators": [
                                            {"xpath": "/doc/abc"},
                                            {"css": "body > div.container > table > tbody > tr:nth-child(1) "
                                                    "> td:nth-child(2) > input"}
                                        ]
                                    },
                                    {
                                        "type": "type",
                                        "param": "myusername",
                                        "locators": [
                                            {"id": "fjkafjk"},
                                            {"css": "testCss"}
                                        ]
                                    },
                                    {
                                        "type": "select",
                                        "param": "American Express",
                                        "locators": [
                                            {"css": "myclass"},
                                            {"xpath": "//*[@id=\"cardType\"]"}
                                        ]
                                    },
                                    {
                                        "type": "scriptEval",
                                        "param": "window.scrollTo(0, document.body.scrollHeight);"
                                    },
                                    {
                                        "type": "rawCode",
                                        "param": "for i in range(10):\n  if i % 2 == 0:\n    print(i)"
                                    },
                                    {
                                        "type": "echoString",
                                        "param": "${red_pill}"
                                    },
                                    {
                                        "type": "pauseFor",
                                        "param": "4.6s"
                                    },
                                    {
                                        "type": "clearCookies"
                                    },
                                    {
                                        "type": "screenshot",
                                        "param": "screen.png"
                                    },
                                    {
                                        "type": "screenshot"
                                    },
                                    {
                                        "type": "waitFor",
                                        "param": "visible",
                                        "locators": [
                                            {"css": "invalid_css"},
                                            {"name": "inputName"}
                                        ],
                                        "value": "2h30m20s"
                                    },
                                    {
                                        "type": "editContent",
                                        "param": "lo-la-lu",
                                        "locators": [{"id": "editor"}]
                                    },
                                    {
                                        "type": "pauseFor",
                                        "param": "4.6s"
                                    },
                                    {
                                        "type": "clearCookies"
                                    },
                                    {
                                        "type": "screenshot",
                                        "param": "screen.png"
                                    },
                                    {
                                        "type": "screenshot"
                                    },
                                    {
                                        "type": "openWindow",
                                        "param": "vacation.html"
                                    },
                                    {
                                        "type": "maximizeWindow"
                                    },
                                    {
                                        "type": "switchFrameByIdx",
                                        "param": 1
                                    },
                                    {
                                        "type": "switchFrame",
                                        "param": "relative=parent"
                                    },
                                    {
                                        "type": "switchFrameByName",
                                        "param": "my_frame"
                                    },
                                    {
                                        "type": "switchFrame",
                                        "param": "name=my_frame"
                                    },
                                    {
                                        "type": "switchFrame",
                                        "param": "css=my_frame_cls"
                                    },
                                    {
                                        "type": "switchFrame",
                                        "param": "id=my_frame_id"
                                    },
                                    {
                                        "type": "switchFrame",
                                        "param": "xpath='//xpath'"
                                    },
                                    {
                                        "type": "closeWindow"
                                    },
                                    {
                                        "type": "answerDialog",
                                        "param": "prompt",
                                        "value": "my input"
                                    },
                                    {
                                        "type": "answerDialog",
                                        "param": "confirm",
                                        "value": '#Ok'
                                    },
                                    {
                                        "type": "answerDialog",
                                        "param": "alert",
                                        "value": '#Ok'
                                    },
                                    {
                                        "type": "assertDialog",
                                        "param": "alert",
                                        "value": "Exception occurred!"
                                    },
                                    {
                                        "type": "assertDialog",
                                        "param": "confirm",
                                        "value": "Are you sure?"
                                    },
                                    {
                                        "type": "assertDialog",
                                        "param": "prompt",
                                        "value": "What is your age?"
                                    },
                                ]
                            }
                        ]
                    }
                }
            }
        )

        self.obj_prepare()
        exp_file = RESOURCES_DIR + "selenium/generated_from_requests_v2.py"
        str_to_replace = (self.obj.engine.artifacts_dir + os.path.sep).replace('\\', '\\\\')
        self.assertFilesEqual(exp_file, self.obj.script, str_to_replace, "/somewhere/", python_files=True)
        with open(self.obj.script) as script:
            self.assertIn("bzt.resources.selenium_extras", script.read())

    def test_switch_frame_no_locator(self):
        self.configure({
            "execution": [{
                "executor": "apiritif",
                "scenario": "loc_sc"}],
            "scenarios": {
                "loc_sc": {
                    "requests": [{
                        "label": "la-la",
                        "actions": [
                            {
                                "type": "switchFrame",
                                "param": ""
                            },
                        ]}]}}})

        with self.assertRaises(TaurusConfigError) as context:
            self.obj_prepare()

        self.assertTrue("Can not generate action for 'switchFrame'. Selector is empty." in str(context.exception))

    def test_conditions(self):
        self.configure(
            {
                "execution": [
                    {
                        "executor": "apiritif",
                        "scenario": "loc_sc"
                    }
                ],
                "scenarios": {
                    "loc_sc": {
                        "default-address": "http://blazedemo.com,",
                        "browser": "Chrome",
                        "variables": {
                            "city_select_name": "fromPort",
                            "input_name_id": "inputName"
                        },
                        "timeout": "3.5s",
                        "requests": [
                            {
                                "label": "Conditions test",
                                "actions": [
                                    "go(http://blazedemo.com)",
                                    {
                                        "if": "document.getElementsByName(\"fromPort\")[0].length > 0",
                                        "then": [
                                            {
                                                "type": "click",
                                                "locators": [
                                                    {
                                                        "id": "wrong_id"
                                                    },
                                                    {
                                                        "xpath": "/html/body/div[3]/form/div/input"
                                                    }
                                                ]
                                            },
                                            "pauseFor(1s)",
                                            {
                                                "if": "document.getElementsByClassName(\"table\")[0].rows.length > 5",
                                                "then": [
                                                    "clickByXPath(/html/body/div[2]/table/tbody/tr[5]/td[1]/input)",
                                                    {
                                                        "if": "document.getElementById(\"${input_name_id}\").value "
                                                              "=== ''",
                                                        "then": [
                                                            {
                                                                "typeById(${input_name_id})": "John Doe"
                                                            }
                                                        ],
                                                        "else": [
                                                            {
                                                                "typeById(${input_name_id})": "Jack Green"
                                                            }
                                                        ]
                                                    },
                                                    "clickByXPath(/html/body/div[2]/form/div[11]/div/input)",
                                                    "pauseFor(5s)"
                                                ]
                                            }
                                        ],
                                        "else": [
                                            {
                                                "if": "document.getElementsByClassName(\"table\")[0].rows.length > 5",
                                                "then": [
                                                    {
                                                        "typeById(${elem2_id})": "my text"
                                                    },
                                                    {
                                                        "if": "window.screen.width > 1000",
                                                        "then": [
                                                            "screenshot(file_1000)"
                                                        ],
                                                        "else": [
                                                            "screenshot(file)"
                                                        ]
                                                    }
                                                ],
                                                "else": [
                                                    "clickByXPath(/html/body/div[3]/input)"
                                                ]
                                            }
                                        ]
                                    }
                                ]
                            }
                        ]
                    }
                }
            }
        )

        self.obj_prepare()
        exp_file = RESOURCES_DIR + "selenium/generated_from_requests_if_then_else.py"
        str_to_replace = (self.obj.engine.artifacts_dir + os.path.sep).replace('\\', '\\\\')
        self.assertFilesEqual(exp_file, self.obj.script, str_to_replace, "/somewhere/", python_files=True)

    def test_conditions_missing_then(self):
        self.configure({
            "execution": [{
                "executor": "apiritif",
                "scenario": "loc_sc"}],
            "scenarios": {
                "loc_sc": {
                    "requests": [{
                        "label": "la-la",
                        "actions": [
                            {
                                "if": "document.getElementsByName(\"fromPort\")[0].length > 0"
                            }
                        ]}]}}})

        with self.assertRaises(TaurusConfigError) as context:
            self.obj_prepare()

        self.assertTrue('Missing then' in str(context.exception))

    def test_loop_missing_end(self):
        self.configure({
            "execution": [{
                "executor": "apiritif",
                "scenario": "loc_sc"}],
            "scenarios": {
                "loc_sc": {
                    "requests": [{
                        "label": "la-la",
                        "actions": [
                            {
                                "loop": "i",
                                "start": 1,
                                "do": [
                                    "clickById(dd)"
                                ]
                            }
                        ]}]}}})

        with self.assertRaises(TaurusConfigError) as context:
            self.obj_prepare()

        self.assertTrue('Loop must contain' in str(context.exception))

    def test_loop_missing_start(self):
        self.configure({
            "execution": [{
                "executor": "apiritif",
                "scenario": "loc_sc"}],
            "scenarios": {
                "loc_sc": {
                    "requests": [{
                        "label": "la-la",
                        "actions": [
                            {
                                "loop": "i",
                                "end": 10,
                                "do": [
                                    "clickById(dd)"
                                ]
                            }
                        ]}]}}})

        with self.assertRaises(TaurusConfigError) as context:
            self.obj_prepare()

        self.assertTrue('Loop must contain' in str(context.exception))

    def test_loop_missing_do(self):
        self.configure({
            "execution": [{
                "executor": "apiritif",
                "scenario": "loc_sc"}],
            "scenarios": {
                "loc_sc": {
                    "requests": [{
                        "label": "la-la",
                        "actions": [
                            {
                                "loop": "i",
                                "start": 1,
                                "end": 10,
                                "do": []
                            }
                        ]}]}}})

        with self.assertRaises(TaurusConfigError) as context:
            self.obj_prepare()

        self.assertTrue('Loop must contain' in str(context.exception))

    def test_loop_step_defaults_to_1(self):
        self.configure({
            "execution": [{
                "executor": "apiritif",
                "scenario": "loc_sc"}],
            "scenarios": {
                "loc_sc": {
                    "requests": [{
                        "actions": [
                            {
                                "loop": "i",
                                "start": 1,
                                "end": 10,
                                "do": [
                                    "clickById(${i})"
                                ]
                            }
                        ]}]}}})

        self.obj_prepare()
        with open(self.obj.script) as fds:
            content = fds.read()

        target_lines = [
            "for i in get_loop_range(1, 10, 1)",
            "self.vars['i'] = str(i)",
            "get_locator([{'id': self.vars['i']"

        ]
        for idx in range(len(target_lines)):
            self.assertIn(TestSeleniumScriptGeneration.clear_spaces(target_lines[idx]),
                          TestSeleniumScriptGeneration.clear_spaces(content),
                          msg="\n\n%s. %s" % (idx, target_lines[idx]))

    def test_loop_step_2(self):
        self.configure({
            "execution": [{
                "executor": "apiritif",
                "scenario": "loc_sc"}],
            "scenarios": {
                "loc_sc": {
                    "requests": [{
                        "actions": [
                            {
                                "loop": "i",
                                "start": 1,
                                "end": 10,
                                "step": 2,
                                "do": [
                                    "clickById(id)"
                                ]
                            }
                        ]}]}}})

        self.obj_prepare()
        with open(self.obj.script) as fds:
            content = fds.read()

        target_lines = [
            "for i in get_loop_range(1, 10, 2)",
            "self.vars['i'] = str(i)"
        ]
        for idx in range(len(target_lines)):
            self.assertIn(target_lines[idx], content, msg="\n\n%s. %s" % (idx, target_lines[idx]))

    def test_loop_step_negative(self):
        self.configure({
            "execution": [{
                "executor": "apiritif",
                "scenario": "loc_sc"}],
            "scenarios": {
                "loc_sc": {
                    "requests": [{
                        "actions": [
                            {
                                "loop": "i",
                                "start": 10,
                                "end": 0,
                                "step": -1,
                                "do": [
                                    "clickById(id)"
                                ]
                            }
                        ]}]}}})

        self.obj_prepare()
        with open(self.obj.script) as fds:
            content = fds.read()

        target_lines = [
            "for i in get_loop_range(10, 0, -1)",
            "self.vars['i'] = str(i)"
        ]
        for idx in range(len(target_lines)):
            self.assertIn(target_lines[idx], content, msg="\n\n%s. %s" % (idx, target_lines[idx]))

    def test_loop_w_variables(self):
        self.configure({
            "execution": [{
                "executor": "apiritif",
                "scenario": "loc_sc"}],
            "scenarios": {
                "loc_sc": {
                    "variables": {
                        "start": 10,
                        "end": 20,
                        "step": 1
                    },
                    "requests": [{
                        "actions": [
                            {
                                "loop": "i",
                                "start": "${start}",
                                "end": "${end}",
                                "step": "${step}",
                                "do": [
                                    "clickById(id_${i})"
                                ]
                            }
                        ]}]}}})

        self.obj_prepare()
        exp_file = RESOURCES_DIR + "selenium/generated_from_requests_loop_variables.py"
        str_to_replace = (self.obj.engine.artifacts_dir + os.path.sep).replace('\\', '\\\\')
        self.assertFilesEqual(exp_file, self.obj.script, str_to_replace, "/somewhere/", python_files=True)

    def test_loop_str_var_fields(self):
        self.configure({
            "execution": [{
                "executor": "apiritif",
                "scenario": "loc_sc"}],
            "scenarios": {
                "loc_sc": {
                    "variables": {
                        "step": 1
                    },
                    "requests": [{
                        "actions": [
                            {
                                "loop": "i",
                                "start": "1",
                                "end": "10",
                                "step": '1${step}',
                                "do": [
                                    "clickById(id)"
                                ]
                            }
                        ]}]}}})

        self.obj_prepare()
        with open(self.obj.script) as fds:
            content = fds.read()

        target_lines = [
            "for i in get_loop_range(1, 10, '1{}'.format(self.vars['step']))",
            "self.vars['i'] = str(i)"
        ]
        for idx in range(len(target_lines)):
            self.assertIn(target_lines[idx], content, msg="\n\n%s. %s" % (idx, target_lines[idx]))

    def test_assert_dialog_wrong_type(self):
        self.configure({
            "execution": [{
                "executor": "apiritif",
                "scenario": "loc_sc"}],
            "scenarios": {
                "loc_sc": {
                    "requests": [{
                        "label": "la-la",
                        "actions": [
                            {
                                "assertDialog(wrong)": "test"
                            }
                        ]}]}}})

        with self.assertRaises(TaurusConfigError) as context:
            self.obj_prepare()

        self.assertTrue("assertDialog type must be one of the following: 'alert', 'prompt' or 'confirm'"
                        in str(context.exception))

    def test_answer_dialog_wrong_type(self):
        self.configure({
            "execution": [{
                "executor": "apiritif",
                "scenario": "loc_sc"}],
            "scenarios": {
                "loc_sc": {
                    "requests": [{
                        "label": "la-la",
                        "actions": [
                            {
                                "answerDialog(wrong)": "test"
                            }
                        ]}]}}})

        with self.assertRaises(TaurusConfigError) as context:
            self.obj_prepare()

        self.assertTrue("answerDialog type must be one of the following: 'alert', 'prompt' or 'confirm'"
                        in str(context.exception))

    def test_answer_confirm_incorrect_type(self):
        self.configure({
            "execution": [{
                "executor": "apiritif",
                "scenario": "loc_sc"}],
            "scenarios": {
                "loc_sc": {
                    "requests": [{
                        "label": "la-la",
                        "actions": [
                            {
                                "answerDialog(confirm)": "value"
                            }
                        ]}]}}})

        with self.assertRaises(TaurusConfigError) as context:
            self.obj_prepare()

        self.assertTrue("answerDialog of type confirm must have value either '#Ok' or '#Cancel'"
                        in str(context.exception))

    def test_answer_alert_incorrect_type(self):
        self.configure({
            "execution": [{
                "executor": "apiritif",
                "scenario": "loc_sc"}],
            "scenarios": {
                "loc_sc": {
                    "requests": [{
                        "label": "la-la",
                        "actions": [
                            {
                                "answerDialog(alert)": "value"
                            }
                        ]}]}}})

        with self.assertRaises(TaurusConfigError) as context:
            self.obj_prepare()

        self.assertTrue("answerDialog of type alert must have value '#Ok'"
                        in str(context.exception))

    def test_wait_for(self):
        self.configure({
            "execution": [{
                "executor": "apiritif",
                "scenario": "loc_sc"}],
            "scenarios": {
                "loc_sc": {
                    "requests": [{
                        "label": "la-la",
                        "actions": [
                            {
                                "type": "waitFor",
                                "param": "visible",
                                "locators": [
                                    {"css": "invalid_css"},
                                    {"id": "input_id"}
                                ],
                                "value": "2h30m20s"
                            }, {
                                "type": "waitFor",
                                "param": "visible",
                                "locators": [
                                    {"css": "invalid_css"},
                                    {"id": "input_id"}
                                ],
                            },
                            {"waitForById(myId, present)": "5s"},
                            {"waitForById(myId, clickable)": "5s"},
                            {"waitForById(myId, notvisible)": "5s"},
                            "waitForById(myId, notpresent)",
                            "waitForById(myId, notclickable)"
                        ]}]}}})

        self.obj_prepare()
        with open(self.obj.script) as fds:
            content = fds.read()

        target_lines = [
            "wait_for('visible', [{'css':'invalid_css'}, {'id':'input_id'}], 9020.0)",
            "wait_for('visible', [{'css':'invalid_css'}, {'id':'input_id'}], 10.0)",
            "wait_for('present', [{'id':'myId'}], 5.0)",
            "wait_for('clickable', [{'id':'myId'}], 5.0)",
            "wait_for('notvisible', [{'id':'myId'}], 5.0)",
            "wait_for('notpresent', [{'id':'myId'}], 10.0)",
            "wait_for('notclickable', [{'id':'myId'}], 10.0)"
        ]
        for idx in range(len(target_lines)):
            target_lines[idx] = astunparse.unparse(ast.parse(target_lines[idx]))
            self.assertIn(TestSeleniumScriptGeneration.clear_spaces(target_lines[idx]),
                          TestSeleniumScriptGeneration.clear_spaces(content),
                          msg="\n\n%s. %s" % (idx, target_lines[idx]))

    def test_wait_for_invalid_cond(self):
        self.configure({
            "execution": [{
                "executor": "apiritif",
                "scenario": "loc_sc"}],
            "scenarios": {
                "loc_sc": {
                    "requests": [{
                        "label": "la-la",
                        "actions": [
                            {"waitForById(myId, invisible)": "10s"},
                        ]}]}}})

        with self.assertRaises(TaurusConfigError) as context:
            self.obj_prepare()

        self.assertTrue('Invalid condition' in str(context.exception),
                        "Given string was not found in '%s'" % str(context.exception))

    def test_foreach_all_by_element_actions(self):
        self.configure(
            {
                "execution": [
                    {
                        "executor": "apiritif",
                        "scenario": "loc_sc"
                    }
                ],
                "scenarios": {
                    "loc_sc": {
                        "default-address": "http://blazedemo.com,",
                        "browser": "Chrome",
                        "variables": {
                            "city_select_name": "fromPort",
                            "input_name_id": "inputName"
                        },
                        "timeout": "3.5s",
                        "requests": [
                            {
                                "label": "Foreach test",
                                "actions": [
                                    {
                                        "foreach": "el",
                                        "locators": [
                                            {"css": "input"},
                                            {"xpath": "/table/input/"},
                                        ],
                                        "do": [
                                            {"assertTextByElement(el)": "text"},
                                            {
                                                "type": "assertText",
                                                "element": "el",
                                                "param": "text",
                                                "locators": [
                                                    {"css": "style"},
                                                    {"xpath": "//tr"}
                                                ]
                                            },
                                            {"assertValueByElement(el)": "value"},
                                            {
                                                "type": "assertValue",
                                                "element": "el",
                                                "param": "value"
                                            },
                                            {"editContentByElement(el)": "new text"},
                                            {
                                                "type": "editContent",
                                                "element": "el",
                                                "param": "new text"
                                            },
                                            "clickByElement(el)",
                                            {
                                                "type": "click",
                                                "element": "el",
                                                "locators": [
                                                    {"css": "input-cls"},
                                                    {"xpath": "//input"}
                                                ]
                                            },
                                            "doubleClickByElement(el)",
                                            {
                                                "type": "doubleClick",
                                                "element": "el",
                                            },
                                            "contextClickByElement(el)",
                                            {
                                                "type": "contextClick",
                                                "element": "el",
                                            },
                                            "mouseDownByElement(el)",
                                            {
                                                "type": "mouseDown",
                                                "element": "el",
                                            },
                                            "mouseUpByElement(el)",
                                            {
                                                "type": "mouseUp",
                                                "element": "el",
                                            },
                                            "mouseOutByElement(el)",
                                            {
                                                "type": "mouseOut",
                                                "element": "el",
                                            },
                                            "mouseOverByElement(el)",
                                            {
                                                "type": "mouseOver",
                                                "element": "el",
                                            },
                                            {"dragByElement(el)": "elementById(id12)"},
                                            {"dragById(id34)": "elementByElement(el)"},
                                            {
                                                "type": "drag",
                                                "source": [
                                                    {"element": "el"}
                                                ],
                                                "target": [
                                                    {"id": "id12"}
                                                ]
                                            },
                                            {
                                                "type": "drag",
                                                "source": [
                                                    {"id": "id34"}
                                                ],
                                                "target": [
                                                    {"element": "el"}
                                                ]
                                            },
                                            {"selectByElement(el)": "value"},
                                            {
                                                "type": "select",
                                                "element": "el",
                                                "param": "value"
                                            },
                                            {"storeTextByElement(el)": "my_var"},
                                            {
                                                "type": "storeText",
                                                "element": "el",
                                                "param": "my_var"
                                            },
                                            {"storeValueByElement(el)": "my_var"},
                                            {
                                                "type": "storeValue",
                                                "element": "el",
                                                "param": "my_var"
                                            },
                                            {"typeByElement(el)": "text"},
                                            {
                                                "type": "type",
                                                "element": "el",
                                                "param": "text"
                                            },
                                            "submitByElement(el)",
                                            {
                                                "type": "submit",
                                                "element": "el"
                                            },
                                            {"keysByElement(el)": "KEY_ENTER"},
                                            {
                                                "type": "keys",
                                                "element": "el",
                                                "param": "KEY_ENTER"
                                            },
                                        ]
                                    }
                                ]
                            }
                        ]
                    }
                }
            }
        )

        self.obj_prepare()
        exp_file = RESOURCES_DIR + "selenium/generated_from_requests_foreach.py"
        str_to_replace = (self.obj.engine.artifacts_dir + os.path.sep).replace('\\', '\\\\')
        self.assertFilesEqual(exp_file, self.obj.script, str_to_replace, "/somewhere/", python_files=True)

    def test_foreach_missing_locators(self):
        self.configure({
            "execution": [{
                "executor": "apiritif",
                "scenario": "loc_sc"}],
            "scenarios": {
                "loc_sc": {
                    "requests": [{
                        "label": "la-la",
                        "actions": [
                            {
                                "foreach": "element",
                                "do": [
                                    "clickByElement(element)"
                                ]
                            }
                        ]}]}}})

        with self.assertRaises(TaurusConfigError) as context:
            self.obj_prepare()

        self.assertTrue("Foreach loop must contain locators and do" in str(context.exception))

    def test_all_by_shadow_actions(self):
        self.configure(
            {
                "execution": [
                    {
                        "executor": "apiritif",
                        "scenario": "loc_sc"
                    }
                ],
                "scenarios": {
                    "loc_sc": {
                        "default-address": "http://blazedemo.com,",
                        "browser": "Chrome",
                        "variables": {
                            "city_select_name": "fromPort",
                            "input_name_id": "inputName",
                            "button_name": "test_btn"
                        },
                        "timeout": "3.5s",
                        "requests": [
                            {
                                "label": "Shadow locators test",
                                "actions": [
                                    {"assertTextByShadow(c-basic, lightning-accordion-section, .slds-button)": "text"},
                                    {
                                        "type": "assertText",
                                        "shadow": "c-basic, lightning-accordion-section, .slds-button[name=${button_name}]",
                                        "param": "text"
                                    },
                                    {
                                        "assertValueByShadow(c-basic, lightning-accordion-section, .slds-button)": "value"},
                                    {
                                        "type": "assertValue",
                                        "shadow": "c-basic, lightning-accordion-section, .slds-button",
                                        "param": "value"
                                    },
                                    {
                                        "editContentByShadow(c-basic, lightning-accordion-section, .slds-button)": "new text"},
                                    {
                                        "type": "editContent",
                                        "shadow": "c-basic, lightning-accordion-section, .slds-button",
                                        "param": "new text"
                                    },
                                    "clickByShadow(c-basic, lightning-accordion-section, .slds-button)",
                                    {
                                        "type": "click",
                                        "shadow": "c-basic, lightning-accordion-section, .slds-button",
                                    },
                                    "doubleClickByShadow(c-basic, lightning-accordion-section, .slds-button)",
                                    {
                                        "type": "doubleClick",
                                        "shadow": "c-basic, lightning-accordion-section, .slds-button",
                                    },
                                    "contextClickByShadow(c-basic, lightning-accordion-section, .slds-button)",
                                    {
                                        "type": "contextClick",
                                        "shadow": "c-basic, lightning-accordion-section, .slds-button",
                                    },
                                    "mouseDownByShadow(c-basic, lightning-accordion-section, .slds-button)",
                                    {
                                        "type": "mouseDown",
                                        "shadow": "c-basic, lightning-accordion-section, .slds-button",
                                    },
                                    "mouseUpByShadow(c-basic, lightning-accordion-section, .slds-button)",
                                    {
                                        "type": "mouseUp",
                                        "shadow": "c-basic, lightning-accordion-section, .slds-button",
                                    },
                                    "mouseOutByShadow(c-basic, lightning-accordion-section, .slds-button)",
                                    {
                                        "type": "mouseOut",
                                        "shadow": "c-basic, lightning-accordion-section, .slds-button",
                                    },
                                    "mouseOverByShadow(c-basic, lightning-accordion-section, .slds-button)",
                                    {
                                        "type": "mouseOver",
                                        "shadow": "c-basic, lightning-accordion-section, .slds-button",
                                    },
                                    {
                                        "dragByShadow(c-basic, lightning-accordion-section, .slds-button)": "elementById(id12)"},
                                    {
                                        "dragById(id34)": "elementByShadow(c-basic, lightning-accordion-section, .slds-button)"},
                                    {
                                        "type": "drag",
                                        "source": [
                                            {"shadow": "c-basic, lightning-accordion-section, .slds-button"}
                                        ],
                                        "target": [
                                            {"id": "id12"}
                                        ]
                                    },
                                    {
                                        "type": "drag",
                                        "source": [
                                            {"id": "id34"}
                                        ],
                                        "target": [
                                            {"shadow": "c-basic, lightning-accordion-section, .slds-button"}
                                        ]
                                    },
                                    {"selectByShadow(c-basic, lightning-accordion-section, .slds-button)": "value"},
                                    {
                                        "type": "select",
                                        "shadow": "c-basic, lightning-accordion-section, .slds-button",
                                        "param": "value"
                                    },
                                    {"storeTextByShadow(c-basic, lightning-accordion-section, .slds-button)": "my_var"},
                                    {
                                        "type": "storeText",
                                        "shadow": "c-basic, lightning-accordion-section, .slds-button",
                                        "param": "my_var"
                                    },
                                    {
                                        "storeValueByShadow(c-basic, lightning-accordion-section, .slds-button)": "my_var"},
                                    {
                                        "type": "storeValue",
                                        "shadow": "c-basic, lightning-accordion-section, .slds-button",
                                        "param": "my_var"
                                    },
                                    {"typeByShadow(c-basic, lightning-accordion-section, .slds-button)": "text"},
                                    {
                                        "type": "type",
                                        "shadow": "c-basic, lightning-accordion-section, .slds-button",
                                        "param": "text"
                                    },
                                    "submitByShadow(c-basic, lightning-accordion-section, .slds-button)",
                                    {
                                        "type": "submit",
                                        "shadow": "c-basic, lightning-accordion-section, .slds-button"
                                    },
                                    {"keysByShadow(c-basic, lightning-accordion-section, .slds-button)": "KEY_ENTER"},
                                    {
                                        "type": "keys",
                                        "shadow": "c-basic, lightning-accordion-section, .slds-button",
                                        "param": "KEY_ENTER"
                                    }
                                ]
                            }
                        ]
                    }
                }
            }
        )

        self.obj_prepare()
        exp_file = RESOURCES_DIR + "selenium/generated_from_requests_shadow.py"
        str_to_replace = (self.obj.engine.artifacts_dir + os.path.sep).replace('\\', '\\\\')
        self.assertFilesEqual(exp_file, self.obj.script, str_to_replace, "/somewhere/", python_files=True)


class TestIsSelenium4(SeleniumTestCase):
    def obj_prepare(self):
        tmp_tool = bzt.modules._apiritif.executor.Apiritif
        try:
            bzt.modules._apiritif.executor.Apiritif = MockPythonTool
            bzt.modules._selenium.Selenium.version = "4"
            self.obj.prepare()
        finally:
            bzt.modules._apiritif.executor.Apiritif = tmp_tool

    def test_ignore_proxy_option_generator_selenium_4(self):
        # Option ignore_proxy is only available starting from Selenium version 4
        self.configure({
            "execution": [{
                "scenario": "loc_sc"}],
            "scenarios": {
                "loc_sc": {
                    "requests": [{
                        "url": "bla.com"}]}},
            "modules": {
                "selenium": {
                    "options": {
                        "ignore-proxy": True}}}})

        self.obj_prepare()
        with open(self.obj.script) as fds:
            content = fds.read()

        target = "options.ignore_local_proxy_environment_variables()"
        self.assertIn(target, content)

    def test_arguments_option_generator_ie_selenium_4(self):
        # Option arguments is only available for Firefox and Chrome
        # Option arguments is available for other browsers starting from Selenium version 4

        self.configure({
            "execution": [{
                "scenario": "loc_sc"}],
            "scenarios": {
                "loc_sc": {
                    "browser": "Ie",
                    "requests": [{
                        "url": "bla.com"}]}},
            "modules": {
                "selenium": {
                    "options": {
                        "arguments": ["one", "two"]}}}})

        self.obj_prepare()
        with open(self.obj.script) as fds:
            content = fds.read()

        target_lines = [
            "options.add_argument('one')",
            "options.add_argument('two')"
        ]

        for idx in range(len(target_lines)):
            self.assertIn(target_lines[idx], content, msg="\n\n%s. %s" % (idx, target_lines[idx]))

    def test_arguments_option_generator_ff_selenium_4(self):
        # Option arguments is only available for Firefox and Chrome
        # Option arguments is available for other browsers starting from Selenium version 4

        self.configure({
            "execution": [{
                "scenario": "loc_sc"}],
            "scenarios": {
                "loc_sc": {
                    "browser": "Firefox",
                    "requests": [{
                        "url": "bla.com"}]}},
            "modules": {
                "selenium": {
                    "options": {
                        "arguments": ["one", "two"]}}}})
        self.obj_prepare()
        with open(self.obj.script) as fds:
            content = fds.read()
        target_lines = [
            "options.add_argument('one')",
            "options.add_argument('two')"
        ]
        for idx in range(len(target_lines)):
            self.assertIn(target_lines[idx], content, msg="\n\n%s. %s" % (idx, target_lines[idx]))

<<<<<<< HEAD
    def test_options_generator_remote_edge_selenium4(self):
        # EdgeOptions is available for MicrosoftEdge starting from Selenium version 4

        self.configure({
            "execution": [{
                "executor": "selenium",
                "remote": "http://addr-of-remote-server.com",
                "scenario": "remote_sc"}],
            "scenarios": {
                "remote_sc": {
                    "browser": "MicrosoftEdge",
                    "requests": [{
                        "url": "bla.com"}]}},
            "modules": {
                "selenium": {
                    "options": {
                        "arguments": ["one", "two"]}}}})

        self.obj_prepare()
        with open(self.obj.script) as fds:
            content = fds.read()

        target_lines = [
            "options = webdriver.EdgeOptions()",
            "options.add_argument('one')",
            "options.add_argument('two')",
        ]

        for idx in range(len(target_lines)):
            self.assertIn(target_lines[idx], content, msg="\n\n%s. %s" % (idx, target_lines[idx]))
=======
    def test_headless_chrome_selenium_4(self):
        self.configure({
            "execution": [{
                "executor": "selenium",
                "scenario": "loc_sc"}],
            "scenarios": {
                "loc_sc": {
                    "browser": "Chrome",
                    "headless": True,
                    "requests": ["http://blazedemo.com/"]
                }}})

        self.obj_prepare()
        with open(self.obj.script) as generated:
            gen_contents = generated.read()
        self.assertIn("options.headless = True", gen_contents)
>>>>>>> 3aa9bc29
<|MERGE_RESOLUTION|>--- conflicted
+++ resolved
@@ -2541,7 +2541,23 @@
         for idx in range(len(target_lines)):
             self.assertIn(target_lines[idx], content, msg="\n\n%s. %s" % (idx, target_lines[idx]))
 
-<<<<<<< HEAD
+    def test_headless_chrome_selenium_4(self):
+        self.configure({
+            "execution": [{
+                "executor": "selenium",
+                "scenario": "loc_sc"}],
+            "scenarios": {
+                "loc_sc": {
+                    "browser": "Chrome",
+                    "headless": True,
+                    "requests": ["http://blazedemo.com/"]
+                }}})
+
+        self.obj_prepare()
+        with open(self.obj.script) as generated:
+            gen_contents = generated.read()
+        self.assertIn("options.headless = True", gen_contents)
+
     def test_options_generator_remote_edge_selenium4(self):
         # EdgeOptions is available for MicrosoftEdge starting from Selenium version 4
 
@@ -2571,22 +2587,4 @@
         ]
 
         for idx in range(len(target_lines)):
-            self.assertIn(target_lines[idx], content, msg="\n\n%s. %s" % (idx, target_lines[idx]))
-=======
-    def test_headless_chrome_selenium_4(self):
-        self.configure({
-            "execution": [{
-                "executor": "selenium",
-                "scenario": "loc_sc"}],
-            "scenarios": {
-                "loc_sc": {
-                    "browser": "Chrome",
-                    "headless": True,
-                    "requests": ["http://blazedemo.com/"]
-                }}})
-
-        self.obj_prepare()
-        with open(self.obj.script) as generated:
-            gen_contents = generated.read()
-        self.assertIn("options.headless = True", gen_contents)
->>>>>>> 3aa9bc29
+            self.assertIn(target_lines[idx], content, msg="\n\n%s. %s" % (idx, target_lines[idx]))