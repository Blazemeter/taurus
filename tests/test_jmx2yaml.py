--- conflicted
+++ resolved
@@ -343,11 +343,7 @@
         tg_two_req_one_body = tg_two.get("requests")[0].get("body")
         self.assertEqual(tg_two_req_one_body, None)
 
-<<<<<<< HEAD
-    def test_ajson_body(self):
-=======
     def test_json_body(self):
->>>>>>> c3cd9fa5
         yml = self._get_tmp()
         obj = self._get_jmx2yaml("/yaml/converter/json_body.jmx", yml)
         obj.process()
