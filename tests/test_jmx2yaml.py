--- conflicted
+++ resolved
@@ -1,18 +1,11 @@
-<<<<<<< HEAD
-
-=======
->>>>>>> 4dfa2e33
+
 import tempfile
 
 import yaml
 from tests import BZTestCase, RecordingHandler
 from bzt.jmx2yaml import JMX2YAML
-<<<<<<< HEAD
-from tests.mocks import EngineEmul
-=======
 from tests.mocks import EngineEmul, RecordingHandler
 
->>>>>>> 4dfa2e33
 
 class FakeOptions(object):
     def __init__(self, verbose=True, file_name=None, dump_jmx=False, quiet=False, json=False, log=False):
