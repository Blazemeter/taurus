--- conflicted
+++ resolved
@@ -26,12 +26,7 @@
 _jvm = JavaVM(logging.getLogger(''))
 _jvm.check_if_installed()
 java_version = _jvm.version
-<<<<<<< HEAD
 java10 = LooseVersion(java_version) >= LooseVersion("10")
-a = 1 + 1
-=======
-java10 = LooseVersion(java_version) >= LooseVersion("1.10")
->>>>>>> 0d01f6b8
 
 
 def get_jmeter():
