--- conflicted
+++ resolved
@@ -617,7 +617,6 @@
         self.assertEqual(2, len(coll_elements))
 
         val_strings = coll_elements[0].findall(".//stringProp")
-<<<<<<< HEAD
 
         self.assertEqual("1", val_strings[0].text)
         self.assertEqual("10", val_strings[1].text)
@@ -625,15 +624,6 @@
 
         val_strings = coll_elements[1].findall(".//stringProp")
 
-=======
-
-        self.assertEqual("1", val_strings[0].text)
-        self.assertEqual("10", val_strings[1].text)
-        self.assertEqual("60", val_strings[2].text)
-
-        val_strings = coll_elements[1].findall(".//stringProp")
-
->>>>>>> 7f16cb62
         self.assertEqual("10", val_strings[0].text)
         self.assertEqual("10", val_strings[1].text)
         self.assertEqual("120", val_strings[2].text)
