# coding=utf-8
import json
import logging
import os
import sys
import time
import unittest

from bzt.modules.aggregator import DataPoint, KPISet
from bzt.modules.jmeter import JTLErrorsReader, JTLReader, FuncJTLReader
from bzt.six import PY2
from bzt.utils import to_json
from tests import BZTestCase, RESOURCES_DIR, close_reader_file
from tests.mocks import EngineEmul


class TestFuncJTLReader(BZTestCase):
    def setUp(self):
        super(TestFuncJTLReader, self).setUp()
        self.obj = None

    def configure(self, jtl_file):
        engine = EngineEmul()
        self.obj = FuncJTLReader(jtl_file, engine, logging.getLogger(''))

    def tearDown(self):
        close_reader_file(self.obj)
        super(TestFuncJTLReader, self).tearDown()

    def test_functional_reader_pass(self):
        self.configure(RESOURCES_DIR + "/jmeter/jtl/resource-errors-no-fail.jtl")
        samples = list(self.obj.read())
        self.assertEqual(2, len(samples))
        first = samples[0]
        self.assertEqual(first.test_case, "HTTP Request")
        self.assertEqual(first.test_suite, "JMeter")
        self.assertEqual(first.status, "PASSED")
        self.assertEqual(first.start_time, 1440764640)
        self.assertEqual(first.duration, 0.419)
        self.assertEqual(first.error_msg, "")
        self.assertEqual(first.error_trace, "")

    def test_functional_reader_failed(self):
        self.configure(RESOURCES_DIR + "/jmeter/jtl/standard-errors.jtl")
        samples = list(self.obj.read())
        self.assertEqual(185, len(samples))
        first = samples[0]
        self.assertEqual(first.test_case, "http://blazedemo.com/some-more-or-less-long-label")
        self.assertEqual(first.test_suite, "JMeter")
        self.assertEqual(first.status, "FAILED")
        self.assertEqual(first.start_time, 1430825787)
        self.assertEqual(first.duration, 0.011)
        self.assertEqual(first.error_msg, "The operation lasted too long")

    def test_functional_reader_broken(self):
        self.configure(RESOURCES_DIR + "/jmeter/jtl/standard-errors.jtl")
        samples = list(self.obj.read())
        self.assertEqual(185, len(samples))
        sample = samples[8]
        self.assertEqual(sample.test_case, "http://blazedemo.com/some-more-or-less-long-label")
        self.assertEqual(sample.test_suite, "JMeter")
        self.assertEqual(sample.status, "BROKEN")
        self.assertEqual(sample.start_time, 1430825788)
        self.assertEqual(sample.duration, 0.01)
        self.assertEqual(sample.error_msg, "Non HTTP response message: Read timed out")
        self.assertTrue(sample.error_trace.startswith("java.net.SocketTimeoutException: Read timed out"))

    def test_functional_reader_extras(self):
        self.configure(RESOURCES_DIR + "/jmeter/jtl/trace.jtl")
        samples = list(self.obj.read())
        self.assertEqual(1, len(samples))
        sample = samples[0]
        self.assertIsNotNone(sample.extras)
        fields = [
            'assertions', 'connectTime', 'latency', 'responseTime',
            'requestBody', 'requestBodySize', 'requestCookies', 'requestCookiesRaw', 'requestCookiesSize',
            'requestHeaders', 'requestMethod', 'requestSize', 'requestURI',
            'responseBody', 'responseBodySize', 'responseCode', 'responseHeaders',
            'responseMessage', 'responseSize',
            "threadId", "threadGroup"]
        for field in set(fields) - set(FuncJTLReader.FILE_EXTRACTED_FIELDS):
            self.assertIn(field, sample.extras)
        self.assertEqual(sample.extras["requestURI"], "http://blazedemo.com/")
        self.assertEqual(sample.extras["requestMethod"], "GET")

    def test_functional_reader_artifact_files(self):
        self.configure(RESOURCES_DIR + "/jmeter/jtl/trace.jtl")
        samples = list(self.obj.read())
        self.assertEqual(1, len(samples))
        sample_path = os.path.join(self.obj.engine.artifacts_dir, "sample-responseBody.bin")
        self.assertTrue(os.path.exists(sample_path))

    def test_functional_reader_extras_assertions(self):
        self.configure(RESOURCES_DIR + "/jmeter/jtl/trace.jtl")
        samples = list(self.obj.read())
        self.assertEqual(1, len(samples))
        sample = samples[0]
        self.assertIsNotNone(sample.extras)
        self.assertEqual(len(sample.extras["assertions"]), 2)
        first, second = sample.extras["assertions"]
        self.assertEqual(first, {"name": 'Passing Assertion',
                                 "isFailed": False,
                                 "errorMessage": ""})
        self.assertEqual(second, {"name": 'Failing Assertion',
                                  "isFailed": True,
                                  "errorMessage": "Test failed: text expected to contain /something/"})

    def test_functional_reader_extras_empty_body(self):
        self.configure(RESOURCES_DIR + "/jmeter/jtl/cookies.jtl")
        samples = list(self.obj.read())
        self.assertEqual(2, len(samples))
        sample = samples[1]
        self.assertIsNotNone(sample.extras)
        self.assertEqual(sample.extras["requestCookies"], {'hello': 'world', 'visited': 'yes'})

    def test_functional_reader_extract(self):
        self.configure(RESOURCES_DIR + "/jmeter/jtl/crash_trace.jtl")
        samples = list(self.obj.read())
        self.assertNotEqual(len(samples), 0)

    def test_unicode_errors(self):
        self.configure(RESOURCES_DIR + "/jmeter/jtl/unicode-reqs.jtl")
        samples = list(self.obj.read())

        origin_string = u'чсмтчомтчжом'
        for sample in samples:
            self.assertEqual(sample.test_case, origin_string)


class TestJTLErrorsReader(BZTestCase):
    def setUp(self):
        super(TestJTLErrorsReader, self).setUp()
        self.obj = None

    def configure(self, jtl_file):
        self.obj = JTLErrorsReader(jtl_file, logging.getLogger(''))

    def tearDown(self):
        close_reader_file(self.obj)
        super(TestJTLErrorsReader, self).tearDown()

    def test_nonstandard_errors_unicode(self):
        self.configure(RESOURCES_DIR + "/jmeter/jtl/nonstandard-unicode.jtl")
        self.obj.read_file(final_pass=True)
        values = self.obj.get_data(sys.maxsize)
        self.assertNotEquals(values[''][0]['msg'].find(u'Cannot find function error in object Файфокс'), -1)
        self.assertNotEquals(values[''][1]['msg'].find('Cannot find function error in object FirefoxDriver'), -1)

    def test_standard_errors_format(self):
        self.configure(RESOURCES_DIR + "/jmeter/jtl/standard-errors.jtl")
        self.obj.read_file(final_pass=True)
        values = self.obj.get_data(sys.maxsize)
        self.assertEquals(3, len(values))
        self.assertEquals(KPISet.ERRTYPE_ASSERT, values[''][0]['type'])
        self.assertEquals('Timeout Check', values[''][0]['tag'])

    def test_embedded_errors(self):
        self.configure(RESOURCES_DIR + "/jmeter/jtl/resource-error-embedded.jtl")
        self.obj.read_file(final_pass=True)
        values = self.obj.get_data(sys.maxsize)
        self.assertEquals(2, len(values))
        self.assertEquals(KPISet.ERRTYPE_SUBSAMPLE, values[''][0]['type'])
        self.assertEquals('404', values[''][0]['rc'])

    def test_error_parsing(self):
        self.configure(RESOURCES_DIR + "/jmeter/jtl/error-parsing.jtl")
        self.obj.read_file(final_pass=True)
        values = self.obj.get_data(sys.maxsize)
        self.assertEquals(2, len(values))
        self.assertEquals(KPISet.ERRTYPE_ERROR, values[''][0]['type'])
        self.assertEquals('200', values[''][0]['rc'])

    @unittest.skipUnless(sys.platform == "darwin" and sys.version_info >= (3, 0), "MacOS- and Python3-only")
    def test_macos_unicode_parsing_is_not_supported(self):
        self.configure(RESOURCES_DIR + "/jmeter/jtl/standard-errors.jtl")
        self.obj.read_file(final_pass=True)  # shouldn't fail with "ParserError: Unicode parsing is not supported"


class TestJTLReader(BZTestCase):
    def setUp(self):
        super(TestJTLReader, self).setUp()
        self.obj = None

    def configure(self, jtl_file):
        self.obj = JTLReader(jtl_file, logging.getLogger(''))

    def tearDown(self):
        if self.obj:
            close_reader_file(self.obj.csvreader)
            close_reader_file(self.obj.errors_reader)
        super(TestJTLReader, self).tearDown()

    def test_tranctl_jtl(self):
        self.configure(RESOURCES_DIR + "/jmeter/jtl/tranctl.jtl")
        values = [x for x in self.obj.datapoints(final_pass=True)]
        self.assertEquals(1, len(values))

    def test_tabs_jtl(self):
        self.configure(RESOURCES_DIR + "/jmeter/jtl/tabs.jtl")
        values = [x for x in self.obj.datapoints(final_pass=True)]
        self.assertEquals(4, len(values))

    def test_reader_unicode(self):
        self.configure(RESOURCES_DIR + "/jmeter/jtl/unicode.jtl")
        self.obj.ignored_labels = [u"Тест.Эхо"]
        for point in self.obj.datapoints(final_pass=True):
            cumulative = point[DataPoint.CUMULATIVE]
            self.assertIn(u"САП.АутентифицироватьРасш", cumulative)
            self.assertNotIn(u"Тест.Эхо", cumulative)

    def test_jtl_doublequoting(self):
        self.configure(RESOURCES_DIR + "/jmeter/jtl/doublequoting.jtl")
        list(self.obj.datapoints(final_pass=True))

    def test_jtl_csv_sniffer_unicode_crash(self):
        self.configure(RESOURCES_DIR + "/jmeter/jtl/quote-guessing-crash.jtl")
        list(self.obj.datapoints(final_pass=True))

    def test_stdev_performance(self):
        start = time.time()
        self.configure(RESOURCES_DIR + "/jmeter/jtl/slow-stdev.jtl")
<<<<<<< HEAD
        res = list(self.obj.datapoints(final_pass=True))
        txt = to_json(res)
        self.assertNotIn('"perc": {},', txt)
        elapsed = time.time() - start
        logging.debug("Elapsed/per datapoint: %s / %s", elapsed, elapsed / len(res))
        self.assertLess(elapsed, len(res))  # less than 1 datapoint per sec is a no-go

    def test_kpiset_trapped_getitem(self):
        def new():
            subj = KPISet()
            subj.perc_levels = (100.0,)
            subj[KPISet.RESP_TIMES].add(100)
            subj[KPISet.RESP_TIMES].add(10)
            subj[KPISet.RESP_TIMES].add(1)
            return subj

        def enc_dec_iter(vals):
            return json.loads(to_json([x for x in vals]))

        exp = [[u'avg_ct', 0],
               [u'rt', {u'0.001': 1, u'0.01': 1, u'0.1': 1}],
               [u'errors', []],
               [u'stdev_rt', 58],
               [u'avg_lt', 0],
               [u'rc', {}],
               [u'bytes', 0],
               [u'perc', {u'100.0': 0.1}],
               [u'succ', 0],
               [u'throughput', 0],
               [u'concurrency', 0],
               [u'avg_rt', 0],
               [u'fail', 0]]

        self.assertEqual(exp, enc_dec_iter(new().viewitems()))
        self.assertEqual(exp, enc_dec_iter(new().items()))
        if PY2:
            self.assertEqual(exp, enc_dec_iter(new().iteritems()))
        self.assertEqual('{"100.0": 0.1}', to_json(new().get(KPISet.PERCENTILES), indent=None))
=======
        res = [x[DataPoint.CURRENT][''][KPISet.STDEV_RESP_TIME] for x in self.obj.datapoints(final_pass=True)]
        logging.debug("Values: %s", res)
        elapsed = time.time() - start
        logging.debug("Elapsed/per datapoint: %s / %s", elapsed, elapsed / len(res))
        self.assertLess(elapsed, len(res))  # less than 1 datapoint per sec is a no-go
        exp = [2214.4798867972772, 720.7704268609725, 606.834452578833, 828.4089170237546, 585.8142211763571,
               622.922628329711, 552.9488620851849, 693.3748292117727, 487.61621818581966, 424.71180222446503,
               251.2251128133865]
        self.assertEqual(exp, res)
>>>>>>> 889cf145
<|MERGE_RESOLUTION|>--- conflicted
+++ resolved
@@ -219,13 +219,16 @@
     def test_stdev_performance(self):
         start = time.time()
         self.configure(RESOURCES_DIR + "/jmeter/jtl/slow-stdev.jtl")
-<<<<<<< HEAD
         res = list(self.obj.datapoints(final_pass=True))
         txt = to_json(res)
         self.assertNotIn('"perc": {},', txt)
         elapsed = time.time() - start
         logging.debug("Elapsed/per datapoint: %s / %s", elapsed, elapsed / len(res))
         self.assertLess(elapsed, len(res))  # less than 1 datapoint per sec is a no-go
+        exp = [2214.4798867972772, 720.7704268609725, 606.834452578833, 828.4089170237546, 585.8142211763571,
+               622.922628329711, 552.9488620851849, 693.3748292117727, 487.61621818581966, 424.71180222446503,
+               251.2251128133865]
+        self.assertEqual(exp, res)
 
     def test_kpiset_trapped_getitem(self):
         def new():
@@ -257,15 +260,4 @@
         self.assertEqual(exp, enc_dec_iter(new().items()))
         if PY2:
             self.assertEqual(exp, enc_dec_iter(new().iteritems()))
-        self.assertEqual('{"100.0": 0.1}', to_json(new().get(KPISet.PERCENTILES), indent=None))
-=======
-        res = [x[DataPoint.CURRENT][''][KPISet.STDEV_RESP_TIME] for x in self.obj.datapoints(final_pass=True)]
-        logging.debug("Values: %s", res)
-        elapsed = time.time() - start
-        logging.debug("Elapsed/per datapoint: %s / %s", elapsed, elapsed / len(res))
-        self.assertLess(elapsed, len(res))  # less than 1 datapoint per sec is a no-go
-        exp = [2214.4798867972772, 720.7704268609725, 606.834452578833, 828.4089170237546, 585.8142211763571,
-               622.922628329711, 552.9488620851849, 693.3748292117727, 487.61621818581966, 424.71180222446503,
-               251.2251128133865]
-        self.assertEqual(exp, res)
->>>>>>> 889cf145
+        self.assertEqual('{"100.0": 0.1}', to_json(new().get(KPISet.PERCENTILES), indent=None))