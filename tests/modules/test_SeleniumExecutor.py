import logging
import os
import re
import shutil
import time

import yaml

from bzt.engine import ScenarioExecutor
from bzt.modules.selenium import SeleniumExecutor, JUnitJar, LoadSamplesReader, LDJSONReader, FuncSamplesReader
from bzt.six import StringIO
from tests import BZTestCase, local_paths_config, __dir__
from tests.mocks import EngineEmul


class SeleniumTestCase(BZTestCase):
    def setUp(self):
        super(SeleniumTestCase, self).setUp()
        engine_obj = EngineEmul()
        paths = [__dir__() + "/../../bzt/10-base.json", local_paths_config()]
        engine_obj.configure(paths)  # FIXME: avoid using whole engine in particular module test!
        self.obj = SeleniumExecutor()
        self.obj.settings = engine_obj.config.get("modules").get("selenium")
        self.obj.settings.merge({"virtual-display": {"width": 1024, "height": 768}})
        engine_obj.create_artifacts_dir(paths)
        self.obj.engine = engine_obj

    def configure(self, config):
        self.obj.engine.config.merge(config)
        self.obj.execution = self.obj.engine.config.get('execution')
        if isinstance(self.obj.execution, list):
            self.obj.execution = self.obj.execution[0]

    def tearDown(self):
        self.obj.free_virtual_display()


class TestSeleniumJUnitRunner(SeleniumTestCase):
    def test_install_tools(self):
        """
        check installation of selenium-server, junit
        :return:
        """
        dummy_installation_path = __dir__() + "/../../build/tmp/selenium-taurus"
        base_link = "file:///" + __dir__() + "/../data/"

        shutil.rmtree(os.path.dirname(dummy_installation_path), ignore_errors=True)

        selenium_server_link = SeleniumExecutor.SELENIUM_DOWNLOAD_LINK
        SeleniumExecutor.SELENIUM_DOWNLOAD_LINK = base_link + "/selenium-server-standalone-2.46.0.jar"

        junit_link = SeleniumExecutor.JUNIT_DOWNLOAD_LINK
        junit_mirrors = SeleniumExecutor.JUNIT_MIRRORS_SOURCE
        SeleniumExecutor.JUNIT_DOWNLOAD_LINK = base_link + "/junit-4.12.jar"
        SeleniumExecutor.JUNIT_MIRRORS_SOURCE = base_link + "unicode_file"

        hamcrest_link = SeleniumExecutor.HAMCREST_DOWNLOAD_LINK
        SeleniumExecutor.HAMCREST_DOWNLOAD_LINK = base_link + "/hamcrest-core-1.3.jar"

        self.assertFalse(os.path.exists(dummy_installation_path))

        self.obj.settings.merge({"selenium-tools": {
            "junit": {"selenium-server": os.path.join(dummy_installation_path, "selenium-server.jar")}
        }})
        self.obj.settings.merge({"selenium-tools": {
            "junit": {"hamcrest-core": os.path.join(dummy_installation_path, "tools", "junit", "hamcrest-core.jar")}
        }})
        self.obj.settings.merge({"selenium-tools": {
            "junit": {"path": os.path.join(dummy_installation_path, "tools", "junit", "junit.jar")}
        }})

        self.obj.execution.merge({"scenario": {"script": __dir__() + "/../selenium/jar/"}})
        self.obj.prepare()
        self.assertTrue(os.path.exists(os.path.join(dummy_installation_path, "selenium-server.jar")))
        self.assertTrue(os.path.exists(os.path.join(dummy_installation_path, "tools", "junit", "junit.jar")))
        self.assertTrue(os.path.exists(os.path.join(dummy_installation_path, "tools", "junit", "hamcrest-core.jar")))
        SeleniumExecutor.SELENIUM_DOWNLOAD_LINK = selenium_server_link
        SeleniumExecutor.JUNIT_DOWNLOAD_LINK = junit_link
        SeleniumExecutor.HAMCREST_DOWNLOAD_LINK = hamcrest_link
        SeleniumExecutor.JUNIT_MIRRORS_SOURCE = junit_mirrors

    def test_prepare_java_single(self):
        """
        Check if script exists in working dir
        :return:
        """
        self.obj.execution.merge({"scenario": {"script": __dir__() + "/../selenium/java/TestBlazemeterFail.java"}})
        self.obj.prepare()
        self.assertFalse(os.path.exists(os.path.join(self.obj.runner.working_dir, "TestBlazemeterFail.java")))
        self.assertTrue(os.path.exists(os.path.join(self.obj.runner.working_dir, "TestBlazemeterFail.class")))
        self.assertTrue(os.path.exists(os.path.join(self.obj.runner.working_dir, "compiled.jar")))

    def test_prepare_java_folder(self):
        """
        Check if scripts exist in working dir
        :return:
        """
        self.obj.execution.merge({"scenario": {"script": __dir__() + "/../selenium/java/"}})
        self.obj.prepare()
        prepared_files = os.listdir(self.obj.runner.working_dir)
        java_files = [fname for fname in prepared_files if fname.endswith(".java")]
        class_files = [fname for fname in prepared_files if fname.endswith(".class")]
        jars = [fname for fname in prepared_files if fname.endswith(".jar")]
        self.assertEqual(len(java_files), 0)
        self.assertEqual(len(class_files), 2)
        self.assertEqual(len(jars), 1)

    def test_prepare_java_package(self):
        """
        Check if scripts exist in working dir
        :return:
        """
        self.obj.execution.merge({"scenario": {"script": __dir__() + "/../selenium/java_package/"}})
        self.obj.prepare()
        self.assertTrue(os.path.exists(os.path.join(self.obj.runner.working_dir, "compiled.jar")))

    def test_selenium_startup_shutdown_java_package(self):
        """
        Run tests from package
        :return:
        """
        self.configure({
            'execution': {
                'scenario': {'script': __dir__() + '/../selenium/java_package/src'},
                'executor': 'selenium'
            },
            'reporting': [{'module': 'junit-xml'}]
        })
        self.obj.prepare()
        self.obj.startup()
        while not self.obj.check():
            time.sleep(1)
        self.obj.shutdown()
        self.assertTrue(os.path.exists(os.path.join(self.obj.runner.working_dir, "compiled.jar")))

    def test_prepare_jar_single(self):
        self.obj.execution.merge({"scenario": {"script": __dir__() + "/../selenium/jar/dummy.jar"}})
        self.obj.prepare()

    def test_prepare_jar_folder(self):
        self.obj.execution.merge({"scenario": {"script": __dir__() + "/../selenium/jar/"}})
        self.obj.prepare()

    def test_selenium_startup_shutdown_jar_single(self):
        """
        runt tests from single jar
        :return:
        """
        self.obj.engine.config.merge({
            'execution': {
                'scenario': {'script': __dir__() + '/../selenium/jar/'},
                'executor': 'selenium'
            },
            'reporting': [{'module': 'junit-xml'}]
        })
        self.obj.execution.merge({"scenario": {"script": __dir__() + "/../selenium/jar/dummy.jar"}})
        self.obj.prepare()
        self.obj.startup()
        while not self.obj.check():
            time.sleep(1)
        self.obj.shutdown()

        prepared_files = os.listdir(self.obj.runner.working_dir)
        java_files = [fname for fname in prepared_files if fname.endswith(".java")]
        class_files = [fname for fname in prepared_files if fname.endswith(".class")]
        jars = [fname for fname in prepared_files if fname.endswith(".jar")]
        self.assertEqual(len(java_files), 0)
        self.assertEqual(len(class_files), 0)
        self.assertEqual(len(jars), 0)
        self.assertTrue(os.path.exists(self.obj.runner.settings.get("report-file")))

    def test_selenium_startup_shutdown_jar_folder(self):
        """
        run tests from jars
        :return:
        """
        self.configure({
            'execution': {
                'scenario': {'script': __dir__() + '/../selenium/jar/'},
                'executor': 'selenium'
            },
            'reporting': [{'module': 'junit-xml'}]
        })
        self.obj.prepare()
        self.obj.startup()
        while not self.obj.check():
            time.sleep(1)
        self.obj.shutdown()

        prepared_files = os.listdir(self.obj.runner.working_dir)
        java_files = [fname for fname in prepared_files if fname.endswith(".java")]
        class_files = [fname for fname in prepared_files if fname.endswith(".class")]
        jars = [fname for fname in prepared_files if fname.endswith(".jar")]
        self.assertEqual(len(java_files), 0)
        self.assertEqual(len(class_files), 0)
        self.assertEqual(len(jars), 0)
        self.assertTrue(os.path.exists(self.obj.runner.settings.get("report-file")))

    def test_selenium_startup_shutdown_java_single(self):
        """
        run tests from single .java file
        :return:
        """
        self.obj.engine.config.merge({
            'execution': {
                'scenario': {'script': __dir__() + '/../selenium/java/'},
                'executor': 'selenium'
            },
            'reporting': [{'module': 'junit-xml'}]
        })
        self.obj.execution.merge({"scenario": {"script": __dir__() + "/../selenium/java/TestBlazemeterFail.java"}})
        self.obj.prepare()
        self.obj.startup()
        while not self.obj.check():
            time.sleep(1)
        self.obj.shutdown()

        prepared_files = os.listdir(self.obj.runner.working_dir)
        java_files = [fname for fname in prepared_files if fname.endswith(".java")]
        class_files = [fname for fname in prepared_files if fname.endswith(".class")]
        jars = [fname for fname in prepared_files if fname.endswith(".jar")]
        self.assertEqual(0, len(java_files))
        self.assertEqual(1, len(class_files))
        self.assertEqual(1, len(jars))
        self.assertTrue(os.path.exists(os.path.join(self.obj.runner.working_dir, "compiled.jar")))
        self.assertTrue(os.path.exists(self.obj.runner.settings.get("report-file")))

    def test_selenium_startup_shutdown_java_folder(self):
        """
        run tests from .java files
        :return:
        """
        self.configure({
            'execution': {
                'scenario': {'script': __dir__() + '/../selenium/java/'},
                'executor': 'selenium'
            },
            'reporting': [{'module': 'junit-xml'}]
        })

        self.obj.prepare()
        self.obj.startup()
        while not self.obj.check():
            time.sleep(1)
        self.obj.shutdown()

        prepared_files = os.listdir(self.obj.runner.working_dir)
        java_files = [fname for fname in prepared_files if fname.endswith(".java")]
        class_files = [fname for fname in prepared_files if fname.endswith(".class")]
        jars = [fname for fname in prepared_files if fname.endswith(".jar")]
        self.assertEqual(0, len(java_files))
        self.assertEqual(2, len(class_files))
        self.assertEqual(1, len(jars))
        self.assertTrue(os.path.exists(os.path.join(self.obj.runner.working_dir, "compiled.jar")))
        self.assertTrue(os.path.exists(self.obj.runner.settings.get("report-file")))

    def test_not_junit(self):
        """
        Check that JUnit runner fails if no tests were found
        :return:
        """
        self.configure({
            ScenarioExecutor.EXEC: {
                "executor": "selenium",
                "scenario": {"script": __dir__() + "/../selenium/invalid/NotJUnittest.java"}}})
        self.obj.prepare()
        self.obj.startup()
        try:
            while not self.obj.check():
                time.sleep(1)
            self.fail()
        except BaseException as exc:
            self.assertIn("Nothing to test", exc.args[0])
        self.obj.shutdown()

    def test_resource_files_collection_remote_java(self):
        self.configure({
            'execution': {
                'scenario': {'script': __dir__() + '/../selenium/java/'},
                'executor': 'selenium'
            },
            'reporting': [{'module': 'junit-xml'}]
        })
        self.assertEqual(len(self.obj.resource_files()), 1)

    def test_resource_files_collection_remote_jar(self):
        self.configure({
            'execution': {
                'scenario': {'script': __dir__() + '/../selenium/jar/'},
                'executor': 'selenium'
            },
            'reporting': [{'module': 'junit-xml'}]
        })
        self.assertEqual(len(self.obj.resource_files()), 1)


class TestSeleniumNoseRunner(SeleniumTestCase):
    def test_selenium_prepare_python_single(self):
        """
        Check if script exists in working dir
        :return:
        """
        self.obj.execution.merge({"scenario": {
            "script": __dir__() + "/../selenium/python/test_blazemeter_fail.py"
        }})
        self.obj.prepare()

    def test_selenium_prepare_python_folder(self):
        """
        Check if scripts exist in working dir
        :return:
        """
        self.obj.execution.merge({"scenario": {"script": __dir__() + "/../selenium/python/"}})
        self.obj.prepare()

    def test_selenium_startup_shutdown_python_single(self):
        """
        run tests from .py file
        :return:
        """

        self.configure({
            'execution': {
                'scenario': {'script': __dir__() + '/../selenium/python/'},
                'executor': 'selenium'
            },
            'reporting': [{'module': 'junit-xml'}]
        })
        self.obj.execution.merge({"scenario": {
            "script": __dir__() + "/../selenium/python/test_blazemeter_fail.py"
        }})
        self.obj.prepare()
        self.obj.startup()
        while not self.obj.check():
            time.sleep(1)
        self.obj.shutdown()
        self.assertTrue(os.path.exists(self.obj.runner.settings.get("report-file")))

    def test_selenium_startup_shutdown_python_folder(self):
        """
        run tests from .py files
        :return:
        """
        self.configure({
            'execution': {
                'scenario': {'script': __dir__() + '/../selenium/python/'},
                'executor': 'selenium'
            },
            'reporting': [{'module': 'junit-xml'}]
        })
        self.obj.prepare()
        self.obj.startup()
        while not self.obj.check():
            time.sleep(1)
        self.obj.shutdown()
        self.assertTrue(os.path.exists(self.obj.runner.settings.get("report-file")))

    def runner_fail_no_test_found(self):
        """
        Check that Python Nose runner fails if no tests were found
        :return:
        """
        self.configure({
            ScenarioExecutor.EXEC: {
                "executor": "selenium",
                "scenario": {"script": __dir__() + "/../selenium/invalid/dummy.py"}
            }
        })
        self.obj.prepare()
        self.obj.startup()
        try:
            while not self.obj.check():
                time.sleep(1)
            self.fail()
        except RuntimeError as exc:
            self.assertIn("Nothing to test.", exc.args[0])
        self.obj.shutdown()

    def test_resource_files_collection_remote_nose(self):
        self.obj.execution.merge({"scenario": {"script": __dir__() + "/../selenium/python/"}})
        self.assertEqual(len(self.obj.resource_files()), 1)

<<<<<<< HEAD
    def test_script_renaming(self):
        """
        Check that if script does't start with 'test' -
        it gets renamed to 'test_xxx'
        """
        self.configure({
            ScenarioExecutor.EXEC: {
                "executor": "selenium",
                "scenario": {"script": __dir__() + "/../selenium/python/bad_name.py"}
            }
        })
        self.obj.prepare()
        self.obj.startup()
        while not self.obj.check():
            time.sleep(self.obj.engine.check_interval)
        self.obj.shutdown()
        self.assertTrue(os.path.exists(os.path.join(self.obj.runner_working_dir, "test_bad_name.py")))

=======
>>>>>>> d4cd3888

class LDJSONReaderEmul(object):
    def __init__(self):
        self.data = []

    def read(self, last_pass=False):
        for line in self.data:
            yield line


class TestSeleniumStuff(SeleniumTestCase):
    def test_empty_scenario(self):
        """
        Raise runtime error when no scenario provided
        :return:
        """
        self.configure({ScenarioExecutor.EXEC: {"executor": "selenium"}})
        self.assertRaises(ValueError, self.obj.prepare)

    def test_javac_fail(self):
        """
        Test RuntimeError when compilation fails
        :return:
        """
        self.configure({
            ScenarioExecutor.EXEC: {
                "executor": "selenium",
                "scenario": {"script": __dir__() + "/../selenium/invalid/invalid.java"}
            }
        })
        self.assertRaises(RuntimeError, self.obj.prepare)

    def test_no_supported_files_to_test(self):
        """
        Test RuntimeError raised when no files of known types were found.
        :return:
        """
        self.configure({ScenarioExecutor.EXEC: {
            "executor": "selenium",
            "scenario": {"script": __dir__() + "/../selenium/invalid/not_found"}
        }})
        self.assertRaises(ValueError, self.obj.prepare)

    def test_samples_count_annotations(self):
        """
        Test exact number of tests when java annotations used
        :return:
        """
        self.configure({ScenarioExecutor.EXEC: {
            "executor": "selenium",
            "scenario": {"script": __dir__() + "/../selenium/invalid/SeleniumTest.java"}
        }})
        self.obj.prepare()
        self.obj.startup()
        while not self.obj.check():
            time.sleep(1)
        self.obj.shutdown()

    def test_samples_count_testcase(self):
        """
        Test exact number of tests when test class extends JUnit TestCase
        :return:
        """
        self.configure({ScenarioExecutor.EXEC: {
            "executor": "selenium",
            "scenario": {"script": __dir__() + "/../selenium/invalid/SimpleTest.java"}
        }})
        self.obj.prepare()
        self.obj.startup()
        while not self.obj.check():
            time.sleep(1)
        self.obj.shutdown()

    def test_no_test_in_name(self):
        """
        Test exact number of tests when annotations used and no "test" in class name
        :return:
        """
        self.configure({ScenarioExecutor.EXEC: {
            "executor": "selenium",
            "scenario": {"script": __dir__() + "/../selenium/invalid/selenium1.java"}
        }})
        self.obj.prepare()
        self.obj.startup()
        while not self.obj.check():
            time.sleep(1)
        self.obj.shutdown()

    def test_requests(self):
        self.configure(yaml.load(open(__dir__() + "/../yaml/selenium_executor_requests.yml").read()))
        self.obj.prepare()
        self.obj.get_widget()
        self.obj.startup()
        while not self.obj.check():
            time.sleep(1)
        self.obj.shutdown()
        with open(os.path.join(self.obj.engine.artifacts_dir, "selenium.err")) as fds:
            contents = fds.read()
            self.assertEqual(3, contents.count("ok"), "file: '%s', size: %s, content: '%s'" % (fds, fds.__sizeof__(),
                                                                                               contents))
            self.assertEqual(1, contents.count("OK"))

    def test_fail_on_zero_results(self):
        self.configure(yaml.load(open(__dir__() + "/../yaml/selenium_executor_requests.yml").read()))
        self.obj.prepare()
        self.assertRaises(RuntimeWarning, self.obj.post_process)

    def test_junit_mirrors(self):
        dummy_installation_path = __dir__() + "/../../build/tmp/selenium-taurus"
        shutil.rmtree(os.path.dirname(dummy_installation_path), ignore_errors=True)
        obj = SeleniumExecutor()
        objjm = JUnitJar(os.path.join(dummy_installation_path, "tools", "junit", "junit.jar"), obj.log,
                         SeleniumExecutor.JUNIT_VERSION)
        objjm.install()

    def test_remote_prov_requests(self):
        self.obj.execution.merge({
            "scenario": {
                "requests": [
                    "http://blazedemo.com"
                ]
            }
        })
        self.obj.resource_files()

    def test_a_labels_translation(self):
        self.configure({
            "scenarios": {
                "req_sel": {
                    "requests": [
                        "http://blazedemo.com",
                        {
                            'url': 'http://blazemeter.com',
                            'label': 'Main Page'
                        }]}}})
        self.obj.execution.merge({
            "scenario": "req_sel"})
        self.obj.prepare()
        gen_methods = self.obj.generated_methods
        name1 = 'test_00000_http_blazedemo_com'
        url1 = 'http://blazedemo.com'
        name2 = 'test_00001_Main_Page'
        label2 = 'Main Page'
        name3 = 'test_00002_just_for_lulz'
        label3 = 'just_for_lulz'
        self.assertEqual(url1, gen_methods[name1])
        self.assertEqual(label2, gen_methods[name2])
        self.obj.reader.report_reader.json_reader = LDJSONReaderEmul()
        self.obj.reader.report_reader.json_reader.data.extend([
            {
                'test_case': name1, 'start_time': 1472049887, 'duration': 1.0, 'status': 'PASSED',
                'test_suite': 'Tests', 'error_msg': None, 'error_trace': None, 'extras': None,
            }, {
                'test_case': name2, 'start_time': 1472049888, 'duration': 1.0, 'status': 'PASSED',
                'test_suite': 'Tests', 'error_msg': None, 'error_trace': None, 'extras': None,
            }, {
                'test_case': name3, 'start_time': 1472049889, 'duration': 1.0, 'status': 'PASSED',
                'test_suite': 'Tests', 'error_msg': None, 'error_trace': None, 'extras': None,
            }])
        res = list(self.obj.reader._read())
        self.assertIn(url1, res[0])
        self.assertIn(label2, res[1])
        self.assertIn(label3, res[2])

    def test_dont_copy_local_script_to_artifacts(self):
        "ensures that .java file is not copied into artifacts-dir"
        filename = "BlazeDemo.java"
        script_path = __dir__() + "/../data/" + filename
        self.obj.execution.merge({
            "scenario": {
                "script": script_path,
            }
        })
        self.obj.prepare()
        files = self.obj.resource_files()
        self.assertIn(script_path, files)
        artifacts_script = os.path.join(self.obj.engine.artifacts_dir, filename)
        self.assertFalse(os.path.exists(artifacts_script))

    def test_take_script_from_artifacts(self):
        "ensures that executor looks for script in artifacts-dir (for cloud/remote cases)"
        self.obj.engine.file_search_paths = [self.obj.engine.artifacts_dir]

        script_name = "BlazeDemo.java"
        test_script = __dir__() + "/../data/" + script_name
        artifacts_script = os.path.join(self.obj.engine.artifacts_dir, script_name)
        shutil.copy2(test_script, artifacts_script)

        self.obj.execution.merge({
            "scenario": {
                "script": script_name,
            }
        })
        self.obj.prepare()

    def test_do_not_modify_scenario_script(self):
        self.obj.execution.merge({
            "scenario": {
                "requests": ["address"],
            }
        })
        self.obj.prepare()
        self.assertNotIn("script", self.obj.get_scenario())

    def test_default_address_gen(self):
        self.obj.execution.merge({
            "scenario": {
                "default-address": "http://blazedemo.com",
                "requests": ["/", "http://absolute.address.com/somepage", "/reserve.php"],
            }
        })
        self.obj.prepare()
        with open(os.path.join(self.obj.engine.artifacts_dir, os.path.basename(self.obj.script))) as fds:
            script = fds.read()
        urls = re.findall(r"get\('(.+)'\)", script)
        self.assertEqual("http://blazedemo.com/", urls[0])
        self.assertEqual("http://absolute.address.com/somepage", urls[1])
        self.assertEqual("http://blazedemo.com/reserve.php", urls[2])


class TestASeleniumScriptBuilder(SeleniumTestCase):
    def test_build_script(self):
        self.configure({
            "execution": [{
                "executor": "selenium",
                "hold-for": "4m",
                "ramp-up": "3m",
                "scenario": "loc_sc"}],
            "scenarios": {
                "loc_sc": {
                    "default-address": "http://blazedemo.com",
                    "requests": [{
                        "url": "/"}]}},
            "modules": {
                "selenium": {
                    "^virtual-display": 0}}})
        self.obj.prepare()
        with open(self.obj.script) as generated:
            gen_contents = generated.readlines()
        with open(__dir__() + "/../selenium/generated_from_requests.py") as sample:
            sample_contents = sample.readlines()

        # strip line terminator and exclude specific build path
        gen_contents = [line.rstrip() for line in gen_contents if 'webdriver' not in line]
        sample_contents = [line.rstrip() for line in sample_contents if 'webdriver' not in line]

        self.assertEqual(gen_contents, sample_contents)


class TestReportReader(BZTestCase):
    def test_report_reader(self):
        reader = LoadSamplesReader(__dir__() + "/../selenium/report.ldjson", logging.getLogger(), None)
        items = list(reader._read())
        self.assertEqual(4, len(items))
        self.assertEqual(items[0][1], 'testFailure')
        self.assertEqual(items[0][6], '400')
        self.assertEqual(items[1][1], 'testBroken')
        self.assertEqual(items[1][6], '500')
        self.assertEqual(items[2][1], 'testSuccess')
        self.assertEqual(items[2][6], '200')
        self.assertEqual(items[3][1], 'testUnexp')
        self.assertEqual(items[3][6], 'UNKNOWN')

    def test_reader_buffering(self):
        first_part = '{"a": 1, "b": 2}\n{"a": 2,'
        second_part = '"b": 3}\n{"a": 3, "b": 4}\n'
        reader = LDJSONReader("yip", logging.getLogger())
        buffer = StringIO(first_part)
        reader.fds = buffer

        items = list(reader.read(last_pass=False))
        self.assertEqual(len(items), 1)

        buffer.write(second_part)
        items = list(reader.read(last_pass=False))
        self.assertEqual(len(items), 2)

    def test_func_reader(self):
        reader = FuncSamplesReader(__dir__() + "/../selenium/report.ldjson", logging.getLogger(), None)
        items = list(reader.read())
        self.assertEqual(4, len(items))
        self.assertEqual(items[0].test_case, 'testFailure')
        self.assertEqual(items[0].status, "FAILED")
        self.assertEqual(items[1].test_case, 'testBroken')
        self.assertEqual(items[1].status, "BROKEN")
        self.assertEqual(items[2].test_case, 'testSuccess')
        self.assertEqual(items[2].status, "PASSED")<|MERGE_RESOLUTION|>--- conflicted
+++ resolved
@@ -380,27 +380,6 @@
         self.obj.execution.merge({"scenario": {"script": __dir__() + "/../selenium/python/"}})
         self.assertEqual(len(self.obj.resource_files()), 1)
 
-<<<<<<< HEAD
-    def test_script_renaming(self):
-        """
-        Check that if script does't start with 'test' -
-        it gets renamed to 'test_xxx'
-        """
-        self.configure({
-            ScenarioExecutor.EXEC: {
-                "executor": "selenium",
-                "scenario": {"script": __dir__() + "/../selenium/python/bad_name.py"}
-            }
-        })
-        self.obj.prepare()
-        self.obj.startup()
-        while not self.obj.check():
-            time.sleep(self.obj.engine.check_interval)
-        self.obj.shutdown()
-        self.assertTrue(os.path.exists(os.path.join(self.obj.runner_working_dir, "test_bad_name.py")))
-
-=======
->>>>>>> d4cd3888
 
 class LDJSONReaderEmul(object):
     def __init__(self):
