--- conflicted
+++ resolved
@@ -6,12 +6,8 @@
 
 from bzt.modules.aggregator import DataPoint, KPISet
 from tests import BZTestCase, random_datapoint, __dir__
-<<<<<<< HEAD
+from bzt.six import URLError
 from bzt.modules.blazemeter import BlazeMeterUploader, BlazeMeterClient, BlazeMeterClientEmul, ResultsFromBZA
-=======
-from bzt.six import URLError
-from bzt.modules.blazemeter import BlazeMeterUploader, BlazeMeterClient, BlazeMeterClientEmul
->>>>>>> 157af18b
 from tests.mocks import EngineEmul
 import bzt.modules.blazemeter
 
@@ -95,9 +91,9 @@
         client.active_session_id = "ffff"
         self.token = "faketoken"
         with open(__dir__() + "/../data/jmeter-dist-2.13.zip", 'rb') as fds:
-            zip = fds.read()
+            zip_content = fds.read()
         # actually, we're testing that UnicodeDecodeError is not raised
-        self.assertRaises(URLError, client.upload_file, "jtls_and_more.zip", zip)
+        self.assertRaises(URLError, client.upload_file, "jtls_and_more.zip", zip_content)
 
 
 class DummyHttpResponse(object):
@@ -111,6 +107,7 @@
 
 
 def dummy_urlopen(*args, **kwargs):
+    del args, kwargs
     return DummyHttpResponse()
 
 
