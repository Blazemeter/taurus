import logging
import math
import os
import shutil
import time
<<<<<<< HEAD
import json
=======
from io import BytesIO
>>>>>>> 2b9b2143

import bzt.modules.blazemeter
from bzt.modules.aggregator import DataPoint, KPISet
from bzt.modules.blazemeter import BlazeMeterUploader, BlazeMeterClient, BlazeMeterClientEmul, ResultsFromBZA
from bzt.modules.blazemeter import MonitoringBuffer
from bzt.six import URLError, iteritems, viewvalues
from tests import BZTestCase, random_datapoint, __dir__
from tests.mocks import EngineEmul


class TestBlazeMeterUploader(BZTestCase):
    def test_some_errors(self):
        client = BlazeMeterClientEmul(logging.getLogger(''))
        client.results.append({"marker": "ping", 'result': {}})
        client.results.append({"marker": "projects", 'result': []})
        client.results.append({"marker": "project-create", 'result': {
            "id": time.time(),
            "name": "boo",
            "userId": time.time(),
            "description": None,
            "created": time.time(),
            "updated": time.time(),
            "organizationId": None
        }})
        client.results.append({"marker": "tests", 'result': {}})
        client.results.append({"marker": "test-create", 'result': {'id': 'unittest1'}})
        client.results.append(
            {"marker": "sess-start",
             "result": {
                 'session': {'id': 'sess1', 'userId': 1},
                 'master': {'id': 'master1', 'userId': 1},
                 'signature': ''}})
        client.results.append({"marker": "post-proc push", 'result': {'session': {}}})
        client.results.append({"marker": "upload1", "result": True})  # post-proc error stats
        client.results.append({"marker": "terminate", 'result': {'session': {}}})
        client.results.append({"marker": "terminate2", 'result': {'session': {}}})
        client.results.append({"marker": "sess-e", "result": {'session': {'id': 'sess1', 'note': 'n'}}})
        client.results.append({"marker": "sess-e", "result": {'session': {}}})
        client.results.append({"marker": "sess-e", "result": {'master': {'id': 'sess1', 'note': 'n'}}})
        client.results.append({"marker": "sess-e", "result": {'master': {}}})
        client.results.append({"marker": "upload-file", "result": {}})

        obj = BlazeMeterUploader()
        obj.parameters['project'] = 'Proj name'
        obj.settings['token'] = '123'
        obj.settings['browser-open'] = 'none'
        obj.engine = EngineEmul()
        obj.client = client
        obj.prepare()
        obj.startup()
        obj.engine.stopping_reason = ValueError('wrong value')
        obj.aggregated_second(random_datapoint(10))
        obj.kpi_buffer[-1][DataPoint.CURRENT][''][KPISet.ERRORS] = [
            {'msg': 'Forbidden', 'cnt': 10, 'type': KPISet.ERRTYPE_ASSERT, 'urls': [], KPISet.RESP_CODES: '111'},
            {'msg': 'Allowed', 'cnt': 20, 'type': KPISet.ERRTYPE_ERROR, 'urls': [], KPISet.RESP_CODES: '222'}]
        obj.post_process()
        self.assertEqual(0, len(client.results))
        data = json.loads(client.requests[6]['data'])
        self.assertEqual(1, len(data['labels']))
        total_item = data['labels'][0]
        self.assertEqual('ALL', total_item['name'])
        self.assertEqual(total_item['assertions'], [{
            'failureMessage': 'Forbidden',
            'failures': 10,
            'name': 'All Assertions'}])
        self.assertEqual(total_item['errors'], [{
            'm': 'Allowed',
            'count': 20,
            'rc': '222'}])

    def test_check(self):
        client = BlazeMeterClientEmul(logging.getLogger(''))
        client.timeout = 1
        client.results.append({"marker": "ping", 'result': {}})
        client.results.append({"marker": "projects", 'result': []})

        client.results.append({"marker": "project-create", 'result': {
            "id": time.time(),
            "name": "boo",
            "userId": time.time(),
            "description": None,
            "created": time.time(),
            "updated": time.time(),
            "organizationId": None
        }})
        client.results.append({"marker": "tests", 'result': {}})
        client.results.append({"marker": "test-create", 'result': {'id': 'unittest1'}})
        client.results.append(
            {"marker": "sess-start",
             "result": {
                 'session': {'id': 'sess1', 'userId': 1},
                 'master': {'id': 'master1', 'userId': 1},
                 'signature': ''}})
        client.results.append({"marker": "first push", 'result': {'session': {}}})
        client.results.append(IOError("monitoring push expected fail"))
        client.results.append({"marker": "mon push", "result": True})
        client.results.append(IOError("custom metric push expected fail"))
        client.results.append({"marker": "custom metrics push", "result": True})
        client.results.append({"marker": "second push", 'result': {'session': {"statusCode": 140, 'status': 'ENDED'}}})
        client.results.append({"marker": "post-proc push", 'result': {'session': {}}})
        client.results.append({"marker": "post process monitoring push", "result": True})
        client.results.append({"marker": "post process custom metrics push", "result": True})
        client.results.append({"marker": "artifacts push", 'result': True})
        client.results.append({"marker": "logs push", 'result': True})
        client.results.append({"marker": "terminate", 'result': {'session': {}}})

        obj = BlazeMeterUploader()
        obj.parameters['project'] = 'Proj name'
        obj.settings['token'] = '123'
        obj.settings['browser-open'] = 'none'
        obj.settings['send-custom-metrics'] = True
        obj.settings['send-custom-tables'] = True
        obj.engine = EngineEmul()
        shutil.copy(__file__, obj.engine.artifacts_dir + os.path.basename(__file__))
        obj.client = client
        obj.prepare()
        obj.startup()
        for x in range(0, 31):
            obj.aggregated_second(random_datapoint(x))
        mon = [{"ts": 1, "source": "local", "cpu": 1, "mem": 2, "bytes-recv": 100, "other": 0},
               {"ts": 1, "source": "chrome", "memory": 32, "cpu": 23}]
        obj.monitoring_data(mon)
        obj.check()
        for x in range(32, 65):
            obj.aggregated_second(random_datapoint(x))
        self.assertRaises(KeyboardInterrupt, obj.check)
        obj.aggregated_second(random_datapoint(10))
        obj.shutdown()
        log_file = obj.engine.create_artifact('log', '.tmp')
        obj.engine.log.parent.handlers.append(logging.FileHandler(log_file))
        obj.engine.config.get('modules').get('shellexec').get('env')['TAURUS_INDEX_ALL'] = 1
        obj.post_process()
        self.assertEqual(0, len(client.results))

    def test_ping(self):
        obj = BlazeMeterClient(logging.getLogger(''))
        obj.address = "https://a.blazemeter.com"
        obj.ping()

    def test_monitoring_buffer_limit_option(self):
        obj = BlazeMeterUploader()
        obj.engine = EngineEmul()
        obj.client = BlazeMeterClientEmul(logging.getLogger(''))
        obj.client.results.append({"marker": "ping", 'result': {}})
        obj.settings["monitoring-buffer-limit"] = 100
        obj.prepare()
        for i in range(1000):
            mon = [{"ts": i, "source": "local", "cpu": float(i) / 1000 * 100, "mem": 2, "bytes-recv": 100, "other": 0}]
            obj.monitoring_data(mon)
            for source, buffer in iteritems(obj.monitoring_buffer.data):
                self.assertLessEqual(len(buffer), 100)
        self.assertEqual(0, len(obj.client.results))


class TestBlazeMeterClientUnicode(BZTestCase):
    def test_unicode_request(self):
        """
        test UnicodeDecodeError in BlazeMeterClient._request()
        """

        blazemeter_client = BlazeMeterClient(logging.getLogger(''))
        blazemeter_client.address = "http://127.0.0.1:58000"
        blazemeter_client.session_id = "ffff"
        self.token = "faketoken"
        normal_urlopen = bzt.modules.blazemeter.urlopen
        bzt.modules.blazemeter.urlopen = dummy_urlopen
        blazemeter_client.upload_file(__dir__() + "/../data/unicode_file")
        bzt.modules.blazemeter.urlopen = normal_urlopen

    def test_binary_unicode_error(self):
        client = BlazeMeterClient(logging.getLogger(''))
        client.address = u"http://127.0.0.1:58000"
        client.session_id = "ffff"
        self.token = "faketoken"
        with open(__dir__() + "/../data/jmeter-dist-2.13.zip", 'rb') as fds:
            zip_content = fds.read()
        # actually, we're testing that UnicodeDecodeError is not raised
        self.assertRaises(URLError, client.upload_file, "jtls_and_more.zip", zip_content)


class DummyHttpResponse(object):
    def __init__(self):
        self.fake_socket = BytesIO()
        self.fake_socket.write(open(__dir__() + "/../data/unicode_file", 'rb').read())

    def read(self):
        self.fake_socket.seek(0)
        return self.fake_socket.read(1024)


def dummy_urlopen(*args, **kwargs):
    del args, kwargs
    return DummyHttpResponse()


class TestResultsFromBZA(BZTestCase):
    def test_datapoint(self):
        client = BlazeMeterClientEmul(logging.getLogger(""))
        client.results.append({
            "api_version": 2,
            "error": None,
            "result": [
                {
                    "sessions": [
                        "r-t-5746a8e38569a"
                    ],
                    "id": "ALL",
                    "name": "ALL"
                },
                {
                    "sessions": [
                        "r-t-5746a8e38569a"
                    ],
                    "id": "e843ff89a5737891a10251cbb0db08e5",
                    "name": "http://blazedemo.com/"
                }
            ]
        })
        client.results.append({
            "api_version": 2,
            "error": None,
            "result": [
                {
                    "labelId": "ALL",
                    "labelName": "ALL",
                    "label": "ALL",
                    "kpis": [
                        {
                            "n": 1,
                            "na": 1,
                            "ec": 0,
                            "p90": 0,
                            "t_avg": 817,
                            "lt_avg": 82,
                            "by_avg": 0,
                            "n_avg": 1,
                            "ec_avg": 0,
                            "ts": 1464248743
                        }
                    ]
                }
            ]
        })
        client.results.append({
            "api_version": 2,
            "error": None,
            "result": [
                {
                    "labelId": "ALL",
                    "labelName": "ALL",
                    "samples": 152,
                    "avgResponseTime": 786,
                    "90line": 836,
                    "95line": 912,
                    "99line": 1050,
                    "minResponseTime": 531,
                    "maxResponseTime": 1148,
                    "avgLatency": 81,
                    "geoMeanResponseTime": None,
                    "stDev": 108,
                    "duration": 119,
                    "avgBytes": 0,
                    "avgThroughput": 1.2773109243697,
                    "medianResponseTime": 0,
                    "errorsCount": 0,
                    "errorsRate": 0,
                    "hasLabelPassedThresholds": None
                },
                {
                    "labelId": "e843ff89a5737891a10251cbb0db08e5",
                    "labelName": "http://blazedemo.com/",
                    "samples": 152,
                    "avgResponseTime": 786,
                    "90line": 836,
                    "95line": 912,
                    "99line": 1050,
                    "minResponseTime": 531,
                    "maxResponseTime": 1148,
                    "avgLatency": 81,
                    "geoMeanResponseTime": None,
                    "stDev": 108,
                    "duration": 119,
                    "avgBytes": 0,
                    "avgThroughput": 1.2773109243697,
                    "medianResponseTime": 0,
                    "errorsCount": 0,
                    "errorsRate": 0,
                    "hasLabelPassedThresholds": None
                }
            ]
        })

        obj = ResultsFromBZA(client)
        obj.master_id = 0

        res = list(obj.datapoints(True))
        cumulative_ = res[0][DataPoint.CUMULATIVE]
        total = cumulative_['']
        percentiles_ = total[KPISet.PERCENTILES]
        self.assertEquals(1.05, percentiles_['99.0'])


class TestMonitoringBuffer(BZTestCase):
    def to_rad(self, deg):
        return deg * math.pi / 180

    def test_harmonic(self):
        ITERATIONS = 50
        SIZE_LIMIT = 10
        mon_buffer = MonitoringBuffer(SIZE_LIMIT)
        for i in range(ITERATIONS):
            cpu = math.sin(self.to_rad(float(i) / ITERATIONS * 180))
            mon = [{"ts": i, "source": "local", "cpu": cpu}]
            mon_buffer.record_data(mon)
            self.assertLessEqual(len(mon_buffer.data['local']), SIZE_LIMIT)

    def test_downsample_theorem(self):
        # Theorem: average interval size in monitoring buffer will always
        # be less or equal than ITERATIONS / BUFFER_LIMIT
        mon_buffer = MonitoringBuffer(100)
        for i in range(5000):
            mon = [{"ts": i, "source": "local", "cpu": 1, "mem": 2, "bytes-recv": 100, "other": 0}]
            mon_buffer.record_data(mon)
            for source, buffer in iteritems(mon_buffer.data):
                self.assertLessEqual(len(buffer), 100)
                sizes = [item['interval'] for item in viewvalues(buffer)]
                avg_size = float(sum(sizes)) / len(sizes)
                expected_size = 5000 / 100
                self.assertLessEqual(avg_size, expected_size * 1.20)

    def test_sources(self):
        mon_buffer = MonitoringBuffer(10)
        for i in range(100):
            mon = [
                {"ts": i, "source": "local", "cpu": 1, "mem": 2, "bytes-recv": 100},
                {"ts": i, "source": "server-agent", "cpu": 10, "mem": 20},
            ]
            mon_buffer.record_data(mon)
            for source, buffer in iteritems(mon_buffer.data):
                self.assertLessEqual(len(buffer), 10)

    def test_unpack(self):
        ITERATIONS = 200
        SIZE_LIMIT = 10
        mon_buffer = MonitoringBuffer(SIZE_LIMIT)
        for i in range(ITERATIONS):
            mon = [{"ts": i, "source": "local", "cpu": 1}]
            mon_buffer.record_data(mon)
        unpacked = sum(item['interval'] for item in viewvalues(mon_buffer.data['local']))
        self.assertEqual(unpacked, ITERATIONS)<|MERGE_RESOLUTION|>--- conflicted
+++ resolved
@@ -1,13 +1,10 @@
+import json
 import logging
 import math
 import os
 import shutil
 import time
-<<<<<<< HEAD
-import json
-=======
 from io import BytesIO
->>>>>>> 2b9b2143
 
 import bzt.modules.blazemeter
 from bzt.modules.aggregator import DataPoint, KPISet
