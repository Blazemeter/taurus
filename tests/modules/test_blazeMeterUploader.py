--- conflicted
+++ resolved
@@ -88,14 +88,10 @@
         client.results.append({"marker": "custom metrics push", "result": True})
         client.results.append({"marker": "second push", 'result': {'session': {"statusCode": 140, 'status': 'ENDED'}}})
         client.results.append({"marker": "post-proc push", 'result': {'session': {}}})
-<<<<<<< HEAD
         client.results.append({"marker": "post process monitoring push", "result": True})  # post-proc error stats
+        client.results.append({"marker": "post process monitoring push", "result": True})
         client.results.append({"marker": "post process custom metrics push", "result": True})
         client.results.append({"marker": "post process custom tables push", "result": True})
-=======
-        client.results.append({"marker": "upload1", "result": True})  # post-proc error stats
-        client.results.append({"marker": "upload2", "result": True})
->>>>>>> 9bd974b3
         client.results.append({"marker": "terminate", 'result': {'session': {}}})
 
         obj = BlazeMeterUploader()
