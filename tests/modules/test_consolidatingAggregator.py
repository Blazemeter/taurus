from random import random

from tests import BZTestCase, r

from bzt.modules.aggregator import ConsolidatingAggregator, DataPoint, KPISet, AggregatorListener
from tests.mocks import MockReader


class TestConsolidatingAggregator(BZTestCase):
    def test_mock(self):
        # check mock reader
        reader = self.get_success_reader()
        reader.buffer_scale_idx = '90.0'
        first = list(reader.datapoints())
        second = list(reader.datapoints(True))
        self.assertEquals([1, 2, 3, 4], [x[DataPoint.TIMESTAMP] for x in first])
        self.assertEquals([5, 6], [x[DataPoint.TIMESTAMP] for x in second])
        for point in first + second:
            val = point[DataPoint.CURRENT]['']
            # self.assertGreater(val[KPISet.AVG_RESP_TIME], 0)

    def test_merging(self):
        dst = DataPoint(0)
        src = DataPoint(0)
        src[DataPoint.CUMULATIVE].get('', KPISet())
        src[DataPoint.CUMULATIVE][''].sum_rt = 0.5

        src[DataPoint.CUMULATIVE][''][KPISet.SAMPLE_COUNT] = 1
        dst.merge_point(src)
        self.assertEquals(0.5, dst[DataPoint.CUMULATIVE][''].sum_rt)
        self.assertEquals(0.5, dst[DataPoint.CUMULATIVE][''][KPISet.AVG_RESP_TIME])

        src[DataPoint.CUMULATIVE][''][KPISet.SAMPLE_COUNT] = 3
        dst.merge_point(src)
        self.assertEquals(4, dst[DataPoint.CUMULATIVE][''][KPISet.SAMPLE_COUNT])
        self.assertEquals(1, dst[DataPoint.CUMULATIVE][''].sum_rt)
        self.assertEquals(0.25, dst[DataPoint.CUMULATIVE][''][KPISet.AVG_RESP_TIME])

        src[DataPoint.CUMULATIVE][''][KPISet.SAMPLE_COUNT] = 6
        dst.merge_point(src)
        self.assertEquals(10, dst[DataPoint.CUMULATIVE][''][KPISet.SAMPLE_COUNT])
        self.assertEquals(1.5, dst[DataPoint.CUMULATIVE][''].sum_rt)
        self.assertEquals(0.15, dst[DataPoint.CUMULATIVE][''][KPISet.AVG_RESP_TIME])

    def test_two_executions(self):
        # check consolidator
        obj = ConsolidatingAggregator()
        obj.track_percentiles = [0, 50, 100]
        obj.prepare()
        underling1 = self.get_success_reader()
        underling2 = self.get_success_reader()
        obj.add_underling(underling1)
        obj.add_underling(underling2)

        cnt = 0
        for _ in range(1, 10):
            for point in obj.datapoints():
                overall = point[DataPoint.CURRENT]['']
                self.assertEquals(2, overall[KPISet.CONCURRENCY])
                self.assertGreater(overall[KPISet.PERCENTILES]["100.0"], 0)
                self.assertGreater(overall[KPISet.AVG_RESP_TIME], 0)
                cnt += 1

        self.assertEquals(2, cnt)

    @staticmethod
    def get_success_reader(offset=0):
        mock = MockReader()
        mock.data.append((1 + offset, "", 1, r(), r(), r(), 200, None, '', 0))
        mock.data.append((2 + offset, "", 1, r(), r(), r(), 200, None, '', 0))
        mock.data.append((2 + offset, "", 1, r(), r(), r(), 200, None, '', 0))
        mock.data.append((3 + offset, "", 1, r(), r(), r(), 200, None, '', 0))
        mock.data.append((3 + offset, "", 1, r(), r(), r(), 200, None, '', 0))
        mock.data.append((4 + offset, "", 1, r(), r(), r(), 200, None, '', 0))
        mock.data.append((4 + offset, "", 1, r(), r(), r(), 200, None, '', 0))
        mock.data.append((6 + offset, "", 1, r(), r(), r(), 200, None, '', 0))
        mock.data.append((6 + offset, "", 1, r(), r(), r(), 200, None, '', 0))
        mock.data.append((6 + offset, "", 1, r(), r(), r(), 200, None, '', 0))
        mock.data.append((5 + offset, "", 1, r(), r(), r(), 200, None, '', 0))
        return mock

    @staticmethod
    def get_fail_reader(offset=0):
        mock = MockReader()
        mock.data.append((1 + offset, "first", 1, r(), r(), r(), 200, 'FAILx3', '', 0))
        mock.data.append((2 + offset, "first", 1, r(), r(), r(), 200, 'FAILx1', '', 0))
        mock.data.append((5 + offset, "first", 1, r(), r(), r(), 200, None, '', 0))
        mock.data.append((7 + offset, "second", 1, r(), r(), r(), 200, 'FAILx3', '', 0))
        mock.data.append((3 + offset, "first", 1, r(), r(), r(), 200, 'FAILx3', '', 0))
        mock.data.append((6 + offset, "second", 1, r(), r(), r(), 200, 'unique FAIL', '', 0))
        return mock

    def test_errors_cumulative(self):
        aggregator = ConsolidatingAggregator()
        aggregator.track_percentiles = [50]
        aggregator.prepare()
        reader = self.get_fail_reader()
        aggregator.add_underling(reader)
        aggregator.shutdown()
        aggregator.post_process()
        cum_dict = aggregator.underlings[0].cumulative
        first_err_ids = [id(err) for err in cum_dict['first']['errors']]
        second_err_ids = [id(err) for err in cum_dict['second']['errors']]
        total_err_ids = [id(err) for err in cum_dict['']['errors']]
        all_ids = first_err_ids + second_err_ids + total_err_ids
        self.assertEqual(len(all_ids), len(set(all_ids)))
        for label in cum_dict:
            data = cum_dict[label]
            total_errors_count = sum(err['cnt'] for err in data['errors'])
            self.assertEqual(data['fail'], total_errors_count)

    def test_set_rtimes_len(self):
        obj = ConsolidatingAggregator()
        obj.settings['rtimes-len'] = 42
        obj.prepare()
        reader = self.get_fail_reader()
        obj.add_underling(reader)
        listener = MockListener()
        obj.add_listener(listener)
        obj.check()
        for dp in listener.results:
            for kpiset in dp['cumulative'].values():
                self.assertEqual(42, kpiset.rtimes_len)
            for kpiset in dp['current'].values():
                self.assertNotEqual(42, kpiset.rtimes_len)

<<<<<<< HEAD
=======
    def test_kpiset_merge_many_rtimes(self):
        vals = {round(random() * 20 + 0.1, int(random() * 3) + 2): int(random() * 3 + 1) for _ in range(1000)}
        src = KPISet()
        src[KPISet.RESP_TIMES].update(vals)
        dst = KPISet()
        dst.rtimes_len = 100
        for _ in range(100):
            dst.merge_kpis(src)
            dst.compact_times()
            self.assertEqual(100, len(dst[KPISet.RESP_TIMES]))

    def test_inf_values(self):
        obj = ConsolidatingAggregator()
        obj.settings['max-buffer-len'] = "inf"
        obj.prepare()
        self.assertEqual(obj.max_buffer_len, float("inf"))

>>>>>>> 97e86c5b

class MockListener(AggregatorListener):
    def __init__(self):
        super(MockListener, self).__init__()
        self.results = []

    def aggregated_second(self, data):
        self.results.append(data)<|MERGE_RESOLUTION|>--- conflicted
+++ resolved
@@ -124,26 +124,12 @@
             for kpiset in dp['current'].values():
                 self.assertNotEqual(42, kpiset.rtimes_len)
 
-<<<<<<< HEAD
-=======
-    def test_kpiset_merge_many_rtimes(self):
-        vals = {round(random() * 20 + 0.1, int(random() * 3) + 2): int(random() * 3 + 1) for _ in range(1000)}
-        src = KPISet()
-        src[KPISet.RESP_TIMES].update(vals)
-        dst = KPISet()
-        dst.rtimes_len = 100
-        for _ in range(100):
-            dst.merge_kpis(src)
-            dst.compact_times()
-            self.assertEqual(100, len(dst[KPISet.RESP_TIMES]))
-
     def test_inf_values(self):
         obj = ConsolidatingAggregator()
         obj.settings['max-buffer-len'] = "inf"
         obj.prepare()
         self.assertEqual(obj.max_buffer_len, float("inf"))
 
->>>>>>> 97e86c5b
 
 class MockListener(AggregatorListener):
     def __init__(self):
