--- conflicted
+++ resolved
@@ -341,7 +341,6 @@
         self.assertIn("class", cloud_jmeter)
         self.assertIn("version", cloud_jmeter)
 
-<<<<<<< HEAD
     def test_cloud_config_cleanup_short_execution(self):
         self.configure(
             engine_cfg={
@@ -359,7 +358,19 @@
                     "default-executor": "jmeter"}
                 }
             )
-=======
+
+        self.obj.router = CloudTaurusTest(self.obj.user, None, None, "name", None, False, self.obj.log)
+
+        super(CloudProvisioning, self.obj).prepare()  # init executors
+        self.obj.get_rfiles()
+
+        # let's check empty files list filtration..
+        self.obj.engine.config.get(ScenarioExecutor.EXEC)[0]["files"] = []
+
+        cloud_execution = self.obj.prepare_cloud_config().get(ScenarioExecutor.EXEC)[0]
+        target = {ScenarioExecutor.CONCURR: 33, "scenario": "sc1", "executor": "jmeter"}
+        self.assertEqual(cloud_execution, BetterDict.from_dict(target))
+
     def test_cloud_config_cleanup_empty_class(self):
         strange_module = "bla_ze_me_ter"
         self.configure(
@@ -381,26 +392,12 @@
                 }
             }
         )
->>>>>>> aeffab51
-
         self.obj.router = CloudTaurusTest(self.obj.user, None, None, "name", None, False, self.obj.log)
 
-        super(CloudProvisioning, self.obj).prepare()  # init executors
-<<<<<<< HEAD
-        self.obj.get_rfiles()
-
-        # let's check empty files list filtration..
-        self.obj.engine.config.get(ScenarioExecutor.EXEC)[0]["files"] = []
-
-        cloud_execution = self.obj.prepare_cloud_config().get(ScenarioExecutor.EXEC)[0]
-        target = {ScenarioExecutor.CONCURR: 33, "scenario": "sc1", "executor": "jmeter"}
-        self.assertEqual(cloud_execution, BetterDict.from_dict(target))
-=======
         self.obj.get_rfiles()  # create runners
 
         cloud_config = self.obj.prepare_cloud_config()
         self.assertNotIn(strange_module, cloud_config.get("modules"))
->>>>>>> aeffab51
 
     def test_cloud_config_cleanup_selenium(self):
         self.configure(
