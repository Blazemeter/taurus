import json
import os
import time
import yaml

import apiritif
from selenium.common.exceptions import NoSuchElementException

import bzt
from bzt.engine import EXEC
from bzt.modules import ConsolidatingAggregator
from bzt.modules.selenium import GeckoDriver
from bzt.modules.functional import FuncSamplesReader, LoadSamplesReader, FunctionalAggregator
from bzt.modules.apiritif import ApiritifNoseExecutor
from bzt.modules.pytest import PyTestExecutor
from bzt.modules.robot import RobotExecutor
from tests import RESOURCES_DIR, ExecutorTestCase, BZTestCase
from tests.modules.selenium import SeleniumTestCase
<<<<<<< HEAD
from bzt.resources.selenium_extras import LocatorsManager
from bzt.utils import EXE_SUFFIX
=======
from bzt.resources.selenium_extras import get_locator, BYS
>>>>>>> 547456ad


class MockWebDriver(object):
    def __init__(self, content, timeout=60):
        self.content = []
        for element in content:
            key, val = list(element.items())[0]
            self.content.append((BYS[key.lower()], val))
        self.timeout = timeout
        self.waiting_time = 0

    def implicitly_wait(self, timeout):
        self.timeout = timeout

    def find_elements(self, *target):
        self.waiting_time += self.timeout
        return [element for element in self.content if element == target]


class TestLocatorsMagager(BZTestCase):
    def test_get_locator_timeout(self):
        content = [{'css': 'existed_css'}]
        timeout = 30
        driver = MockWebDriver(content=content, timeout=timeout)

        apiritif.put_into_thread_store(driver=driver, timeout=timeout, func_mode=False)

        missing_locators = [{'css': 'missing_css'}, {'xpath': 'missing_xpath'}]
        self.assertRaises(NoSuchElementException, get_locator, missing_locators)
        self.assertEqual(30, driver.waiting_time)

        driver.waiting_time = 0
        existed_locators = [{'css': 'existed_css'}]
        get_locator(existed_locators)
        self.assertEqual(30, driver.waiting_time)


class TestSeleniumApiritifRunner(SeleniumTestCase):
    def test_selenium_prepare_python_single(self):
        """
        Check if script exists in working dir
        :return:
        """
        self.obj.execution.merge({"scenario": {
            "script": RESOURCES_DIR + "selenium/python/test_blazemeter_fail.py"
        }})
        self.obj.prepare()

    def test_selenium_prepare_python_folder(self):
        """
        Check if scripts exist in working dir
        :return:
        """
        self.obj.execution.merge({"scenario": {"script": RESOURCES_DIR + "selenium/python/"}})
        self.obj.prepare()

    def test_selenium_startup_shutdown_python_single(self):
        """
        run tests from .py file
        :return:
        """
        self.configure({
            'execution': {
                "iterations": 1,
                'scenario': {'script': RESOURCES_DIR + 'selenium/python/'},
                'executor': 'selenium'
            },
            'reporting': [{'module': 'junit-xml'}]
        })
        self.obj.execution.merge({"scenario": {
            "script": RESOURCES_DIR + "selenium/python/test_blazemeter_fail.py"
        }})
        self.obj.prepare()
        self.obj.startup()
        while not self.obj.check():
            time.sleep(self.obj.engine.check_interval)
        self.obj.shutdown()
        self.assertTrue(os.path.exists(os.path.join(self.obj.engine.artifacts_dir, "apiritif.0.csv")))

    def test_selenium_startup_shutdown_python_folder(self):
        """
        run tests from .py files
        :return:
        """
        self.configure({
            'execution': {
                'iterations': 1,
                'scenario': {'script': RESOURCES_DIR + 'selenium/python/'},
                'executor': 'selenium'
            },
            'reporting': [{'module': 'junit-xml'}]
        })
        self.obj.prepare()
        self.obj.startup()
        while not self.obj.check():
            time.sleep(self.obj.engine.check_interval)
        self.obj.shutdown()
        api_log = os.path.join(self.obj.engine.artifacts_dir, "apiritif.0.csv")
        nose_log = os.path.join(self.obj.engine.artifacts_dir, "apiritif.out")
        self.assertTrue(os.path.exists(api_log))
        with open(nose_log) as fds:
            content = fds.read()
            self.assertIn("Transaction started::", content)
            self.assertIn("Transaction ended::", content)

    def test_runner_fail_no_test_found(self):
        """
        Check that Python Apiritif runner fails if no tests were found
        :return:
        """
        self.configure({
            EXEC: {
                "iterations": 1,
                "executor": "selenium",
                "scenario": {"script": RESOURCES_DIR + "selenium/invalid/dummy.py"}
            }
        })
        self.obj.prepare()
        self.obj.startup()
        while not self.obj.check():
            time.sleep(self.obj.engine.check_interval)
        self.obj.shutdown()

        diagnostics = "\n".join(self.obj.get_error_diagnostics())
        self.assertIn("Nothing to test.", diagnostics)

    def test_resource_files_collection_remote_apiritif(self):
        self.obj.execution.merge({"scenario": {"script": RESOURCES_DIR + "selenium/python/"}})
        self.assertEqual(len(self.obj.resource_files()), 1)

    def test_setup_exception(self):
        """
        Do not crash when test's setUp/setUpClass fails
        :return:
        """
        self.obj.execution.merge({"scenario": {
            "script": RESOURCES_DIR + "selenium/python/test_setup_exception.py"
        }})
        self.obj.engine.aggregator = FunctionalAggregator()
        self.obj.prepare()
        self.obj.startup()
        while not self.obj.check():
            time.sleep(self.obj.engine.check_interval)
        diagnostics = "\n".join(self.obj.get_error_diagnostics())
        self.assertIn("Nothing to test", diagnostics)

    def test_long_iterations_value(self):
        self.engine.aggregator = ConsolidatingAggregator()
        self.engine.aggregator.engine = self.engine
        self.obj.execution.merge({
            "iterations": 2 ** 64,
            "scenario": {
                "requests": [
                    "http://blazedemo.com/",
                ],
            }
        })
        self.obj.prepare()
        try:
            self.obj.startup()
            for _ in range(3):
                self.assertFalse(self.obj.check())
                self.engine.aggregator.check()
                time.sleep(self.obj.engine.check_interval)
        finally:
            self.obj.shutdown()


class TestApiritifRunner(ExecutorTestCase):
    EXECUTOR = ApiritifNoseExecutor

    def test_new_flow(self):
        self.configure({
            "execution": [{
                "test-mode": "apiritif",
                "iterations": 1,
                "scenario": {
                    "default-address": "http://blazedemo.com",
                    "requests": [
                        "/",
                        {"set-variables": {"name1": "val1"}},
                        {
                            "transaction": "second",
                            "do": [
                                "/other.html",
                                "/reserve.php",
                                {
                                    "transaction": "third",
                                    "do": [
                                        "/${name1}"
                                    ]
                                }
                            ]}]}}]})

        self.obj.prepare()
        self.assertTrue(os.path.exists(os.path.join(self.obj.engine.artifacts_dir, "test_requests.py")))
        try:
            self.obj.startup()
            while not self.obj.check():
                time.sleep(self.obj.engine.check_interval)
        finally:
            self.obj.shutdown()
        self.obj.post_process()
        self.assertNotEquals(self.obj.process, None)

    def test_apiritif_generated_requests(self):
        self.configure({
            "execution": [{
                "test-mode": "apiritif",
                "iterations": 1,
                "scenario": {
                    "default-address": "http://blazedemo.com",
                    "requests": [
                        "/",
                        "/reserve.php"]}}]})

        self.obj.prepare()
        self.assertTrue(os.path.exists(os.path.join(self.obj.engine.artifacts_dir, "test_requests.py")))
        try:
            self.obj.startup()
            while not self.obj.check():
                time.sleep(self.obj.engine.check_interval)
        finally:
            self.obj.shutdown()
        self.obj.post_process()
        self.assertNotEquals(self.obj.process, None)

    def test_apiritif_transactions(self):
        self.configure({
            "execution": [{
                "test-mode": "apiritif",
                "iterations": 1,
                "scenario": {
                    "script": RESOURCES_DIR + "apiritif/test_transactions.py"
                }
            }]
        })
        self.obj.prepare()
        try:
            self.obj.startup()
            while not self.obj.check():
                time.sleep(self.obj.engine.check_interval)
        finally:
            self.obj.shutdown()
        self.obj.post_process()
        self.assertNotEquals(self.obj.process, None)

    def test_report_reading(self):
        reader = FuncSamplesReader(RESOURCES_DIR + "apiritif/transactions.ldjson", self.obj.engine, self.obj.log)
        items = list(reader.read(last_pass=True))
        self.assertEqual(9, len(items))
        self.assertEqual(items[0].get_short_name(), 'TestRequests.test_1_single_request')
        self.assertEqual(items[1].get_short_name(), 'TestRequests.test_2_multiple_requests')
        self.assertEqual(items[2].get_short_name(), 'test_3_toplevel_transaction.Transaction')
        self.assertEqual(items[3].get_short_name(), 'test_4_mixed_transaction.Transaction')
        self.assertEqual(items[4].get_short_name(), 'test_5_multiple_transactions.Transaction 1')
        self.assertEqual(items[5].get_short_name(), 'test_5_multiple_transactions.Transaction 2')
        self.assertEqual(items[6].get_short_name(), 'test_6_transaction_obj.Label')
        self.assertEqual(items[7].get_short_name(), 'test_7_transaction_fail.Label')
        self.assertEqual(items[8].get_short_name(), 'test_8_transaction_attach.Label')

    def test_report_transactions_as_failed(self):
        self.configure({
            "execution": [{
                "test-mode": "apiritif",
                "iterations": 1,
                "scenario": {
                    "default-address": "http://httpbin.org",
                    "requests": [{
                        "label": "failure by 404",
                        "url": "/status/404",
                    }]
                }
            }]
        })
        self.obj.engine.aggregator = FunctionalAggregator()
        self.obj.prepare()
        try:
            self.obj.startup()
            while not self.obj.check():
                time.sleep(self.obj.engine.check_interval)
        finally:
            self.obj.shutdown()
        self.obj.post_process()
        self.assertNotEquals(self.obj.process, None)
        reader = LoadSamplesReader(os.path.join(self.obj.engine.artifacts_dir, "apiritif.0.ldjson"), self.obj.log)
        samples = list(reader._read(last_pass=True))
        self.assertEqual(len(samples), 1)
        tstmp, label, concur, rtm, cnn, ltc, rcd, error, trname, byte_count = samples[0]
        self.assertIsNotNone(error)

    def test_status_skipped(self):
        self.configure({
            "execution": [{
                "iterations": 1,
                "scenario": {
                    "script": RESOURCES_DIR + "functional/test_all.py"
                }
            }]
        })
        self.obj.engine.aggregator = FunctionalAggregator()
        self.obj.prepare()
        try:
            self.obj.startup()
            while not self.obj.check():
                time.sleep(self.obj.engine.check_interval)
        finally:
            self.obj.shutdown()
        self.obj.post_process()
        reader = FuncSamplesReader(os.path.join(self.obj.engine.artifacts_dir, "apiritif.0.ldjson"),
                                   self.obj.engine, self.obj.log)
        samples = list(reader.read(last_pass=True))
        self.assertEqual(len(samples), 4)
        self.assertIsNotNone(samples[-1].status)


class TestPyTestExecutor(ExecutorTestCase):
    EXECUTOR = PyTestExecutor
    CMD_LINE = None

    def start_subprocess(self, args, **kwargs):
        self.CMD_LINE = args

    def exec_and_communicate(self, *args, **kwargs):
        return "", ""

    def full_run(self, config):
        self.obj.execution.merge(config)

        tmp_aec = bzt.utils.exec_and_communicate
        try:
            bzt.utils.exec_and_communicate = self.exec_and_communicate
            self.obj.prepare()
        finally:
            bzt.utils.exec_and_communicate = tmp_aec

        self.obj.engine.start_subprocess = self.start_subprocess
        self.obj.startup()
        self.obj.shutdown()
        self.obj.post_process()

    def test_full_single_script(self):
        self.obj.execution.merge({
            "iterations": 1,
            "scenario": {
                "script": RESOURCES_DIR + "selenium/pytest/test_statuses.py"
            }
        })
        self.obj.prepare()
        try:
            self.obj.startup()
            while not self.obj.check():
                time.sleep(self.obj.engine.check_interval)
        finally:
            self.obj.shutdown()
        self.obj.post_process()
        self.assertFalse(self.obj.has_results())
        self.assertNotEquals(self.obj.process, None)

    def test_statuses(self):
        self.obj.execution.merge({
            "scenario": {
                "script": RESOURCES_DIR + "selenium/pytest/test_statuses.py"
            }
        })
        self.obj.prepare()
        try:
            self.obj.startup()
            while not self.obj.check():
                time.sleep(self.obj.engine.check_interval)
        finally:
            self.obj.shutdown()
        self.obj.post_process()
        with open(self.obj.report_file) as fds:
            report = [json.loads(line) for line in fds.readlines() if line]
        self.assertEqual(4, len(report))
        self.assertEqual(["PASSED", "FAILED", "FAILED", "SKIPPED"], [item["status"] for item in report])

        failed_item = report[1]
        assertions = failed_item["assertions"]
        self.assertEqual(1, len(assertions))
        assertion = assertions[0]
        self.assertEqual('assert (2 + (2 * 2)) == 8', assertion['error_msg'])
        self.assertTrue(assertion['failed'])
        self.assertEqual('AssertionError: assert (2 + (2 * 2)) == 8', assertion['name'])
        self.assertIsNotNone(assertion.get('error_trace'))

    def test_report_file(self):
        self.full_run({
            "scenario": {
                "script": RESOURCES_DIR + "selenium/pytest/test_single.py"
            }
        })
        self.assertTrue('--report-file' in self.CMD_LINE)
        val = self.CMD_LINE[self.CMD_LINE.index('--report-file') + 1]
        self.assertTrue(val.endswith("PyTestExecutor.ldjson"))

    def test_iterations(self):
        self.full_run({
            "iterations": 10,
            "scenario": {
                "script": RESOURCES_DIR + "selenium/pytest/test_single.py"
            }
        })
        self.assertTrue('-i 10' in ' '.join(self.CMD_LINE))

    def test_hold(self):
        self.full_run({
            "hold-for": "3s",
            "scenario": {
                "script": RESOURCES_DIR + "selenium/pytest/test_single.py"
            }
        })
<<<<<<< HEAD
        self.assertTrue('-d 3.0' in ' '.join(self.CMD_LINE))
=======
        self.obj.prepare()

        driver = self.obj._get_tool(GeckoDriver, config=self.obj.settings.get('geckodriver'))
        if not driver.check_if_installed():
            driver.install()
        self.obj.env.add_path({"PATH": driver.get_driver_dir()})

        try:
            self.obj.startup()
            while not self.obj.check():
                time.sleep(self.obj.engine.check_interval)
        finally:
            self.obj.shutdown()
        self.obj.post_process()
        with open(self.obj.report_file) as fds:
            report = [json.loads(line) for line in fds.readlines() if line]
        self.assertEqual(2, len(report))
>>>>>>> 547456ad

    def test_script(self):
        self.full_run({
            "scenario": {
                "script": RESOURCES_DIR + "selenium/pytest/test_single.py"
            }
        })
<<<<<<< HEAD
        self.assertTrue(self.CMD_LINE[-1].endswith("test_single.py"))
=======
        self.obj.prepare()

        driver = self.obj._get_tool(GeckoDriver, config=self.obj.settings.get('geckodriver'))
        if not driver.check_if_installed():
            driver.install()
        self.obj.env.add_path({"PATH": driver.get_driver_dir()})

        try:
            self.obj.startup()
            while not self.obj.check():
                time.sleep(self.obj.engine.check_interval)
        finally:
            self.obj.shutdown()
        self.obj.post_process()
        with open(self.obj.report_file) as fds:
            report = [json.loads(line) for line in fds.readlines() if line]
        self.assertEqual(7, len(report))
>>>>>>> 547456ad

    def test_additional_args(self):
        additional_args = "--foo --bar"
        self.obj.runner_path = RESOURCES_DIR + "selenium/pytest/bin/runner.py"
        self.full_run({
            "scenario": {
                "additional-args": additional_args,
                "script": RESOURCES_DIR + "selenium/pytest/test_single.py"
            }
        })
        self.assertTrue(additional_args in " ".join(self.CMD_LINE))


class TestRobotExecutor(ExecutorTestCase):
    EXECUTOR = RobotExecutor
    CMD_LINE = None

    def start_subprocess(self, args, **kwargs):
        self.CMD_LINE = args

    def exec_and_communicate(self, *args, **kwargs):
        return "", ""

    def test_full_single_script(self):
        self.configure({
            "execution": [{
                "scenario": {
                    "script": RESOURCES_DIR + "selenium/robot/simple/test.robot"
                }
            }]
        })

        tmp_aec = bzt.utils.exec_and_communicate
        try:
            bzt.utils.exec_and_communicate = self.exec_and_communicate
            self.obj.prepare()
            self.obj.settings["interpreter"] = RESOURCES_DIR + "selenium/robot/robot-mock" + EXE_SUFFIX
            self.obj.startup()
        finally:
            bzt.utils.exec_and_communicate = tmp_aec
            self.obj.shutdown()
            self.obj.post_process()

        self.assertFalse(self.obj.has_results())
        self.assertNotEquals(self.obj.process, None)
        lines = open(self.obj.report_file).readlines()
        self.assertEqual(1, len(lines))

    def full_run(self, config):
        self.configure(config)
        tmp_aec = bzt.utils.exec_and_communicate
        try:
            bzt.utils.exec_and_communicate = self.exec_and_communicate
            self.obj.prepare()
        finally:
            bzt.utils.exec_and_communicate = tmp_aec
        self.obj.engine.start_subprocess = self.start_subprocess
        self.obj.startup()
        self.obj.shutdown()
        self.obj.post_process()

    def test_hold(self):
        self.full_run({
            "execution": [{
                "hold-for": "5s",
                "iterations": 3,
                "scenario": {
                    "script": RESOURCES_DIR + "selenium/robot/simple/test.robot"
                }
            }]
        })
        self.assertTrue('--duration' in self.CMD_LINE)
        dur_val = self.CMD_LINE[self.CMD_LINE.index('--duration')+1]
        self.assertEqual(dur_val, '5.0')

    def test_report_file(self):
        self.full_run({
            "execution": [{
                "iterations": 1,
                "scenario": {
                    "script": RESOURCES_DIR + "selenium/robot/simple/test.robot"
                }
            }]
        })
        self.assertTrue('--report-file' in self.CMD_LINE)
        report_file = self.CMD_LINE[self.CMD_LINE.index('--report-file')+1]
        self.assertTrue(report_file.endswith("RobotExecutor.ldjson"))

    def test_iterations(self):
        self.full_run({
            "execution": [{
                "iterations": 3,
                "scenario": {
                    "script": RESOURCES_DIR + "selenium/robot/simple/test.robot"
                }
            }]
        })
        self.assertTrue('--iterations' in self.CMD_LINE)
        iters_val = self.CMD_LINE[self.CMD_LINE.index('--iterations')+1]
        self.assertEqual(iters_val, '3')

    def test_variables(self):
        self.full_run({
            "execution": [{
                "iterations": 1,
                "scenario": {
                    "variables": {
                        "USERNAME": "janedoe",
                    },
                    "script": RESOURCES_DIR + "selenium/robot/simple/test_novar.robot",
                }
            }]
        })
        self.assertTrue('--variablefile' in self.CMD_LINE)
        var_file = self.CMD_LINE[self.CMD_LINE.index('--variablefile')+1]
        self.assertTrue(var_file.endswith("robot-vars.yaml"))
        self.assertEqual('janedoe', yaml.load(open(var_file).read())['USERNAME'])

    def test_variables_file(self):
        self.full_run({
            "execution": [{
                "iterations": 1,
                "scenario": {
                    "variables": RESOURCES_DIR + "selenium/robot/simple/vars.yaml",
                    "script": RESOURCES_DIR + "selenium/robot/simple/test_novar.robot",
                }
            }]
        })
        self.assertTrue('--variablefile' in self.CMD_LINE)
        var_file = self.CMD_LINE[self.CMD_LINE.index('--variablefile')+1]
        self.assertEqual(var_file, os.path.normpath(RESOURCES_DIR + "selenium/robot/simple/vars.yaml"))

    def test_output_file(self):
        self.full_run({
            "execution": [{
                "iterations": 1,
                "scenario": {
                    "script": RESOURCES_DIR + "selenium/robot/simple/test.robot"
                }
            }]
        })
        self.assertTrue('--outputfile' in self.CMD_LINE)
        out_file = self.CMD_LINE[self.CMD_LINE.index('--outputfile')+1]
        self.assertTrue(out_file.endswith("output.xml"))

    def test_log_file(self):
        self.full_run({
            "execution": [{
                "iterations": 1,
                "scenario": {
                    "script": RESOURCES_DIR + "selenium/robot/simple/test.robot"
                }
            }]
        })
        self.assertTrue('--logfile' in self.CMD_LINE)
        log_file = self.CMD_LINE[self.CMD_LINE.index('--logfile')+1]
        self.assertTrue(log_file.endswith("log.html"))

    def test_single_tag(self):
        self.full_run({
            "execution": [{
                "iterations": 1,
                "scenario": {
                    "tags": "create",
                    "script": RESOURCES_DIR + "selenium/robot/simple/test.robot",
                }
            }]
        })
        self.assertTrue('--include' in self.CMD_LINE)
        tags = self.CMD_LINE[self.CMD_LINE.index('--include')+1]
        self.assertEqual(tags, 'create')

    def test_multiple_tags(self):
        self.full_run({
            "execution": [{
                "iterations": 1,
                "scenario": {
                    "tags": "create,database",
                    "script": RESOURCES_DIR + "selenium/robot/simple/test.robot",
                }
            }]
        })
        self.assertTrue('--include' in self.CMD_LINE)
        tags = self.CMD_LINE[self.CMD_LINE.index('--include')+1]
        self.assertEqual(tags, 'create,database')<|MERGE_RESOLUTION|>--- conflicted
+++ resolved
@@ -1,5 +1,6 @@
 import json
 import os
+
 import time
 import yaml
 
@@ -16,12 +17,8 @@
 from bzt.modules.robot import RobotExecutor
 from tests import RESOURCES_DIR, ExecutorTestCase, BZTestCase
 from tests.modules.selenium import SeleniumTestCase
-<<<<<<< HEAD
-from bzt.resources.selenium_extras import LocatorsManager
+from bzt.resources.selenium_extras import get_locator, BYS
 from bzt.utils import EXE_SUFFIX
-=======
-from bzt.resources.selenium_extras import get_locator, BYS
->>>>>>> 547456ad
 
 
 class MockWebDriver(object):
@@ -435,9 +432,23 @@
                 "script": RESOURCES_DIR + "selenium/pytest/test_single.py"
             }
         })
-<<<<<<< HEAD
         self.assertTrue('-d 3.0' in ' '.join(self.CMD_LINE))
-=======
+
+    def test_script(self):
+        self.full_run({
+            "scenario": {
+                "script": RESOURCES_DIR + "selenium/pytest/test_single.py"
+            }
+        })
+        self.assertTrue(self.CMD_LINE[-1].endswith("test_single.py"))
+
+    def test_blazedemo(self):
+        self.obj.engine.check_interval = 0.1
+        self.obj.execution.merge({
+            "scenario": {
+                "script": RESOURCES_DIR + "selenium/pytest/test_blazedemo.py"
+            }
+        })
         self.obj.prepare()
 
         driver = self.obj._get_tool(GeckoDriver, config=self.obj.settings.get('geckodriver'))
@@ -455,17 +466,14 @@
         with open(self.obj.report_file) as fds:
             report = [json.loads(line) for line in fds.readlines() if line]
         self.assertEqual(2, len(report))
->>>>>>> 547456ad
-
-    def test_script(self):
-        self.full_run({
-            "scenario": {
-                "script": RESOURCES_DIR + "selenium/pytest/test_single.py"
-            }
-        })
-<<<<<<< HEAD
-        self.assertTrue(self.CMD_LINE[-1].endswith("test_single.py"))
-=======
+
+    def test_package(self):
+        self.obj.engine.check_interval = 0.1
+        self.obj.execution.merge({
+            "scenario": {
+                "script": RESOURCES_DIR + "selenium/pytest/"
+            }
+        })
         self.obj.prepare()
 
         driver = self.obj._get_tool(GeckoDriver, config=self.obj.settings.get('geckodriver'))
@@ -483,7 +491,6 @@
         with open(self.obj.report_file) as fds:
             report = [json.loads(line) for line in fds.readlines() if line]
         self.assertEqual(7, len(report))
->>>>>>> 547456ad
 
     def test_additional_args(self):
         additional_args = "--foo --bar"
