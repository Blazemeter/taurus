import json
import os
import time

from bzt import ToolError, TaurusConfigError
from bzt.engine import ScenarioExecutor
from bzt.modules.functional import FuncSamplesReader, LoadSamplesReader
<<<<<<< HEAD
from bzt.modules.python import NoseTester, PyTestExecutor
from tests import __dir__, BZTestCase
=======
from bzt.modules.python import NoseTester
from tests import BZTestCase, RESOURCES_DIR
>>>>>>> 41734e9b
from tests.mocks import EngineEmul
from tests.modules.selenium import SeleniumTestCase


class TestSeleniumNoseRunner(SeleniumTestCase):
    def test_selenium_prepare_python_single(self):
        """
        Check if script exists in working dir
        :return:
        """
        self.obj.execution.merge({"scenario": {
            "script": RESOURCES_DIR + "selenium/python/test_blazemeter_fail.py"
        }})
        self.obj.prepare()

    def test_selenium_prepare_python_folder(self):
        """
        Check if scripts exist in working dir
        :return:
        """
        self.obj.execution.merge({"scenario": {"script": RESOURCES_DIR + "selenium/python/"}})
        self.obj.prepare()

    def test_selenium_startup_shutdown_python_single(self):
        """
        run tests from .py file
        :return:
        """
        self.configure({
            'execution': {
                'scenario': {'script': RESOURCES_DIR + 'selenium/python/'},
                'executor': 'selenium'
            },
            'reporting': [{'module': 'junit-xml'}]
        })
        self.obj.execution.merge({"scenario": {
            "script": RESOURCES_DIR + "selenium/python/test_blazemeter_fail.py"
        }})
        self.obj.prepare()
        self.obj.startup()
        while not self.obj.check():
            time.sleep(1)
        self.obj.shutdown()
        self.assertTrue(os.path.exists(self.obj.runner.report_file))

    def test_selenium_startup_shutdown_python_folder(self):
        """
        run tests from .py files
        :return:
        """
        self.configure({
            'execution': {
                'scenario': {'script': RESOURCES_DIR + 'selenium/python/'},
                'executor': 'selenium'
            },
            'reporting': [{'module': 'junit-xml'}]
        })
        self.obj.prepare()
        self.obj.startup()
        while not self.obj.check():
            time.sleep(1)
        self.obj.shutdown()
        self.assertTrue(os.path.exists(self.obj.runner.report_file))

    def test_runner_fail_no_test_found(self):
        """
        Check that Python Nose runner fails if no tests were found
        :return:
        """
        self.configure({
            ScenarioExecutor.EXEC: {
                "executor": "selenium",
                "scenario": {"script": RESOURCES_DIR + "selenium/invalid/dummy.py"}
            }
        })
        self.obj.prepare()
        self.obj.startup()
        try:
            while not self.obj.check():
                time.sleep(1)
            self.fail()
        except ToolError as exc:
            diagnostics = "\n".join(exc.diagnostics)
            self.assertIn("Nothing to test.", diagnostics)
        self.obj.shutdown()

    def test_resource_files_collection_remote_nose(self):
        self.obj.execution.merge({"scenario": {"script": RESOURCES_DIR + "selenium/python/"}})
        self.assertEqual(len(self.obj.resource_files()), 1)

    def test_setup_exception(self):
        """
        Do not crash when test's setUp/setUpClass fails
        :return:
        """
        self.obj.execution.merge({"scenario": {
            "script": RESOURCES_DIR + "selenium/python/test_setup_exception.py"
        }})
        self.obj.prepare()
        self.obj.startup()
        while True:
            try:
                finished = self.obj.check()
                if finished:
                    self.fail("Should've failed with 'nothing to test'")
            except ToolError as exc:
                diagnostics = "\n".join(exc.diagnostics)
                self.assertIn("Catch that", diagnostics)
                self.assertIn("Nothing to test", diagnostics)
                break

    def test_long_iterations_value(self):
        self.obj.execution.merge({
            "iterations": 2 ** 64,
            "scenario": {
                "requests": [
                    "http://blazedemo.com/",
                ],
            }
        })
        self.obj.prepare()
        try:
            self.obj.startup()
            for _ in range(3):
                self.assertFalse(self.obj.check())
                time.sleep(1.0)
        finally:
            self.obj.shutdown()


class TestNoseRunner(BZTestCase):
    def setUp(self):
        super(TestNoseRunner, self).setUp()
        self.obj = NoseTester()
        self.obj.engine = EngineEmul()

    def configure(self, config):
        self.obj.engine.config.merge(config)
        self.obj.execution = self.obj.engine.config["execution"][0]

    def test_full_single_script(self):
        self.obj.execution.merge({
            "scenario": {
                "script": RESOURCES_DIR + "apiritif/test_api_example.py"
            }
        })
        self.obj.prepare()
        try:
            self.obj.startup()
            while not self.obj.check():
                time.sleep(self.obj.engine.check_interval)
        finally:
            self.obj.shutdown()
        self.obj.post_process()
        self.assertFalse(self.obj.has_results())
        self.assertNotEquals(self.obj.process, None)

    def test_apiritif_generated_requests(self):
        self.configure({
            "execution": [{
                "test-mode": "apiritif",
                "scenario": {
                    "default-address": "http://blazedemo.com",
                    "requests": [
                        "/",
                        "/reserve.php",
                    ]
                }
            }]
        })
        self.obj.prepare()
        self.assertTrue(os.path.exists(os.path.join(self.obj.engine.artifacts_dir, "test_requests.py")))
        try:
            self.obj.startup()
            while not self.obj.check():
                time.sleep(self.obj.engine.check_interval)
        finally:
            self.obj.shutdown()
        self.obj.post_process()
        self.assertNotEquals(self.obj.process, None)

    def test_apiritif_transactions(self):
        self.configure({
            "execution": [{
                "test-mode": "apiritif",
                "scenario": {
                    "script": RESOURCES_DIR + "apiritif/test_transactions.py"
                }
            }]
        })
        self.obj.prepare()
        try:
            self.obj.startup()
            while not self.obj.check():
                time.sleep(self.obj.engine.check_interval)
        finally:
            self.obj.shutdown()
        self.obj.post_process()
        self.assertNotEquals(self.obj.process, None)

    def test_report_reading(self):
        reader = FuncSamplesReader(RESOURCES_DIR + "apiritif/transactions.ldjson", self.obj.engine, self.obj.log)
        items = list(reader.read(last_pass=True))
        self.assertEqual(len(items), 6)
        self.assertEqual(items[0].test_case, "test_1_single_request")
        self.assertEqual(items[1].test_case, "test_2_multiple_requests")
        self.assertEqual(items[2].test_case, "Transaction")
        self.assertEqual(items[3].test_case, "Transaction")
        self.assertEqual(items[4].test_case, "Transaction 1")
        self.assertEqual(items[5].test_case, "Transaction 2")

    def test_report_transactions_as_failed(self):
        self.configure({
            "execution": [{
                "test-mode": "apiritif",
                "scenario": {
                    "default-address": "http://httpbin.org",
                    "requests": [{
                        "label": "failure by 404",
                        "url": "/status/404",
                    }]
                }
            }]
        })
        self.obj.prepare()
        try:
            self.obj.startup()
            while not self.obj.check():
                time.sleep(self.obj.engine.check_interval)
        finally:
            self.obj.shutdown()
        self.obj.post_process()
        self.assertNotEquals(self.obj.process, None)
        with open(self.obj.report_file) as fds:
            self.obj.log.debug("Report: %s", fds.read())
        reader = LoadSamplesReader(self.obj.report_file, self.obj.log)
        samples = list(reader._read(last_pass=True))
        self.assertEqual(len(samples), 1)
        tstmp, label, concur, rtm, cnn, ltc, rcd, error, trname, byte_count = samples[0]
        self.assertIsNotNone(error)

    def test_status_skipped(self):
        self.configure({
            "execution": [{
                "iterations": 1,
                "scenario": {
                    "script": RESOURCES_DIR + "functional/test_all.py"
                }
            }]
        })
        self.obj.prepare()
        try:
            self.obj.startup()
            while not self.obj.check():
                time.sleep(self.obj.engine.check_interval)
        finally:
            self.obj.shutdown()
        self.obj.post_process()
        reader = FuncSamplesReader(self.obj.report_file, self.obj.engine, self.obj.log)
        samples = list(reader.read(last_pass=True))
        self.assertEqual(len(samples), 4)
        self.assertIsNotNone(samples[-1].status)


class TestSeleniumScriptBuilder(SeleniumTestCase):
    def test_build_script(self):
        self.configure({
            "execution": [{
                "executor": "selenium",
                "hold-for": "4m",
                "ramp-up": "3m",
                "scenario": "loc_sc"}],
            "scenarios": {
                "loc_sc": {
                    "default-address": "http://blazedemo.com",
                    "timeout": "3.5s",
                    "requests": [{
                        "url": "/",
                        "assert": [{
                            "contains": ['contained_text'],
                            "not": True
                        }],
                        "actions": [
                            {"waitByName('toPort')": "visible"},
                            {"keysByName(\"toPort\")": "B"},
                            "clickByXPath(//div[3]/form/select[1]//option[3])",
                            "clickByXPath(//div[3]/form/select[2]//option[6])",
                            "clickByXPath(//input[@type='submit'])",
                            "pauseFor(3s)",
                            "clearCookies()",
                            "clickByLinkText(destination of the week! The Beach!)"
                        ],

                    }, {
                        "label": "empty"
                    }]
                }
            },
            "modules": {
                "selenium": {
                    "^virtual-display": 0}}})
        self.obj.prepare()
        with open(self.obj.script) as generated:
            gen_contents = generated.readlines()
        with open(RESOURCES_DIR + "selenium/generated_from_requests.py") as sample:
            sample_contents = sample.readlines()

        # strip line terminator and exclude specific build path
        gen_contents = [line.rstrip() for line in gen_contents if 'webdriver' not in line]
        sample_contents = [line.rstrip() for line in sample_contents if 'webdriver' not in line]

        self.assertEqual(gen_contents, sample_contents)


class TestApiritifScriptGenerator(BZTestCase):
    def setUp(self):
        super(TestApiritifScriptGenerator, self).setUp()
        self.obj = NoseTester()
        self.obj.engine = EngineEmul()

    def configure(self, config):
        self.obj.engine.config.merge(config)
        self.obj.execution = self.obj.engine.config["execution"][0]

    def test_keepalive_default(self):
        self.configure({
            "execution": [{
                "test-mode": "apiritif",
                "scenario": {
                    "default-address": "http://blazedemo.com",
                    "requests": [
                        "/",
                    ]
                }
            }]
        })
        self.obj.prepare()
        with open(self.obj.script) as fds:
            test_script = fds.read()
        self.assertIn("target.keep_alive(True)", test_script)

    def test_keepalive(self):
        self.configure({
            "execution": [{
                "test-mode": "apiritif",
                "scenario": {
                    "default-address": "http://blazedemo.com",
                    "keepalive": False,
                    "requests": [
                        "/",
                    ]
                }
            }]
        })
        self.obj.prepare()
        with open(self.obj.script) as fds:
            test_script = fds.read()
        self.assertIn("target.keep_alive(False)", test_script)

    def test_timeout_default(self):
        self.configure({
            "execution": [{
                "test-mode": "apiritif",
                "scenario": {
                    "default-address": "http://blazedemo.com",
                    "requests": [
                        "/",
                    ]
                }
            }]
        })
        self.obj.prepare()
        with open(self.obj.script) as fds:
            test_script = fds.read()
        self.assertNotIn("timeout=30.0", test_script)

    def test_timeout(self):
        self.configure({
            "execution": [{
                "test-mode": "apiritif",
                "scenario": {
                    "timeout": "10s",
                    "default-address": "http://blazedemo.com",
                    "requests": [
                        "/?tag=1",
                        {
                            "url": "/?tag=2",
                            "timeout": "2s",
                        }
                    ]
                }
            }]
        })
        self.obj.prepare()
        with open(self.obj.script) as fds:
            test_script = fds.read()
        self.assertIn("target.timeout(10.0)", test_script)
        self.assertNotIn("get('/?tag=1', timeout=10.0", test_script)
        self.assertIn("get('/?tag=2', timeout=2.0", test_script)

    def test_think_time(self):
        self.configure({
            "execution": [{
                "test-mode": "apiritif",
                "scenario": {
                    "default-address": "http://blazedemo.com",
                    "requests": [
                        {
                            "url": "/?tag=2",
                            "think-time": "1s500ms",
                        }
                    ]
                }
            }]
        })
        self.obj.prepare()
        with open(self.obj.script) as fds:
            test_script = fds.read()
        self.assertIn("time.sleep(1.5)", test_script)

    def test_methods(self):
        self.configure({
            "execution": [{
                "test-mode": "apiritif",
                "scenario": {
                    "default-address": "http://blazedemo.com",
                    "requests": [
                        {"url": "/?tag=get",
                         "method": "GET"},
                        {"url": "/?tag=post",
                         "method": "POST"},
                        {"url": "/?tag=put",
                         "method": "PUT"},
                        {"url": "/?tag=patch",
                         "method": "PATCH"},
                        {"url": "/?tag=head",
                         "method": "HEAD"},
                        {"url": "/?tag=delete",
                         "method": "DELETE"},
                    ]
                }
            }]
        })
        self.obj.prepare()
        with open(self.obj.script) as fds:
            test_script = fds.read()
        self.assertIn("get('/?tag=get'", test_script)
        self.assertIn("post('/?tag=post'", test_script)
        self.assertIn("put('/?tag=put'", test_script)
        self.assertIn("patch('/?tag=patch'", test_script)
        self.assertIn("head('/?tag=head'", test_script)
        self.assertIn("delete('/?tag=delete'", test_script)

    def test_default_address_path_prefix(self):
        self.configure({
            "execution": [{
                "test-mode": "apiritif",
                "scenario": {
                    "default-address": "https://a.blazemeter.com",
                    "base-path": "/api/latest",
                    "requests": [
                        "/user",
                    ]
                }
            }]
        })
        self.obj.prepare()
        with open(self.obj.script) as fds:
            test_script = fds.read()
        self.assertIn("target('https://a.blazemeter.com')", test_script)
        self.assertIn("target.base_path('/api/latest')", test_script)

    def test_headers(self):
        self.configure({
            "execution": [{
                "test-mode": "apiritif",
                "scenario": {
                    "default-address": "http://blazedemo.com",
                    "headers": {"X-Foo": "foo"},
                    "requests": [{
                        "url": "/",
                        "headers": {"X-Bar": "bar"}
                    }]
                }
            }]
        })
        self.obj.prepare()
        with open(self.obj.script) as fds:
            test_script = fds.read()
        self.assertIn("'X-Foo': 'foo'", test_script)
        self.assertIn("'X-Bar': 'bar'", test_script)

    def test_follow_redirects_default(self):
        self.configure({
            "execution": [{
                "test-mode": "apiritif",
                "scenario": {
                    "default-address": "http://blazedemo.com",
                    "requests": [{
                        "url": "/",
                    }]
                }
            }]
        })
        self.obj.prepare()
        with open(self.obj.script) as fds:
            test_script = fds.read()
        self.assertIn("target.allow_redirects(True)", test_script)
        self.assertNotIn("allow_redirects=True", test_script)

    def test_follow_redirects(self):
        self.configure({
            "execution": [{
                "test-mode": "apiritif",
                "scenario": {
                    "default-address": "http://blazedemo.com",
                    "requests": [{
                        "url": "/",
                        "follow-redirects": False,
                    }]
                }
            }]
        })
        self.obj.prepare()
        with open(self.obj.script) as fds:
            test_script = fds.read()
        self.assertIn("allow_redirects=False", test_script)

    def test_body_params(self):
        self.configure({
            "execution": [{
                "test-mode": "apiritif",
                "scenario": {
                    "default-address": "http://blazedemo.com",
                    "requests": [{
                        "url": "/",
                        "body": {
                            "foo": "bar",
                        },
                    }]
                }
            }]
        })
        self.obj.prepare()
        with open(self.obj.script) as fds:
            test_script = fds.read()
        self.assertIn("params={'foo': 'bar'}", test_script)

    def test_body_json(self):
        self.configure({
            "execution": [{
                "test-mode": "apiritif",
                "scenario": {
                    "default-address": "http://blazedemo.com",
                    "requests": [{
                        "url": "/",
                        "headers": {
                            "Content-Type": "application/json",
                        },
                        "body": {
                            "foo": "bar",
                        },
                    }]
                }
            }]
        })
        self.obj.prepare()
        with open(self.obj.script) as fds:
            test_script = fds.read()
        self.assertIn("json={'foo': 'bar'}", test_script)

    def test_body_string(self):
        self.configure({
            "execution": [{
                "test-mode": "apiritif",
                "scenario": {
                    "default-address": "http://blazedemo.com",
                    "requests": [{
                        "url": "/",
                        "body": "MY PERFECT BODY"
                    }]
                }
            }]
        })
        self.obj.prepare()
        with open(self.obj.script) as fds:
            test_script = fds.read()
        self.assertIn("data='MY PERFECT BODY'", test_script)

    def test_body_unknown(self):
        self.configure({
            "execution": [{
                "test-mode": "apiritif",
                "scenario": {
                    "default-address": "http://blazedemo.com",
                    "requests": [{
                        "url": "/",
                        "body": 123
                    }]
                }
            }]
        })
        self.assertRaises(TaurusConfigError, self.obj.prepare)

    def test_plain_assertions(self):
        self.configure({
            "execution": [{
                "test-mode": "apiritif",
                "scenario": {
                    "default-address": "http://blazedemo.com",
                    "requests": [{
                        "url": "/",
                        "assert": [
                            "Welcome", "Simple Travel Agency"
                        ]
                    }]
                }
            }]
        })
        self.obj.prepare()
        with open(self.obj.script) as fds:
            test_script = fds.read()
        self.assertIn("response.assert_regex_in_body('Welcome')", test_script)
        self.assertIn("response.assert_regex_in_body('Simple Travel Agency')", test_script)

    def test_plain_assertion_kinds(self):
        self.configure({
            "execution": [{
                "test-mode": "apiritif",
                "scenario": {
                    "default-address": "http://blazedemo.com",
                    "requests": [{
                        "url": "/",
                        "assert": [
                            {"contains": ["1"], "regexp": False, "not": False},
                            {"contains": ["2"], "regexp": False, "not": True},
                            {"contains": ["3"], "regexp": True, "not": False},
                            {"contains": ["4"], "regexp": True, "not": True},
                            {"contains": ["5"], "regexp": False, "not": False, "subject": "headers"},
                            {"contains": ["6"], "regexp": False, "not": True, "subject": "headers"},
                            {"contains": ["7"], "regexp": True, "not": False, "subject": "headers"},
                            {"contains": ["8"], "regexp": True, "not": True, "subject": "headers"},
                            {"contains": ["8"], "regexp": True, "not": True, "subject": "headers"},
                            {"contains": ["9"], "not": False, "subject": "http-code"},
                            {"contains": ["10"], "not": True, "subject": "http-code"},
                        ]
                    }]
                }
            }]
        })
        self.obj.prepare()
        with open(self.obj.script) as fds:
            test_script = fds.read()
        self.assertIn("assert_in_body('1')", test_script)
        self.assertIn("assert_not_in_body('2')", test_script)
        self.assertIn("assert_regex_in_body('3')", test_script)
        self.assertIn("assert_regex_not_in_body('4')", test_script)
        self.assertIn("assert_in_headers('5')", test_script)
        self.assertIn("assert_not_in_headers('6')", test_script)
        self.assertIn("assert_regex_in_headers('7')", test_script)
        self.assertIn("assert_regex_not_in_headers('8')", test_script)
        self.assertIn("assert_status_code('9')", test_script)
        self.assertIn("assert_not_status_code('10')", test_script)

    def test_jsonpath_assertions(self):
        self.configure({
            "execution": [{
                "test-mode": "apiritif",
                "scenario": {
                    "default-address": "https://api.github.com",
                    "requests": [{
                        "url": "/",
                        "assert-jsonpath": [
                            "$.foo.bar"
                        ]
                    }]
                }
            }]
        })
        self.obj.prepare()
        with open(self.obj.script) as fds:
            test_script = fds.read()
        self.assertIn("assert_jsonpath('$.foo.bar', expected_value=None)", test_script)

    def test_jsonpath_assertions_kinds(self):
        self.configure({
            "execution": [{
                "test-mode": "apiritif",
                "scenario": {
                    "default-address": "https://api.github.com",
                    "requests": [{
                        "url": "/",
                        "assert-jsonpath": [
                            {"jsonpath": "$.1", "invert": False},
                            {"jsonpath": "$.2", "invert": True},
                            {"jsonpath": "$.3", "expected-value": "value"},
                        ]
                    }]
                }
            }]
        })
        self.obj.prepare()
        with open(self.obj.script) as fds:
            test_script = fds.read()
        self.assertIn("assert_jsonpath('$.1', expected_value=None)", test_script)
        self.assertIn("assert_not_jsonpath('$.2', expected_value=None)", test_script)
        self.assertIn("assert_jsonpath('$.3', expected_value='value')", test_script)

    def test_xpath_assertions(self):
        self.configure({
            "execution": [{
                "test-mode": "apiritif",
                "scenario": {
                    "default-address": "https://api.github.com",
                    "requests": [{
                        "url": "/",
                        "assert-xpath": [
                            "//head/title"
                        ]
                    }]
                }
            }]
        })
        self.obj.prepare()
        with open(self.obj.script) as fds:
            test_script = fds.read()
        self.assertIn("assert_xpath('//head/title', parser_type='html', validate=False)", test_script)

    def test_xpath_assertions_kinds(self):
        self.configure({
            "execution": [{
                "test-mode": "apiritif",
                "scenario": {
                    "default-address": "https://api.github.com",
                    "requests": [{
                        "url": "/",
                        "assert-xpath": [
                            {"xpath": "//1", "invert": False},
                            {"xpath": "//2", "invert": True},
                            {"xpath": "//3", "validate-xml": True},
                            {"xpath": "//4", "validate-xml": False, "use-tolerant-parser": False},
                        ]
                    }]
                }
            }]
        })
        self.obj.prepare()
        with open(self.obj.script) as fds:
            test_script = fds.read()
        self.assertIn("assert_xpath('//1', parser_type='html', validate=False)", test_script)
        self.assertIn("assert_not_xpath('//2', parser_type='html', validate=False)", test_script)
        self.assertIn("assert_xpath('//3', parser_type='html', validate=True)", test_script)
        self.assertIn("assert_xpath('//4', parser_type='xml', validate=False)", test_script)

    def test_complex_codegen(self):
        """ This test serves code review purposes, to make changes more visible """
        self.obj.engine.config.load([RESOURCES_DIR + 'apiritif/test_codegen.yml'])
        self.configure(self.obj.engine.config['execution'][0])
        self.obj.settings['verbose'] = True
        self.obj.prepare()
        exp_file = RESOURCES_DIR + 'apiritif/test_codegen.py'
        # import shutil; shutil.copy2(self.obj._script, exp_file)  # keep this coment to ease updates
        self.assertFilesEqual(exp_file, self.obj.script)

    def test_jmeter_functions_time(self):
        self.configure({
            "execution": [{
                "test-mode": "apiritif",
                "scenario": {
                    "default-address": "http://blazedemo.com",
                    "requests": [
                        "/?time=${__time()}",
                        "/?time=${__time(MM/dd/yy)}",
                    ]
                }
            }]
        })
        self.obj.prepare()
        with open(self.obj.script) as fds:
            test_script = fds.read()
        self.obj.log.info(test_script)
        self.assertIn("'/?time={}'.format(apiritif.format_date())", test_script)
        self.assertIn("'/?time={}'.format(apiritif.format_date('MM/dd/yy'))", test_script)

    def test_jmeter_functions_random(self):
        self.configure({
            "execution": [{
                "test-mode": "apiritif",
                "scenario": {
                    "default-address": "http://blazedemo.com",
                    "requests": [
                        "/?random=${__Random(1, 10)}",
                    ]
                }
            }]
        })
        self.obj.prepare()
        with open(self.obj.script) as fds:
            test_script = fds.read()
        self.obj.log.info(test_script)
        self.assertIn("'/?random={}'.format(apiritif.random_uniform(1, 10))", test_script)

    def test_jmeter_functions_random_string(self):
        self.configure({
            "execution": [{
                "test-mode": "apiritif",
                "scenario": {
                    "default-address": "http://blazedemo.com",
                    "requests": [
                        "/?rs=${__RandomString(3)}",
                        "/?rs=${__RandomString(4,abcdef)}",
                    ]
                }
            }]
        })
        self.obj.prepare()
        with open(self.obj.script) as fds:
            test_script = fds.read()
        self.obj.log.info(test_script)
        self.assertIn("'/?rs={}'.format(apiritif.random_string(3))", test_script)
        self.assertIn("'/?rs={}'.format(apiritif.random_string(4, 'abcdef'))", test_script)


class TestPyTestExecutor(BZTestCase):
    def setUp(self):
        super(TestPyTestExecutor, self).setUp()
        self.obj = PyTestExecutor()
        self.obj.engine = EngineEmul()

    def configure(self, config):
        self.obj.engine.config.merge(config)
        self.obj.execution = self.obj.engine.config["execution"][0]

    def test_full_single_script(self):
        self.obj.execution.merge({
            "scenario": {
                "script": __dir__() + "/../../resources/selenium/pytest/test_statuses.py"
            }
        })
        self.obj.prepare()
        try:
            self.obj.startup()
            while not self.obj.check():
                time.sleep(self.obj.engine.check_interval)
        finally:
            self.obj.shutdown()
        self.obj.post_process()
        self.assertFalse(self.obj.has_results())
        self.assertNotEquals(self.obj.process, None)

    def test_statuses(self):
        self.obj.execution.merge({
            "scenario": {
                "script": __dir__() + "/../../resources/selenium/pytest/test_statuses.py"
            }
        })
        self.obj.prepare()
        try:
            self.obj.startup()
            while not self.obj.check():
                time.sleep(self.obj.engine.check_interval)
        finally:
            self.obj.shutdown()
        self.obj.post_process()
        with open(self.obj.report_file) as fds:
            report = [json.loads(line) for line in fds.readlines() if line]
        self.assertEqual(4, len(report))
        self.assertEqual(["PASSED", "FAILED", "FAILED", "SKIPPED"], [item["status"] for item in report])<|MERGE_RESOLUTION|>--- conflicted
+++ resolved
@@ -5,13 +5,8 @@
 from bzt import ToolError, TaurusConfigError
 from bzt.engine import ScenarioExecutor
 from bzt.modules.functional import FuncSamplesReader, LoadSamplesReader
-<<<<<<< HEAD
 from bzt.modules.python import NoseTester, PyTestExecutor
-from tests import __dir__, BZTestCase
-=======
-from bzt.modules.python import NoseTester
 from tests import BZTestCase, RESOURCES_DIR
->>>>>>> 41734e9b
 from tests.mocks import EngineEmul
 from tests.modules.selenium import SeleniumTestCase
 
@@ -848,7 +843,7 @@
     def test_full_single_script(self):
         self.obj.execution.merge({
             "scenario": {
-                "script": __dir__() + "/../../resources/selenium/pytest/test_statuses.py"
+                "script": RESOURCES_DIR + "selenium/pytest/test_statuses.py"
             }
         })
         self.obj.prepare()
@@ -865,7 +860,7 @@
     def test_statuses(self):
         self.obj.execution.merge({
             "scenario": {
-                "script": __dir__() + "/../../resources/selenium/pytest/test_statuses.py"
+                "script": RESOURCES_DIR + "selenium/pytest/test_statuses.py"
             }
         })
         self.obj.prepare()
