import json
import os
import time

from bzt import TaurusConfigError
from bzt.engine import ScenarioExecutor
from bzt.modules.functional import FuncSamplesReader, LoadSamplesReader, FunctionalAggregator
from bzt.modules.python import ApiritifNoseExecutor, PyTestExecutor, RobotExecutor, ApiritifLoadReader, \
    ApiritifFuncReader
from tests import BZTestCase, RESOURCES_DIR
from tests.mocks import EngineEmul
from tests.modules.selenium import SeleniumTestCase


class TestSeleniumNoseRunner(SeleniumTestCase):
    def test_selenium_prepare_python_single(self):
        """
        Check if script exists in working dir
        :return:
        """
        self.obj.execution.merge({"scenario": {
            "script": RESOURCES_DIR + "selenium/python/test_blazemeter_fail.py"
        }})
        self.obj.prepare()

    def test_selenium_prepare_python_folder(self):
        """
        Check if scripts exist in working dir
        :return:
        """
        self.obj.execution.merge({"scenario": {"script": RESOURCES_DIR + "selenium/python/"}})
        self.obj.prepare()

    def test_selenium_startup_shutdown_python_single(self):
        """
        run tests from .py file
        :return:
        """
        self.configure({
            'execution': {
                "iterations": 1,
                'scenario': {'script': RESOURCES_DIR + 'selenium/python/'},
                'executor': 'selenium'
            },
            'reporting': [{'module': 'junit-xml'}]
        })
        self.obj.execution.merge({"scenario": {
            "script": RESOURCES_DIR + "selenium/python/test_blazemeter_fail.py"
        }})
        self.obj.prepare()
        self.obj.startup()
        while not self.obj.check():
            time.sleep(self.obj.engine.check_interval)
        self.obj.shutdown()
        self.assertTrue(os.path.exists(os.path.join(self.obj.engine.artifacts_dir, "apiritif-0.csv")))

    def test_selenium_startup_shutdown_python_folder(self):
        """
        run tests from .py files
        :return:
        """
        self.configure({
            'execution': {
                'iterations': 1,
                'scenario': {'script': RESOURCES_DIR + 'selenium/python/'},
                'executor': 'selenium'
            },
            'reporting': [{'module': 'junit-xml'}]
        })
        self.obj.prepare()
        self.obj.startup()
        while not self.obj.check():
            time.sleep(self.obj.engine.check_interval)
        self.obj.shutdown()
        self.assertTrue(os.path.exists(os.path.join(self.obj.engine.artifacts_dir, "apiritif-0.csv")))

    def test_runner_fail_no_test_found(self):
        """
        Check that Python Nose runner fails if no tests were found
        :return:
        """
        self.configure({
            ScenarioExecutor.EXEC: {
                "iterations": 1,
                "executor": "selenium",
                "scenario": {"script": RESOURCES_DIR + "selenium/invalid/dummy.py"}
            }
        })
        self.obj.prepare()
        self.obj.startup()
        while not self.obj.check():
            time.sleep(self.obj.engine.check_interval)
        self.obj.shutdown()

        diagnostics = "\n".join(self.obj.get_error_diagnostics())
        self.assertIn("Nothing to test.", diagnostics)

    def test_resource_files_collection_remote_nose(self):
        self.obj.execution.merge({"scenario": {"script": RESOURCES_DIR + "selenium/python/"}})
        self.assertEqual(len(self.obj.resource_files()), 1)

    def test_setup_exception(self):
        """
        Do not crash when test's setUp/setUpClass fails
        :return:
        """
        self.obj.execution.merge({"scenario": {
            "script": RESOURCES_DIR + "selenium/python/test_setup_exception.py"
        }})
        self.obj.engine.aggregator = FunctionalAggregator()
        self.obj.prepare()
        self.obj.startup()
        while not self.obj.check():
            time.sleep(self.obj.engine.check_interval)
        diagnostics = "\n".join(self.obj.get_error_diagnostics())
        self.assertIn("Nothing to test", diagnostics)

    def test_long_iterations_value(self):
        self.obj.execution.merge({
            "iterations": 2 ** 64,
            "scenario": {
                "requests": [
                    "http://blazedemo.com/",
                ],
            }
        })
        self.obj.prepare()
        try:
            self.obj.startup()
            for _ in range(3):
                self.assertFalse(self.obj.check())
                time.sleep(self.obj.engine.check_interval)
        finally:
            self.obj.shutdown()


class TestNoseRunner(BZTestCase):
    def setUp(self):
        super(TestNoseRunner, self).setUp()
        self.obj = ApiritifNoseExecutor()
        self.obj.engine = EngineEmul()
        self.obj.env = self.obj.engine.env

    def configure(self, config):
        self.obj.engine.config.merge(config)
        self.obj.execution = self.obj.engine.config["execution"][0]

    def test_full_single_script(self):
        self.obj.engine.check_interval = 0.1
        self.obj.execution.merge({
            "iterations": 1,
            "ramp-up": "10s",
            "hold-for": "10s",
            "steps": 5,
            "scenario": {
                "script": RESOURCES_DIR + "apiritif/test_codegen.py"}})

        self.obj.prepare()
        self.obj.get_widget()
        try:
            self.obj.startup()
            while not self.obj.check():
                time.sleep(self.obj.engine.check_interval)
        finally:
            self.obj.shutdown()
        self.obj.post_process()
        self.assertFalse(self.obj.has_results())
        self.assertNotEquals(self.obj.process, None)

    def test_apiritif_generated_requests(self):
        self.configure({
            "execution": [{
                "test-mode": "apiritif",
                "iterations": 1,
                "scenario": {
                    "default-address": "http://blazedemo.com",
                    "requests": [
                        "/",
                        "/reserve.php"]}}]})

        self.obj.prepare()
        self.assertTrue(os.path.exists(os.path.join(self.obj.engine.artifacts_dir, "test_requests.py")))
        try:
            self.obj.startup()
            while not self.obj.check():
                time.sleep(self.obj.engine.check_interval)
        finally:
            self.obj.shutdown()
        self.obj.post_process()
        self.assertNotEquals(self.obj.process, None)

    def test_apiritif_transactions(self):
        self.configure({
            "execution": [{
                "test-mode": "apiritif",
                "iterations": 1,
                "scenario": {
                    "script": RESOURCES_DIR + "apiritif/test_transactions.py"
                }
            }]
        })
        self.obj.prepare()
        try:
            self.obj.startup()
            while not self.obj.check():
                time.sleep(self.obj.engine.check_interval)
        finally:
            self.obj.shutdown()
        self.obj.post_process()
        self.assertNotEquals(self.obj.process, None)

    def test_report_reading(self):
        reader = FuncSamplesReader(RESOURCES_DIR + "apiritif/transactions.ldjson", self.obj.engine, self.obj.log)
        items = list(reader.read(last_pass=True))
        self.assertEqual(9, len(items))
        self.assertEqual(items[0].get_short_name(), 'TestRequests.test_1_single_request')
        self.assertEqual(items[1].get_short_name(), 'TestRequests.test_2_multiple_requests')
        self.assertEqual(items[2].get_short_name(), 'test_3_toplevel_transaction.Transaction')
        self.assertEqual(items[3].get_short_name(), 'test_4_mixed_transaction.Transaction')
        self.assertEqual(items[4].get_short_name(), 'test_5_multiple_transactions.Transaction 1')
        self.assertEqual(items[5].get_short_name(), 'test_5_multiple_transactions.Transaction 2')
        self.assertEqual(items[6].get_short_name(), 'test_6_transaction_obj.Label')
        self.assertEqual(items[7].get_short_name(), 'test_7_transaction_fail.Label')
        self.assertEqual(items[8].get_short_name(), 'test_8_transaction_attach.Label')

    def test_report_transactions_as_failed(self):
        self.configure({
            "execution": [{
                "test-mode": "apiritif",
                "iterations": 1,
                "scenario": {
                    "default-address": "http://httpbin.org",
                    "requests": [{
                        "label": "failure by 404",
                        "url": "/status/404",
                    }]
                }
            }]
        })
        self.obj.engine.aggregator = FunctionalAggregator()
        self.obj.prepare()
        try:
            self.obj.startup()
            while not self.obj.check():
                time.sleep(self.obj.engine.check_interval)
        finally:
            self.obj.shutdown()
        self.obj.post_process()
        self.assertNotEquals(self.obj.process, None)
        reader = LoadSamplesReader(os.path.join(self.obj.engine.artifacts_dir, "apiritif-0.ldjson"), self.obj.log)
        samples = list(reader._read(last_pass=True))
        self.assertEqual(len(samples), 1)
        tstmp, label, concur, rtm, cnn, ltc, rcd, error, trname, byte_count = samples[0]
        self.assertIsNotNone(error)

    def test_status_skipped(self):
        self.configure({
            "execution": [{
                "iterations": 1,
                "scenario": {
                    "script": RESOURCES_DIR + "functional/test_all.py"
                }
            }]
        })
        self.obj.engine.aggregator = FunctionalAggregator()
        self.obj.prepare()
        try:
            self.obj.startup()
            while not self.obj.check():
                time.sleep(self.obj.engine.check_interval)
        finally:
            self.obj.shutdown()
        self.obj.post_process()
        reader = FuncSamplesReader(os.path.join(self.obj.engine.artifacts_dir, "apiritif-0.ldjson"),
                                   self.obj.engine, self.obj.log)
        samples = list(reader.read(last_pass=True))
        self.assertEqual(len(samples), 4)
        self.assertIsNotNone(samples[-1].status)


class TestSeleniumScriptBuilder(SeleniumTestCase):
    def test_build_script(self):
        self.configure({
            "execution": [{
                "executor": "selenium",
                "hold-for": "4m",
                "ramp-up": "3m",
                "scenario": "loc_sc"}],
            "scenarios": {
                "loc_sc": {
                    "default-address": "http://blazedemo.com",
                    "variables": {
                        "red_pill": "take_it",
                        "name": "Name"
                    },
                    "timeout": "3.5s",
                    "requests": [{
                        "url": "/",
                        "assert": [{
                            "contains": ['contained_text'],
                            "not": True
                        }],
                        "actions": [
                            "waitByXPath(//input[@type='submit'])",
                            "assertTitle(BlazeDemo)",
                            "mouseMoveByXPath(/html/body/div[2]/div/p[2]/a)",
                            "doubleClickByXPath(/html/body/div[3]/h2)",
                            "mouseDownByXPath(/html/body/div[3]/form/select[1])",
                            "mouseUpByXPath(/html/body/div[3]/form/select[1]/option[6])",
                            {"selectByName(toPort)": "London"},
                            {"keysByCSS(body input.btn.btn-primary)": "KEY_ENTER"},
                            {"assertValueByID(address)": "123 Beautiful st."},
                            {"assertTextByXPath(/html/body/div[2]/form/div[1]/label)": "${name}"},
                            {"waitByName('toPort')": "visible"},
                            {"keysByName(\"toPort\")": "B"},
                            "clickByXPath(//div[3]/form/select[1]//option[3])",
                            "clickByXPath(//div[3]/form/select[2]//option[6])",
                            "selectWindow(0)",
                            "selectWindow('win_ser_local')",
                            "selectWindow('win_ser_1')",
                            "selectWindow('that_window')",
                            "closeWindow(1)",
                            "closeWindow('win_ser_local')",
                            "closeWindow('win_ser_1')",
                            "closeWindow('that_window')",
                            "submitByName(\"toPort\")",
                            "runScript(\"alert('This is Sparta');\")",
                            "selectFrameByName('my_frame')",
                            "selectFrameByIdx(1)",
                            {"editContentById(editor)": "lo-la-lu"},
                            "pauseFor(3s)",
                            "clearCookies()",
                            "clickByLinkText(destination of the week! The Beach!)",
<<<<<<< HEAD
                            "go(http:\\blazemeter.com)"
=======
                            "echoString(${red_pill})"

>>>>>>> e64eec1b
                        ],
                    },
                        {"label": "empty"}
                    ]
                },
                "loc_sc_remote": {
                    "remote": "http://user:key@remote_web_driver_host:port/wd/hub",
                    "capabilities": [
                        {
                            "browser": "firefox",
                            "version": "54.0",
                            "platform": "linux",
                            "javascript": "True",
                            "os_version": "",
                            "selenium": "",
                            "device": "",
                            "app": ""
                        }
                    ],
                    "default-address": "http://blazedemo.com",
                    "timeout": "3.5s",
                    "requests": [{
                        "url": "/",
                        "assert": [{
                            "contains": ['contained_text'],
                            "not": True
                        }],
                        "actions": [
                            "waitByXPath(//input[@type='submit'])",
                            "assertTitle(BlazeDemo)"
                        ],
                    },
                        {"label": "empty"}
                    ]
                }
            }
        })

        self.obj.prepare()
        with open(self.obj.script) as generated:
            gen_contents = generated.readlines()

        with open(RESOURCES_DIR + "selenium/generated_from_requests.py") as sample:
            sample_contents = sample.readlines()

        # strip line terminator and exclude specific build path
        gen_contents = [line.rstrip() for line in gen_contents if 'webdriver' not in line]
        sample_contents = [line.rstrip() for line in sample_contents if 'webdriver' not in line]

        self.assertEqual(gen_contents, sample_contents)

    def test_headless_default(self):
        self.configure({
            "execution": [{
                "executor": "selenium",
                "scenario": "loc_sc"}],
            "scenarios": {
                "loc_sc": {
                    "browser": "Chrome",
                    "requests": ["http://blazedemo.com/"]
                }}})

        self.obj.prepare()
        with open(self.obj.script) as generated:
            gen_contents = generated.read()

        self.assertNotIn("options.set_headless()", gen_contents)

    def test_headless_chrome(self):
        self.configure({
            "execution": [{
                "executor": "selenium",
                "scenario": "loc_sc"}],
            "scenarios": {
                "loc_sc": {
                    "browser": "Chrome",
                    "headless": True,
                    "requests": ["http://blazedemo.com/"]
                }}})

        self.obj.prepare()
        with open(self.obj.script) as generated:
            gen_contents = generated.read()

        self.assertIn("options.set_headless()", gen_contents)

    def test_headless_firefox(self):
        self.configure({
            "execution": [{
                "executor": "selenium",
                "scenario": "loc_sc"}],
            "scenarios": {
                "loc_sc": {
                    "browser": "Firefox",
                    "headless": True,
                    "requests": ["http://blazedemo.com/"]
                }}})

        self.obj.prepare()
        with open(self.obj.script) as generated:
            gen_contents = generated.read()

        self.assertIn("options.set_headless()", gen_contents)

    def test_headless_safari(self):
        self.configure({
            "execution": [{
                "executor": "selenium",
                "scenario": "loc_sc"}],
            "scenarios": {
                "loc_sc": {
                    "browser": "Opera",
                    "headless": True,
                    "requests": ["http://blazedemo.com/"]
                }}})

        self.obj.prepare()
        with open(self.obj.script) as generated:
            gen_contents = generated.read()

        self.assertNotIn("options.set_headless()", gen_contents)

    def test_build_script_remote(self):
        self.configure({
            "execution": [{
                "executor": "selenium",
                "hold-for": "4m",
                "ramp-up": "3m",
                "scenario": "loc_sc_remote"}],
            "scenarios": {
                "loc_sc_remote": {
                    "remote": "http://user:key@remote_web_driver_host:port/wd/hub",
                    "capabilities": [
                        {
                            "browser": "firefox",
                            "version": "54.0",
                            "platform": "linux",
                            "javascript": "True",
                            "os_version": "",
                            "selenium": "",
                            "device": "",
                            "app": ""
                        }
                    ],
                    "default-address": "http://blazedemo.com",
                    "timeout": "3.5s",
                    "requests": [{
                        "url": "/",
                        "assert": [{
                            "contains": ['contained_text'],
                            "not": True
                        }],
                        "actions": [
                            "waitByXPath(//input[@type='submit'])",
                            "assertTitle(BlazeDemo)"
                        ],
                    },
                        {"label": "empty"}
                    ]
                }
            }
        })

        self.obj.prepare()
        with open(self.obj.script) as generated:
            gen_contents = generated.readlines()

        with open(RESOURCES_DIR + "selenium/generated_from_requests_remote.py") as sample:
            sample_contents = sample.readlines()

        # strip line terminator
        gen_contents = [line.rstrip() for line in gen_contents]
        sample_contents = [line.rstrip() for line in sample_contents]

        self.assertEqual(gen_contents, sample_contents)

    def test_build_script_appium_browser(self):
        self.configure({
            "execution": [{
                "executor": "selenium",
                "hold-for": "4m",
                "ramp-up": "3m",
                "scenario": "loc_sc_appium"}],
            "scenarios": {
                "loc_sc_appium": {
                    "browser": "Chrome-Android",
                    "capabilities": [
                        {
                            "device": "",
                        }
                    ],
                    "default-address": "http://blazedemo.com",
                    "timeout": "3.5s",
                    "requests": [{
                        "url": "/",
                        "assert": [{
                            "contains": ['contained_text'],
                            "not": True
                        }],
                        "actions": [
                            "waitByXPath(//input[@type='submit'])",
                            "assertTitle(BlazeDemo)"
                        ],
                    },
                        {"label": "empty"}
                    ]
                }
            }
        })

        self.obj.prepare()
        with open(self.obj.script) as generated:
            gen_contents = generated.readlines()

        with open(RESOURCES_DIR + "selenium/generated_from_requests_appium_browser.py") as sample:
            sample_contents = sample.readlines()

        # strip line terminator
        gen_contents = [line.rstrip() for line in gen_contents]
        sample_contents = [line.rstrip() for line in sample_contents]

        self.assertEqual(gen_contents, sample_contents)


class TestApiritifScriptGenerator(BZTestCase):
    def setUp(self):
        super(TestApiritifScriptGenerator, self).setUp()
        self.obj = ApiritifNoseExecutor()
        self.obj.engine = EngineEmul()

    def configure(self, config):
        self.obj.engine.config.merge(config)
        self.obj.execution = self.obj.engine.config["execution"][0]

    def test_keepalive_default(self):
        self.configure({
            "execution": [{
                "test-mode": "apiritif",
                "scenario": {
                    "default-address": "http://blazedemo.com",
                    "requests": [
                        "/",
                    ]
                }
            }]
        })
        self.obj.prepare()
        with open(self.obj.script) as fds:
            test_script = fds.read()
        self.assertIn("target.keep_alive(True)", test_script)

    def test_keepalive(self):
        self.configure({
            "execution": [{
                "test-mode": "apiritif",
                "scenario": {
                    "default-address": "http://blazedemo.com",
                    "keepalive": False,
                    "requests": [
                        "/",
                    ]
                }
            }]
        })
        self.obj.prepare()
        with open(self.obj.script) as fds:
            test_script = fds.read()
        self.assertIn("target.keep_alive(False)", test_script)

    def test_timeout_default(self):
        self.configure({
            "execution": [{
                "test-mode": "apiritif",
                "scenario": {
                    "default-address": "http://blazedemo.com",
                    "requests": [
                        "/",
                    ]
                }
            }]
        })
        self.obj.prepare()
        with open(self.obj.script) as fds:
            test_script = fds.read()
        self.assertNotIn("timeout=30.0", test_script)

    def test_timeout(self):
        self.configure({
            "execution": [{
                "test-mode": "apiritif",
                "scenario": {
                    "timeout": "10s",
                    "default-address": "http://blazedemo.com",
                    "requests": [
                        "/?tag=1",
                        {
                            "url": "/?tag=2",
                            "timeout": "2s",
                        }
                    ]
                }
            }]
        })
        self.obj.prepare()
        with open(self.obj.script) as fds:
            test_script = fds.read()
        self.assertIn("target.timeout(10.0)", test_script)
        self.assertNotIn("get('/?tag=1', timeout=10.0", test_script)
        self.assertIn("get('/?tag=2', timeout=2.0", test_script)

    def test_timeout_notarget(self):
        self.configure({
            "execution": [{
                "test-mode": "apiritif",
                "scenario": {
                    "timeout": "10s",
                    "requests": [
                        "http://blazedemo.com/",
                    ]
                }
            }]
        })
        self.obj.prepare()
        with open(self.obj.script) as fds:
            test_script = fds.read()
        self.assertIn("get('http://blazedemo.com/', timeout=10.0", test_script)

    def test_think_time(self):
        self.configure({
            "execution": [{
                "test-mode": "apiritif",
                "scenario": {
                    "default-address": "http://blazedemo.com",
                    "requests": [
                        {
                            "url": "/?tag=2",
                            "think-time": "1s500ms",
                        }
                    ]
                }
            }]
        })
        self.obj.prepare()
        with open(self.obj.script) as fds:
            test_script = fds.read()
        self.assertIn("time.sleep(1.5)", test_script)

    def test_methods(self):
        self.configure({
            "execution": [{
                "test-mode": "apiritif",
                "scenario": {
                    "default-address": "http://blazedemo.com",
                    "requests": [
                        {"url": "/?tag=get",
                         "method": "GET"},
                        {"url": "/?tag=post",
                         "method": "POST"},
                        {"url": "/?tag=put",
                         "method": "PUT"},
                        {"url": "/?tag=patch",
                         "method": "PATCH"},
                        {"url": "/?tag=head",
                         "method": "HEAD"},
                        {"url": "/?tag=delete",
                         "method": "DELETE"},
                    ]
                }
            }]
        })
        self.obj.prepare()
        with open(self.obj.script) as fds:
            test_script = fds.read()
        self.assertIn("get('/?tag=get'", test_script)
        self.assertIn("post('/?tag=post'", test_script)
        self.assertIn("put('/?tag=put'", test_script)
        self.assertIn("patch('/?tag=patch'", test_script)
        self.assertIn("head('/?tag=head'", test_script)
        self.assertIn("delete('/?tag=delete'", test_script)

    def test_default_address_path_prefix(self):
        self.configure({
            "execution": [{
                "test-mode": "apiritif",
                "scenario": {
                    "default-address": "https://a.blazemeter.com",
                    "base-path": "/api/latest",
                    "requests": [
                        "/user",
                    ]
                }
            }]
        })
        self.obj.prepare()
        with open(self.obj.script) as fds:
            test_script = fds.read()
        self.assertIn("target('https://a.blazemeter.com')", test_script)
        self.assertIn("target.base_path('/api/latest')", test_script)

    def test_headers(self):
        self.configure({
            "execution": [{
                "test-mode": "apiritif",
                "scenario": {
                    "default-address": "http://blazedemo.com",
                    "headers": {"X-Foo": "foo"},
                    "requests": [{
                        "url": "/",
                        "headers": {"X-Bar": "bar"}
                    }]
                }
            }]
        })
        self.obj.prepare()
        with open(self.obj.script) as fds:
            test_script = fds.read()
        self.assertIn("'X-Foo': 'foo'", test_script)
        self.assertIn("'X-Bar': 'bar'", test_script)

    def test_follow_redirects_default(self):
        self.configure({
            "execution": [{
                "test-mode": "apiritif",
                "scenario": {
                    "default-address": "http://blazedemo.com",
                    "requests": [{
                        "url": "/",
                    }]
                }
            }]
        })
        self.obj.prepare()
        with open(self.obj.script) as fds:
            test_script = fds.read()
        self.assertIn("target.allow_redirects(True)", test_script)
        self.assertNotIn("allow_redirects=True", test_script)

    def test_follow_redirects(self):
        self.configure({
            "execution": [{
                "test-mode": "apiritif",
                "scenario": {
                    "default-address": "http://blazedemo.com",
                    "requests": [{
                        "url": "/",
                        "follow-redirects": False,
                    }]
                }
            }]
        })
        self.obj.prepare()
        with open(self.obj.script) as fds:
            test_script = fds.read()
        self.assertIn("allow_redirects=False", test_script)

    def test_body_params(self):
        self.configure({
            "execution": [{
                "test-mode": "apiritif",
                "scenario": {
                    "default-address": "http://blazedemo.com",
                    "requests": [{
                        "url": "/",
                        "body": {
                            "foo": "bar",
                        },
                    }]
                }
            }]
        })
        self.obj.prepare()
        with open(self.obj.script) as fds:
            test_script = fds.read()
        self.assertIn("params={'foo': 'bar'}", test_script)

    def test_body_json(self):
        self.configure({
            "execution": [{
                "test-mode": "apiritif",
                "scenario": {
                    "default-address": "http://blazedemo.com",
                    "requests": [{
                        "url": "/",
                        "headers": {
                            "Content-Type": "application/json",
                        },
                        "body": {
                            "foo": "bar",
                        },
                    }]
                }
            }]
        })
        self.obj.prepare()
        with open(self.obj.script) as fds:
            test_script = fds.read()
        self.assertIn("json={'foo': 'bar'}", test_script)

    def test_body_string(self):
        self.configure({
            "execution": [{
                "test-mode": "apiritif",
                "scenario": {
                    "default-address": "http://blazedemo.com",
                    "requests": [{
                        "url": "/",
                        "body": "MY PERFECT BODY"
                    }]
                }
            }]
        })
        self.obj.prepare()
        with open(self.obj.script) as fds:
            test_script = fds.read()
        self.assertIn("data='MY PERFECT BODY'", test_script)

    def test_body_unknown(self):
        self.configure({
            "execution": [{
                "test-mode": "apiritif",
                "scenario": {
                    "default-address": "http://blazedemo.com",
                    "requests": [{
                        "url": "/",
                        "body": 123
                    }]
                }
            }]
        })
        self.assertRaises(TaurusConfigError, self.obj.prepare)

    def test_plain_assertions(self):
        self.configure({
            "execution": [{
                "test-mode": "apiritif",
                "scenario": {
                    "default-address": "http://blazedemo.com",
                    "requests": [{
                        "url": "/",
                        "assert": [
                            "Welcome", "Simple Travel Agency"
                        ]
                    }]
                }
            }]
        })
        self.obj.prepare()
        with open(self.obj.script) as fds:
            test_script = fds.read()
        self.assertIn("response.assert_regex_in_body('Welcome')", test_script)
        self.assertIn("response.assert_regex_in_body('Simple Travel Agency')", test_script)

    def test_plain_assertion_kinds(self):
        self.configure({
            "execution": [{
                "test-mode": "apiritif",
                "scenario": {
                    "default-address": "http://blazedemo.com",
                    "requests": [{
                        "url": "/",
                        "assert": [
                            {"contains": ["1"], "regexp": False, "not": False},
                            {"contains": ["2"], "regexp": False, "not": True},
                            {"contains": ["3"], "regexp": True, "not": False},
                            {"contains": ["4"], "regexp": True, "not": True},
                            {"contains": ["5"], "regexp": False, "not": False, "subject": "headers"},
                            {"contains": ["6"], "regexp": False, "not": True, "subject": "headers"},
                            {"contains": ["7"], "regexp": True, "not": False, "subject": "headers"},
                            {"contains": ["8"], "regexp": True, "not": True, "subject": "headers"},
                            {"contains": ["8"], "regexp": True, "not": True, "subject": "headers"},
                            {"contains": ["9"], "not": False, "subject": "http-code"},
                            {"contains": ["10"], "not": True, "subject": "http-code"},
                        ]
                    }]
                }
            }]
        })
        self.obj.prepare()
        with open(self.obj.script) as fds:
            test_script = fds.read()
        self.assertIn("assert_in_body('1')", test_script)
        self.assertIn("assert_not_in_body('2')", test_script)
        self.assertIn("assert_regex_in_body('3')", test_script)
        self.assertIn("assert_regex_not_in_body('4')", test_script)
        self.assertIn("assert_in_headers('5')", test_script)
        self.assertIn("assert_not_in_headers('6')", test_script)
        self.assertIn("assert_regex_in_headers('7')", test_script)
        self.assertIn("assert_regex_not_in_headers('8')", test_script)
        self.assertIn("assert_status_code('9')", test_script)
        self.assertIn("assert_not_status_code('10')", test_script)

    def test_jsonpath_assertions(self):
        self.configure({
            "execution": [{
                "test-mode": "apiritif",
                "scenario": {
                    "default-address": "https://api.github.com",
                    "requests": [{
                        "url": "/",
                        "assert-jsonpath": [
                            "$.foo.bar"
                        ]
                    }]
                }
            }]
        })
        self.obj.prepare()
        with open(self.obj.script) as fds:
            test_script = fds.read()
        self.assertIn("assert_jsonpath('$.foo.bar', expected_value=None)", test_script)

    def test_jsonpath_assertions_kinds(self):
        self.configure({
            "execution": [{
                "test-mode": "apiritif",
                "scenario": {
                    "default-address": "https://api.github.com",
                    "requests": [{
                        "url": "/",
                        "assert-jsonpath": [
                            {"jsonpath": "$.1", "invert": False},
                            {"jsonpath": "$.2", "invert": True},
                            {"jsonpath": "$.3", "expected-value": "value"},
                        ]
                    }]
                }
            }]
        })
        self.obj.prepare()
        with open(self.obj.script) as fds:
            test_script = fds.read()
        self.assertIn("assert_jsonpath('$.1', expected_value=None)", test_script)
        self.assertIn("assert_not_jsonpath('$.2', expected_value=None)", test_script)
        self.assertIn("assert_jsonpath('$.3', expected_value='value')", test_script)

    def test_xpath_assertions(self):
        self.configure({
            "execution": [{
                "test-mode": "apiritif",
                "scenario": {
                    "default-address": "https://api.github.com",
                    "requests": [{
                        "url": "/",
                        "assert-xpath": [
                            "//head/title"
                        ]
                    }]
                }
            }]
        })
        self.obj.prepare()
        with open(self.obj.script) as fds:
            test_script = fds.read()
        self.assertIn("assert_xpath('//head/title', parser_type='html', validate=False)", test_script)

    def test_xpath_assertions_kinds(self):
        self.configure({
            "execution": [{
                "test-mode": "apiritif",
                "scenario": {
                    "default-address": "https://api.github.com",
                    "requests": [{
                        "url": "/",
                        "assert-xpath": [
                            {"xpath": "//1", "invert": False},
                            {"xpath": "//2", "invert": True},
                            {"xpath": "//3", "validate-xml": True},
                            {"xpath": "//4", "validate-xml": False, "use-tolerant-parser": False},
                        ]
                    }]
                }
            }]
        })
        self.obj.prepare()
        with open(self.obj.script) as fds:
            test_script = fds.read()
        self.assertIn("assert_xpath('//1', parser_type='html', validate=False)", test_script)
        self.assertIn("assert_not_xpath('//2', parser_type='html', validate=False)", test_script)
        self.assertIn("assert_xpath('//3', parser_type='html', validate=True)", test_script)
        self.assertIn("assert_xpath('//4', parser_type='xml', validate=False)", test_script)

    def test_complex_codegen(self):
        """ This test serves code review purposes, to make changes more visible """
        self.obj.engine.config.load([RESOURCES_DIR + 'apiritif/test_codegen.yml'])
        self.configure(self.obj.engine.config['execution'][0])
        self.obj.settings['verbose'] = True
        self.obj.prepare()
        exp_file = RESOURCES_DIR + 'apiritif/test_codegen.py'
        # import shutil; shutil.copy2(self.obj.script, exp_file)  # keep this comment to ease updates
        self.assertFilesEqual(self.obj.script, exp_file)

    def test_jmeter_functions_time(self):
        self.configure({
            "execution": [{
                "test-mode": "apiritif",
                "scenario": {
                    "default-address": "http://blazedemo.com",
                    "requests": [
                        "/?time=${__time()}",
                        "/?time=${__time(MM/dd/yy)}",
                    ]
                }
            }]
        })
        self.obj.prepare()
        with open(self.obj.script) as fds:
            test_script = fds.read()
        self.obj.log.info(test_script)
        self.assertIn("'/?time={}'.format(apiritif.format_date())", test_script)
        self.assertIn("'/?time={}'.format(apiritif.format_date('MM/dd/yy'))", test_script)

    def test_jmeter_functions_random(self):
        self.configure({
            "execution": [{
                "test-mode": "apiritif",
                "scenario": {
                    "default-address": "http://blazedemo.com",
                    "requests": [
                        "/?random=${__Random(1, 10)}",
                    ]
                }
            }]
        })
        self.obj.prepare()
        with open(self.obj.script) as fds:
            test_script = fds.read()
        self.obj.log.info(test_script)
        self.assertIn("'/?random={}'.format(apiritif.random_uniform(1, 10))", test_script)

    def test_jmeter_functions_random_string(self):
        self.configure({
            "execution": [{
                "test-mode": "apiritif",
                "scenario": {
                    "default-address": "http://blazedemo.com",
                    "requests": [
                        "/?rs=${__RandomString(3)}",
                        "/?rs=${__RandomString(4,abcdef)}",
                    ]
                }
            }]
        })
        self.obj.prepare()
        with open(self.obj.script) as fds:
            test_script = fds.read()
        self.obj.log.info(test_script)
        self.assertIn("'/?rs={}'.format(apiritif.random_string(3))", test_script)
        self.assertIn("'/?rs={}'.format(apiritif.random_string(4, 'abcdef'))", test_script)

    def test_jmeter_functions_base64_encode(self):
        self.configure({
            "execution": [{
                "test-mode": "apiritif",
                "scenario": {
                    "default-address": "http://blazedemo.com",
                    "headers": {
                        "Authorization": "Basic ${__base64Encode(user:pass)}",
                    },
                    "requests": [
                        "/",
                    ]
                }
            }]
        })
        self.obj.prepare()
        with open(self.obj.script) as fds:
            test_script = fds.read()
        self.obj.log.info(test_script)
        self.assertIn("base64_encode('user:pass')", test_script)

    def test_jmeter_functions_base64_decode(self):
        self.configure({
            "execution": [{
                "test-mode": "apiritif",
                "scenario": {
                    "default-address": "http://blazedemo.com",
                    "headers": {
                        "Additional": "${__base64Decode(dGVzdCBzdHJpbmc=)}",
                    },
                    "requests": [
                        "/",
                    ]
                }
            }]
        })
        self.obj.prepare()
        with open(self.obj.script) as fds:
            test_script = fds.read()
        self.obj.log.info(test_script)
        self.assertIn("base64_decode('dGVzdCBzdHJpbmc=')", test_script)

    def test_jmeter_functions_urlencode(self):
        self.configure({
            "execution": [{
                "test-mode": "apiritif",
                "scenario": {
                    "default-address": "http://blazedemo.com",
                    "requests": [
                        "/${__urlencode(Foo Bar Baz)}",
                    ]
                }
            }]
        })
        self.obj.prepare()
        with open(self.obj.script) as fds:
            test_script = fds.read()
        self.obj.log.info(test_script)
        self.assertIn("encode_url('Foo Bar Baz')", test_script)

    def test_jmeter_functions_uuid(self):
        self.configure({
            "execution": [{
                "test-mode": "apiritif",
                "scenario": {
                    "default-address": "http://blazedemo.com",
                    "requests": [
                        "/${__UUID()}",
                    ]
                }
            }]
        })
        self.obj.prepare()
        with open(self.obj.script) as fds:
            test_script = fds.read()
        self.obj.log.info(test_script)
        self.assertIn("uuid()", test_script)

    def test_load_reader(self):
        reader = ApiritifLoadReader(self.obj.log)
        items = list(reader._read())
        self.assertEqual(len(items), 0)
        reader.register_file(RESOURCES_DIR + "jmeter/jtl/tranctl.jtl")
        items = list(reader._read())
        self.assertEqual(len(items), 2)
        reader.register_file(RESOURCES_DIR + "jmeter/jtl/tranctl.jtl")
        reader.register_file(RESOURCES_DIR + "jmeter/jtl/tranctl.jtl")
        items = list(reader._read())
        self.assertEqual(len(items), 4)

    def test_func_reader(self):
        reader = ApiritifFuncReader(self.obj.engine, self.obj.log)
        items = list(reader.read())
        self.assertEqual(len(items), 0)
        reader.register_file(RESOURCES_DIR + "apiritif/transactions.ldjson")
        reader.register_file(RESOURCES_DIR + "apiritif/transactions.ldjson")
        items = list(reader.read())
        self.assertEqual(len(items), 18)

    def test_codegen_requests(self):
        self.configure({
            "execution": [{
                "test-mode": "apiritif",
                "scenario": {
                    "requests": [{
                        "url": "http://localhost:8000/",
                        "label": "apiritif",
                    }]
                }
            }]
        })
        self.obj.prepare()
        self.assertFilesEqual(self.obj.script, RESOURCES_DIR + "/apiritif/test_codegen_requests.py")

    def test_generator_crash(self):
        self.configure({
            "execution": [{
                "test-mode": "apiritif",
                "scenario": {
                    "default-address": "http://blazedemo.com",
                    "variables": {
                      "product_id": "5b6c",
                    },
                    "requests": [{
                        "url": "/",
                        "method": "POST",
                        "body": {
                            "product": "${product_id}"  # notice the space
                        }
                    }]
                }
            }]
        })
        self.obj.prepare()  # Unparser shouldn't crash with AttributeError because of malformed AST
        with open(self.obj.script) as fds:
            test_script = fds.read()
        self.obj.log.info(test_script)
        self.assertIn("data=[('product', vars['product_id'])]", test_script)

    def test_inherit_test_case(self):
        self.configure({
            "execution": [{
                "test-mode": "apiritif",
                "scenario": {
                    "requests": [
                        "http://example.com/",
                    ]
                }
            }]
        })
        self.obj.prepare()
        with open(self.obj.script) as fds:
            test_script = fds.read()
        self.obj.log.info(test_script)
        self.assertIn("class TestAPI(unittest.TestCase)", test_script)


class TestPyTestExecutor(BZTestCase):
    def setUp(self):
        super(TestPyTestExecutor, self).setUp()
        self.obj = PyTestExecutor()
        self.obj.engine = EngineEmul()
        self.obj.env = self.obj.engine.env

    def configure(self, config):
        self.obj.engine.config.merge(config)
        self.obj.execution = self.obj.engine.config["execution"][0]

    def test_full_single_script(self):
        self.obj.execution.merge({
            "iterations": 1,
            "scenario": {
                "script": RESOURCES_DIR + "selenium/pytest/test_statuses.py"
            }
        })
        self.obj.prepare()
        try:
            self.obj.startup()
            while not self.obj.check():
                time.sleep(self.obj.engine.check_interval)
        finally:
            self.obj.shutdown()
        self.obj.post_process()
        self.assertFalse(self.obj.has_results())
        self.assertNotEquals(self.obj.process, None)

    def test_statuses(self):
        self.obj.execution.merge({
            "scenario": {
                "script": RESOURCES_DIR + "selenium/pytest/test_statuses.py"
            }
        })
        self.obj.prepare()
        try:
            self.obj.startup()
            while not self.obj.check():
                time.sleep(self.obj.engine.check_interval)
        finally:
            self.obj.shutdown()
        self.obj.post_process()
        with open(self.obj.report_file) as fds:
            report = [json.loads(line) for line in fds.readlines() if line]
        self.assertEqual(4, len(report))
        self.assertEqual(["PASSED", "FAILED", "FAILED", "SKIPPED"], [item["status"] for item in report])

    def test_iterations(self):
        self.obj.execution.merge({
            "iterations": 10,
            "scenario": {
                "script": RESOURCES_DIR + "selenium/pytest/test_single.py"
            }
        })
        self.obj.prepare()
        try:
            self.obj.startup()
            while not self.obj.check():
                time.sleep(self.obj.engine.check_interval)
        finally:
            self.obj.shutdown()
        self.obj.post_process()
        with open(self.obj.report_file) as fds:
            report = [json.loads(line) for line in fds.readlines() if line]
        self.assertEqual(10, len(report))
        self.assertTrue(all(item["status"] == "PASSED" for item in report))

    def test_hold(self):
        self.obj.execution.merge({
            "hold-for": "3s",
            "scenario": {
                "script": RESOURCES_DIR + "selenium/pytest/test_single.py"
            }
        })
        self.obj.prepare()
        try:
            start_time = time.time()
            self.obj.startup()
            while not self.obj.check():
                time.sleep(self.obj.engine.check_interval)
        finally:
            self.obj.shutdown()
            end_time = time.time()
        self.obj.post_process()
        duration = end_time - start_time
        self.assertGreaterEqual(duration, 3.0)

    def test_blazedemo(self):
        self.obj.engine.check_interval = 0.1
        self.obj.execution.merge({
            "scenario": {
                "script": RESOURCES_DIR + "selenium/pytest/test_blazedemo.py"
            }
        })
        self.obj.prepare()
        try:
            self.obj.startup()
            while not self.obj.check():
                time.sleep(self.obj.engine.check_interval)
        finally:
            self.obj.shutdown()
        self.obj.post_process()
        with open(self.obj.report_file) as fds:
            report = [json.loads(line) for line in fds.readlines() if line]
        self.assertEqual(2, len(report))

    def test_package(self):
        self.obj.engine.check_interval = 0.1
        self.obj.execution.merge({
            "scenario": {
                "script": RESOURCES_DIR + "selenium/pytest/"
            }
        })
        self.obj.prepare()
        try:
            self.obj.startup()
            while not self.obj.check():
                time.sleep(self.obj.engine.check_interval)
        finally:
            self.obj.shutdown()
        self.obj.post_process()
        with open(self.obj.report_file) as fds:
            report = [json.loads(line) for line in fds.readlines() if line]
        self.assertEqual(7, len(report))

    def test_additional_args(self):
        additional_args = "--foo --bar"
        self.obj.execution.merge({
            "scenario": {
                "additional-args": additional_args,
                "script": RESOURCES_DIR + "selenium/pytest/test_single.py"
            }
        })
        self.obj.runner_path = RESOURCES_DIR + "selenium/pytest/bin/runner.py"
        self.obj.prepare()
        try:
            self.obj.startup()
            while not self.obj.check():
                time.sleep(self.obj.engine.check_interval)
        finally:
            self.obj.shutdown()
        with open(self.obj.stdout_file) as fds:
            stdout = fds.read()
            self.assertIn(additional_args, stdout)


class TestRobotExecutor(BZTestCase):
    def setUp(self):
        super(TestRobotExecutor, self).setUp()
        self.obj = RobotExecutor()
        self.obj.engine = EngineEmul()
        self.obj.env = self.obj.engine.env

    def configure(self, config):
        self.obj.engine.config.merge(config)
        self.obj.execution = self.obj.engine.config["execution"][0]

    def test_full_single_script(self):
        self.configure({
            "execution": [{
                "scenario": {
                    "script": RESOURCES_DIR + "selenium/robot/simple/test.robot"
                }
            }]
        })
        self.obj.prepare()
        try:
            self.obj.startup()
            while not self.obj.check():
                time.sleep(self.obj.engine.check_interval)
        finally:
            self.obj.shutdown()
        self.obj.post_process()
        self.assertFalse(self.obj.has_results())
        self.assertNotEquals(self.obj.process, None)
        lines = open(self.obj.report_file).readlines()
        self.assertEqual(5, len(lines))

    def test_hold(self):
        self.configure({
            "execution": [{
                "hold-for": "5s",
                "scenario": {
                    "script": RESOURCES_DIR + "selenium/robot/simple/test.robot"
                }
            }]
        })
        self.obj.prepare()
        try:
            start_time = time.time()
            self.obj.startup()
            while not self.obj.check():
                time.sleep(self.obj.engine.check_interval)
        finally:
            self.obj.shutdown()
        self.obj.post_process()
        self.assertTrue(os.path.exists(self.obj.report_file))
        duration = time.time() - start_time
        self.assertGreater(duration, 5)

    def test_iterations(self):
        self.configure({
            "execution": [{
                "iterations": 3,
                "scenario": {
                    "script": RESOURCES_DIR + "selenium/robot/simple/test.robot"
                }
            }]
        })
        self.obj.prepare()
        try:
            self.obj.startup()
            while not self.obj.check():
                time.sleep(self.obj.engine.check_interval)
        finally:
            self.obj.shutdown()
        self.obj.post_process()
        self.assertFalse(self.obj.has_results())
        self.assertNotEquals(self.obj.process, None)
        lines = open(self.obj.report_file).readlines()
        self.assertEqual(3 * 5, len(lines))

    def test_variables(self):
        self.configure({
            "execution": [{
                "iterations": 1,
                "scenario": {
                    "variables": {
                        "USERNAME": "janedoe",
                    },
                    "script": RESOURCES_DIR + "selenium/robot/simple/test_novar.robot",
                }
            }]
        })
        self.obj.prepare()
        try:
            self.obj.startup()
            while not self.obj.check():
                time.sleep(self.obj.engine.check_interval)
        finally:
            self.obj.shutdown()
        self.obj.post_process()
        self.assertFalse(self.obj.has_results())
        self.assertNotEquals(self.obj.process, None)
        samples = [json.loads(line) for line in open(self.obj.report_file).readlines() if line]
        self.obj.log.info(samples)
        self.assertEqual(5, len(samples))
        self.assertTrue(all(sample["status"] == "PASSED" for sample in samples))

    def test_variables_file(self):
        self.configure({
            "execution": [{
                "iterations": 1,
                "scenario": {
                    "variables": RESOURCES_DIR + "selenium/robot/simple/vars.yaml",
                    "script": RESOURCES_DIR + "selenium/robot/simple/test_novar.robot",
                }
            }]
        })
        self.obj.prepare()
        try:
            self.obj.startup()
            while not self.obj.check():
                time.sleep(self.obj.engine.check_interval)
        finally:
            self.obj.shutdown()
        self.obj.post_process()
        self.assertFalse(self.obj.has_results())
        self.assertNotEquals(self.obj.process, None)
        samples = [json.loads(line) for line in open(self.obj.report_file).readlines() if line]
        self.obj.log.info(samples)
        self.assertEqual(5, len(samples))
        self.assertTrue(all(sample["status"] == "PASSED" for sample in samples))<|MERGE_RESOLUTION|>--- conflicted
+++ resolved
@@ -331,12 +331,10 @@
                             "pauseFor(3s)",
                             "clearCookies()",
                             "clickByLinkText(destination of the week! The Beach!)",
-<<<<<<< HEAD
-                            "go(http:\\blazemeter.com)"
-=======
+                            "go(http:\\blazemeter.com)",
                             "echoString(${red_pill})"
 
->>>>>>> e64eec1b
+
                         ],
                     },
                         {"label": "empty"}
