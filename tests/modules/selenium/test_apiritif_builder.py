--- conflicted
+++ resolved
@@ -838,7 +838,64 @@
         self.assertIn("'var1': 'val1'", test_script)
         self.assertIn("self.vars['var1'] = 'val2'", test_script)
 
-<<<<<<< HEAD
+     def test_include_scenario(self):
+        self.configure({
+            "execution": [{
+                    "executor": "apiritif",
+                    "scenario": "simple"
+            }],
+            "scenarios": {
+                "simple": {
+                    "requests": [{
+                        "url": "http://blazedemo.com/"
+                    }, {
+                        "include-scenario": "inner"
+                    }]
+                },
+                "inner": {
+                    "requests": [{
+                            "url": "http://blazedemo.com/vacation.html"
+                    }]
+                }
+            }
+        })
+        self.obj.prepare()
+        with open(self.obj.script) as fds:
+            test_script = fds.read()
+        self.assertIn("http://blazedemo.com/vacation.html", test_script)
+
+        def test_double_include(self):
+        self.configure({
+            "execution": [{
+                    "executor": "apiritif",
+                    "scenario": "simple"
+            }],
+            "scenarios": {
+                "simple": {
+                    "requests": [{
+                        "include-scenario": "inner"
+                    }]
+                },
+                "inner": {
+                    "requests": [{
+                        "url": "http://blazedemo.com/"
+                    }, {
+                        "include-scenario": "inner2"
+                    }]
+                },
+                "inner2": {
+                    "requests": [{
+                            "url": "http://blazedemo.com/vacation.html"
+                    }]
+                }
+            }
+        })
+        self.obj.prepare()
+        with open(self.obj.script) as fds:
+            test_script = fds.read()
+        self.assertIn("http://blazedemo.com/", test_script)
+        self.assertIn("http://blazedemo.com/vacation.html", test_script)
+        
     def test_actions(self):
         self.configure({
             'execution': [{
@@ -850,24 +907,6 @@
                     'requests': [{
                         'action': 'pause',
                         'pause-duration': '1ms'
-=======
-    def test_include_scenario(self):
-        self.configure({
-            "execution": [{
-                    "executor": "apiritif",
-                    "scenario": "simple"
-            }],
-            "scenarios": {
-                "simple": {
-                    "requests": [{
-                        "url": "http://blazedemo.com/"
-                    }, {
-                        "include-scenario": "inner"
-                    }]
-                },
-                "inner": {
-                    "requests": [{
-                            "url": "http://blazedemo.com/vacation.html"
                     }]
                 }
             }
@@ -875,41 +914,4 @@
         self.obj.prepare()
         with open(self.obj.script) as fds:
             test_script = fds.read()
-        self.assertIn("http://blazedemo.com/vacation.html", test_script)
-
-    def test_double_include(self):
-        self.configure({
-            "execution": [{
-                    "executor": "apiritif",
-                    "scenario": "simple"
-            }],
-            "scenarios": {
-                "simple": {
-                    "requests": [{
-                        "include-scenario": "inner"
-                    }]
-                },
-                "inner": {
-                    "requests": [{
-                        "url": "http://blazedemo.com/"
-                    }, {
-                        "include-scenario": "inner2"
-                    }]
-                },
-                "inner2": {
-                    "requests": [{
-                            "url": "http://blazedemo.com/vacation.html"
->>>>>>> 3310579e
-                    }]
-                }
-            }
-        })
-        self.obj.prepare()
-        with open(self.obj.script) as fds:
-            test_script = fds.read()
-<<<<<<< HEAD
-        self.assertIn("sleep(0.001)", test_script)
-=======
-        self.assertIn("http://blazedemo.com/", test_script)
-        self.assertIn("http://blazedemo.com/vacation.html", test_script)
->>>>>>> 3310579e
+        self.assertIn("sleep(0.001)", test_script)