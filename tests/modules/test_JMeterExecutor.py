# coding=utf-8
""" test """
import json
import logging
import os
import shutil
import sys
import time
from math import ceil

import yaml

from bzt.engine import Provisioning
from bzt.jmx import JMX
from bzt.modules.aggregator import ConsolidatingAggregator
from bzt.modules.jmeter import JMeterExecutor, JTLErrorsReader, JTLReader, JMeter
from bzt.modules.jmeter import JMeterScenarioBuilder
from bzt.six import etree
from bzt.utils import BetterDict, EXE_SUFFIX
from tests import BZTestCase, __dir__
from tests.mocks import EngineEmul, RecordingHandler


class TestJMeterExecutor(BZTestCase):
    def test_jmx(self):
        obj = JMeterExecutor()
        obj.engine = EngineEmul()
        obj.execution = BetterDict()
        obj.execution.merge({"scenario": {"script": __dir__() + "/../jmx/dummy.jmx"}})
        obj.engine.create_artifacts_dir()
        obj.prepare()

    def test_jmx_2tg(self):
        obj = JMeterExecutor()
        obj.engine = EngineEmul()
        obj.engine.config[Provisioning.PROV] = 'test'
        obj.execution.merge({
            "concurrency": 1051,
            "ramp-up": 15,
            "iterations": 100,
            "scenario": {"script": __dir__() + "/../jmx/two_tg.jmx"}
        })
        obj.prepare()
        jmx = JMX(obj.modified_jmx)
        selector = 'jmeterTestPlan>hashTree>hashTree>ThreadGroup'
        selector += '>stringProp[name=ThreadGroup\.num_threads]'
        thr = jmx.get(selector)
        self.assertEquals('420', thr[0].text)
        self.assertEquals('631', thr[1].text)

    def test_not_jmx(self):
        obj = JMeterExecutor()
        obj.engine = EngineEmul()
        obj.execution = {"scenario": {"script": __file__}}
        self.assertRaises(RuntimeError, obj.prepare)

    def test_broken_xml(self):
        obj = JMeterExecutor()
        obj.engine = EngineEmul()
        obj.execution = BetterDict()

        obj.execution.merge({"scenario": {"script": __dir__() + "/../jmx/broken.jmx"}})
        self.assertRaises(RuntimeError, obj.prepare)

    def test_not_jmx_xml(self):
        obj = JMeterExecutor()
        obj.engine = EngineEmul()
        obj.execution = BetterDict()
        obj.execution.merge({"scenario": {"script": __dir__() + "/../jmx/not-jmx.xml"}})
        self.assertRaises(RuntimeError, obj.prepare)

    def test_requests(self):
        obj = JMeterExecutor()
        obj.engine = EngineEmul()
        obj.engine.config = json.loads(open(__dir__() + "/../json/get-post.json").read())
        obj.execution = obj.engine.config['execution']
        obj.prepare()
        obj.log.debug("%s: %s", obj.modified_jmx, open(obj.modified_jmx).read())
        obj.log.debug("%s", json.dumps(obj.execution, indent=True))
        try:
            obj.startup()
            while not obj.check():
                obj.log.debug("Check...")
                time.sleep(1)
            obj.shutdown()
            obj.post_process()
        except:
            pass
        finally:
            if obj.jmeter_log and os.path.exists(obj.jmeter_log):
                obj.log.debug("%s", open(obj.jmeter_log).read())

    def test_issue_no_iterations(self):
        obj = JMeterExecutor()
        obj.engine = EngineEmul()
        obj.execution = BetterDict()
        obj.execution.merge({
            "concurrency": 10,
            "ramp-up": 10,
            "scenario": {
                "script": __dir__() + "/../jmx/issue_no_iterations.jmx"
            }
        })
        obj.prepare()

    def test_datasources_with_delimiter(self):
        obj = JMeterExecutor()
        obj.engine = EngineEmul()
        obj.execution = BetterDict()
        obj.execution.merge({"scenario":
                                 {"requests": ["http://localhost"],
                                  "data-sources": [
                                      {"path": __dir__() + "/../data/test2.csv",
                                       "delimiter": ","}]}})
        obj.prepare()

    def test_datasources_without_delimiter(self):
        obj = JMeterExecutor()
        obj.engine = EngineEmul()
        obj.execution = BetterDict()
        obj.execution.merge({"scenario":
                                 {"requests": ["http://localhost"],
                                  "data-sources": [
                                      {"path": __dir__() + "/../data/test2.csv"}]}})
        obj.prepare()

    def test_path_processing(self):
        class FakeTool(object):
            tool_path = ''
            installed = None

            def set(self, tool_path, installed):
                self.tool_path = tool_path
                self.installed = installed

            def check_if_installed(self):
                return self.installed

        fake = FakeTool()
        end_str = os.path.join('bin', 'jmeter' + EXE_SUFFIX)

        fake.set(__file__, True)  # real file, jmeter works: do nothing
        self.assertEqual(JMeterExecutor._need_to_install(fake), False)

        fake.set(__file__, False)  # real file, jmeter doesn't work: raise
        with self.assertRaises(ValueError):
            JMeterExecutor._need_to_install(fake)

        fake.set(os.path.curdir, True)  # real dir, $dir/bin/jmeter.EXT works: fix path only
        self.assertEqual(JMeterExecutor._need_to_install(fake), False)
        self.assertEqual(fake.tool_path, os.path.join(os.path.curdir, end_str))

        fake.set(os.path.curdir, False)  # real dir, $dir/bin/jmeter.EXT doesn't work: install into $dir
        self.assertEqual(JMeterExecutor._need_to_install(fake), True)
        self.assertEqual(fake.tool_path, os.path.join(os.path.curdir, end_str))

        # not real file/dir, looks like *bin/jmeter.EXT: make two steps up, use as dir, install jmeter into it
        fake.set('*' + end_str, False)
        self.assertEqual(JMeterExecutor._need_to_install(fake), True)
        self.assertEqual(fake.tool_path, '*' + end_str)

        # not real file/dir, doesn't look like *bin/jmeter.EXT: use as dir, install jmeter into it
        fake.set('*', False)
        self.assertEqual(JMeterExecutor._need_to_install(fake), True)
        self.assertEqual(fake.tool_path, os.path.join('*', end_str))

    def test_install_jmeter(self):
        path = os.path.abspath(__dir__() + "/../../build/tmp/jmeter-taurus/bin/jmeter" + EXE_SUFFIX)

        shutil.rmtree(os.path.dirname(os.path.dirname(path)), ignore_errors=True)

        self.assertFalse(os.path.exists(path))

        obj = JMeterExecutor()
        obj.engine = EngineEmul()
        obj.settings.merge({"path": path})

        obj.execution = BetterDict()
        obj.execution.merge({"scenario": {"requests": ["http://localhost"]}})

        obj.prepare()
        jars = os.listdir(os.path.abspath(os.path.join(path, '../../lib')))
        old_jars = ['httpcore-4.2.5.jar', 'httpmime-4.2.6.jar', 'xercesImpl-2.9.1.jar', 'commons-jexl-1.1.jar',
                    'httpclient-4.2.6.jar']
        for old_jar in old_jars:
            self.assertNotIn(old_jar, jars)

        self.assertTrue(os.path.exists(path))

        obj = JMeterExecutor()
        obj.engine = EngineEmul()
        obj.settings.merge({"path": path})

        obj.execution = BetterDict()
        obj.execution.merge({"scenario": {"requests": ["http://localhost"]}})

        obj.prepare()

    def test_think_time_bug(self):
        obj = JMeterExecutor()
        obj.engine = EngineEmul()
        obj.engine.config.merge({'execution': {'ramp-up': '1m', 'hold-for': '1m30s', 'concurrency': 10,
                                               'scenario':
                                                   {'think-time': 0.75,
                                                    'requests':
                                                        ['http://blazedemo.com/',
                                                         'http://blazedemo.com/vacation.html']}}})
        obj.execution = obj.engine.config['execution']
        obj.prepare()
        result = open(obj.modified_jmx).read()
        self.assertIn('<stringProp name="ConstantTimer.delay">750</stringProp>', result)

    def test_body_parse(self):
        obj = JMeterExecutor()
        obj.engine = EngineEmul()
        obj.engine.config = json.loads(open(__dir__() + "/../json/get-post.json").read())
        obj.execution = obj.engine.config['execution']
        obj.prepare()

        xml_tree = etree.fromstring(open(obj.modified_jmx, "rb").read())
        sampler_element = xml_tree.findall(".//HTTPSamplerProxy[@testname='With body params']")
        arguments_element_prop = sampler_element[0][0]
        self.assertEqual(10, len(sampler_element[0].getchildren()))
        self.assertEqual(1, len(arguments_element_prop.getchildren()))
        self.assertEqual(2, len(arguments_element_prop[0].getchildren()))
        self.assertEqual(1, len(arguments_element_prop[0].findall(".//elementProp[@name='param1']")))
        self.assertEqual(1, len(arguments_element_prop.findall(".//elementProp[@name='param2']")))

    def __check_path_resource_files(self, jmx_file_path, exclude_jtls=False, reverse_check=False):
        xml_tree = etree.fromstring(open(jmx_file_path, "rb").read())
        exclude_elements = ['kg.apc.jmeter.jmxmon.JMXMonCollector', 'JSR223Listener',
                            'kg.apc.jmeter.vizualizers.CorrectedResultCollector',
                            'kg.apc.jmeter.reporters.FlexibleFileWriter', 'BSFListener',
                            'kg.apc.jmeter.dbmon.DbMonCollector', 'BeanShellListener', 'MailerResultCollector',
                            'kg.apc.jmeter.perfmon.PerfMonCollector', 'ResultCollector',
                            'kg.apc.jmeter.vizualizers.CompositeResultCollector',
                            'kg.apc.jmeter.reporters.LoadosophiaUploader']
        search_patterns = ["File.path", "filename", "BeanShellSampler.filename"]
        for pattern in search_patterns:
            resource_elements = xml_tree.findall(".//stringProp[@name='%s']" % pattern)
            for resource_element in resource_elements:
                parent = resource_element.getparent()
                parent_disabled = False
                while parent is not None:
                    if parent.get('enabled') == 'false' or parent.tag in exclude_elements:
                        parent_disabled = True
                        break
                    parent = parent.getparent()
                if resource_element.text and parent_disabled is False:
                    if exclude_jtls:
                        if not resource_element.text.endswith('.jtl'):
                            if not reverse_check:
                                self.assertEqual("", os.path.dirname(resource_element.text))
                            else:
                                self.assertNotEqual("", os.path.dirname(resource_element.text))
                    else:
                        if not reverse_check:
                            self.assertEqual("", os.path.dirname(resource_element.text))
                        else:
                            self.assertNotEqual("", os.path.dirname(resource_element.text))

    def test_resource_files_collection_remote_prov(self):
        obj = JMeterExecutor()
        obj.engine = EngineEmul()
        obj.execution.merge({"scenario": {"script": __dir__() + "/../jmx/files.jmx"}})
        res_files = obj.resource_files()
        artifacts = os.listdir(obj.engine.artifacts_dir)
        self.assertEqual(len(res_files), 5)
        self.assertEqual(len(artifacts), 7)  # 5 + two effective configs
        target_jmx = os.path.join(obj.engine.artifacts_dir, "files.jmx")
        self.__check_path_resource_files(target_jmx)

    def test_resource_files_collection_local_prov(self):
        obj = JMeterExecutor()
        obj.engine = EngineEmul()
        obj.execution.merge({"scenario": {"script": __dir__() + "/../jmx/files.jmx"}})
        obj.prepare()
        artifacts = os.listdir(obj.engine.artifacts_dir)
        self.assertEqual(len(artifacts), 9)  # minus jmeter.log
        target_jmx = os.path.join(obj.engine.artifacts_dir, "modified_files.jmx")
        self.__check_path_resource_files(target_jmx, exclude_jtls=True)

    def test_resource_files_from_requests_remote_prov(self):
        obj = JMeterExecutor()
        obj.engine = EngineEmul()
        obj.engine.config = json.loads(open(__dir__() + "/../json/get-post.json").read())
        obj.execution = obj.engine.config['execution']
        res_files = obj.resource_files()
        artifacts = os.listdir(obj.engine.artifacts_dir)
        self.assertEqual(len(res_files), 2)
        self.assertEqual(len(artifacts), 4)  # 2 + two effective configs

    def test_resource_files_from_requests_local_prov(self):
        obj = JMeterExecutor()
        obj.engine = EngineEmul()
        obj.engine.config = json.loads(open(__dir__() + "/../json/get-post.json").read())
        obj.execution = obj.engine.config['execution']
        obj.prepare()
        files = ['http.jmx', 'jmeter-bzt.properties', 'modified_requests.jmx']
        files += ['requests.jmx', 'system.properties', 'test1.csv']
        artifacts = os.listdir(obj.engine.artifacts_dir)
        self.assertTrue(all([_file in artifacts for _file in files]))  # +system.properties, -jmeter.log
        target_jmx = os.path.join(obj.engine.artifacts_dir, "modified_requests.jmx")
        self.__check_path_resource_files(target_jmx, exclude_jtls=True)

    def test_http_request_defaults(self):
        obj = JMeterExecutor()
        obj.engine = EngineEmul()
        obj.engine.config = json.loads(open(__dir__() + "/../json/get-post.json").read())
        obj.execution = obj.engine.config['execution']
        obj.prepare()
        xml_tree = etree.fromstring(open(obj.modified_jmx, "rb").read())
        default_elements = xml_tree.findall(".//ConfigTestElement[@testclass='ConfigTestElement']")
        self.assertEqual(1, len(default_elements))

        default_element = default_elements[0]
        self.assertEqual("www.somehost.com", default_element.find(".//stringProp[@name='HTTPSampler.domain']").text)
        self.assertEqual("884", default_element.find(".//stringProp[@name='HTTPSampler.port']").text)
        self.assertEqual("https", default_element.find(".//stringProp[@name='HTTPSampler.protocol']").text)
        self.assertEqual("true", default_element.find(".//boolProp[@name='HTTPSampler.image_parser']").text)
        self.assertEqual("true", default_element.find(".//boolProp[@name='HTTPSampler.concurrentDwn']").text)
        self.assertEqual("10", default_element.find(".//stringProp[@name='HTTPSampler.concurrentPool']").text)
        # all keepalives in requests are disabled
        requests = xml_tree.findall(".//HTTPSamplerProxy[@testclass='HTTPSamplerProxy']")
        for request in requests:
            self.assertEqual("false", request.find(".//boolProp[@name='HTTPSampler.use_keepalive']").text)

    def test_add_shaper_constant(self):
        obj = JMeterExecutor()
        obj.engine = EngineEmul()
        obj.engine.config = BetterDict()
        obj.engine.config.merge({'execution': {'concurrency': 200, 'throughput': 100, 'hold-for': '1m',
                                               'scenario': {'script': __dir__() + '/../jmx/http.jmx'}}})
        obj.engine.config.merge({"provisioning": "local"})
        obj.execution = obj.engine.config['execution']
        obj.prepare()
        xml_tree = etree.fromstring(open(obj.modified_jmx, "rb").read())
        timer_ = ".//kg.apc.jmeter.timers.VariableThroughputTimer"
        timer_ += "[@testclass='kg.apc.jmeter.timers.VariableThroughputTimer']"
        shaper_elements = xml_tree.findall(timer_)
        self.assertEqual(1, len(shaper_elements))
        shaper_coll_element = shaper_elements[0].find(".//collectionProp[@name='load_profile']")

        self.assertEqual("100", shaper_coll_element.find(".//stringProp[@name='49']").text)
        self.assertEqual("100", shaper_coll_element.find(".//stringProp[@name='1567']").text)
        self.assertEqual("60", shaper_coll_element.find(".//stringProp[@name='53']").text)

    def test_add_shaper_ramp_up(self):
        obj = JMeterExecutor()
        obj.engine = EngineEmul()
        obj.engine.config = BetterDict()
        obj.engine.config.merge({'execution': {'ramp-up': '1m', 'throughput': 10, 'hold-for': '2m', 'concurrency': 20,
                                               'scenario': {'script': __dir__() + '/../jmx/http.jmx'}}})
        obj.engine.config.merge({"provisioning": "local"})
        obj.execution = obj.engine.config['execution']
        obj.prepare()
        xml_tree = etree.fromstring(open(obj.modified_jmx, "rb").read())
        timer_ = ".//kg.apc.jmeter.timers.VariableThroughputTimer"
        timer_ += "[@testclass='kg.apc.jmeter.timers.VariableThroughputTimer']"
        shaper_elements = xml_tree.findall(timer_)
        self.assertEqual(1, len(shaper_elements))
        shaper_coll_element = shaper_elements[0].find(".//collectionProp[@name='load_profile']")

        self.assertEqual("1", shaper_coll_element.findall(".//stringProp[@name='49']")[0].text)
        self.assertEqual("10", shaper_coll_element.findall(".//stringProp[@name='1567']")[0].text)
        self.assertEqual("60", shaper_coll_element.findall(".//stringProp[@name='53']")[0].text)

        self.assertEqual("10", shaper_coll_element.findall(".//stringProp[@name='49']")[1].text)
        self.assertEqual("10", shaper_coll_element.findall(".//stringProp[@name='1567']")[1].text)
        self.assertEqual("120", shaper_coll_element.findall(".//stringProp[@name='53']")[1].text)

    def test_user_def_vars_from_requests(self):
        obj = JMeterExecutor()
        obj.engine = EngineEmul()
        obj.engine.config = json.loads(open(__dir__() + "/../json/get-post.json").read())
        obj.execution = obj.engine.config['execution']
        obj.prepare()
        xml_tree = etree.fromstring(open(obj.modified_jmx, "rb").read())
        udv_elements = xml_tree.findall(".//Arguments[@testclass='Arguments']")
        self.assertEqual(1, len(udv_elements))

    def test_user_def_vars_override(self):
        obj = JMeterExecutor()
        obj.engine = EngineEmul()
        obj.engine.config.merge({'execution': {'concurrency': 200, 'throughput': 100, 'hold-for': '1m', 'scenario': {
            'variables': {'my_var': 'http://demo.blazemeter.com/api/user', 'myvar2': 'val2'},
            'properties': {'log_level.jmeter': 'DEBUG'}, 'script': __dir__() + '/../jmx/http.jmx'}}})
        obj.execution = obj.engine.config['execution']
        obj.prepare()
        xml_tree = etree.fromstring(open(obj.modified_jmx, "rb").read())
        udv_elements = xml_tree.findall(".//Arguments[@testclass='Arguments']")
        self.assertEqual(1, len(udv_elements))

    def test_nonstandard_errors_format(self):
        obj = JTLErrorsReader(__dir__() + "/../data/nonstandard-errors.jtl", logging.getLogger(''))
        obj.read_file()
        values = obj.get_data(sys.maxsize)
        self.assertNotEquals(values[''][0]['msg'].find('Cannot find function error in object FirefoxDriver'), -1)

    def test_standard_errors_format(self):
        obj = JTLErrorsReader(__dir__() + "/../data/standard-errors.jtl", logging.getLogger(''))
        obj.read_file()
        values = obj.get_data(sys.maxsize)
        self.assertEquals(3, len(values))

    def test_tranctl_jtl(self):
        obj = JTLReader(__dir__() + "/../data/tranctl.jtl", logging.getLogger(''), None)
        values = [x for x in obj.datapoints(True)]
        self.assertEquals(1, len(values))

    def test_distributed_th_hostnames(self):
        obj = JMeterExecutor()
        obj.engine = EngineEmul()
        obj.execution.merge({"scenario": {"script": __dir__() + "/../jmx/http.jmx"}})
        obj.distributed_servers = ["127.0.0.1", "127.0.0.1"]
        obj.prepare()
        xml_tree = etree.fromstring(open(obj.modified_jmx, "rb").read())
        thread_groups = xml_tree.findall(".//ThreadGroup")
        prepend_str = r"${__machineName()}"
        for thread_group in thread_groups:
            self.assertTrue(thread_group.attrib["testname"].startswith(prepend_str))

        obj = JMeterExecutor()
        obj.engine = EngineEmul()
        obj.engine.config = json.loads(open(__dir__() + "/../json/get-post.json").read())
        obj.execution = obj.engine.config['execution']
        obj.settings.merge(obj.engine.config.get("modules").get("jmeter"))
        obj.distributed_servers = ["127.0.0.1", "127.0.0.1"]
        obj.prepare()
        xml_tree = etree.fromstring(open(obj.modified_jmx, "rb").read())
        thread_groups = xml_tree.findall(".//ThreadGroup")
        prepend_str = r"${__machineName()}"
        for thread_group in thread_groups:
            self.assertFalse(thread_group.attrib["testname"].startswith(prepend_str))

    def test_dns_cache_mgr_scenario(self):
        """
        No system properties
        :return:
        """
        obj = JMeterExecutor()
        obj.engine = EngineEmul()
        obj.execution.merge({"scenario": {"script": __dir__() + "/../jmx/http.jmx"}})
        obj.prepare()
        xml_tree = etree.fromstring(open(obj.modified_jmx, "rb").read())
        dns_element = xml_tree.findall(".//DNSCacheManager")
        # no dns manager when using jmx, no system.properties file
        self.assertEqual(len(dns_element), 0)
        arts = os.listdir(obj.engine.artifacts_dir)
        self.assertNotIn("system.properties", arts)

    def test_dns_cache_mgr_requests(self):
        """

        :return:
        """
        obj = JMeterExecutor()
        obj.engine = EngineEmul()
        obj.engine.config = json.loads(open(__dir__() + "/../json/get-post.json").read())
        obj.execution = obj.engine.config['execution']
        obj.settings.merge(obj.engine.config.get("modules").get("jmeter"))
        obj.prepare()
        xml_tree = etree.fromstring(open(obj.modified_jmx, "rb").read())
        dns_managers = xml_tree.findall(".//DNSCacheManager")
        # 1 dns_manager
        self.assertEqual(len(dns_managers), 1)
        # check system.properies file contents
        sys_prop = open(os.path.join(obj.engine.artifacts_dir, "system.properties")).read()
        self.assertTrue("any_prop=true" in sys_prop)
        self.assertTrue("sun.net.inetaddr.ttl=0" in sys_prop)

    def test_dns_cache_mgr_script(self):
        """

        :return:
        """
        obj = JMeterExecutor()
        obj.engine = EngineEmul()
        obj.engine.config = BetterDict()
        obj.engine.config.merge({'execution': {'ramp-up': 10, 'throughput': 2, 'hold-for': 20, 'concurrency': 5,
                                               'scenario': {'think-time': '0.75s',
                                                            'script': __dir__() + '/../jmx/http.jmx'}},
                                 'modules': {'jmeter': {'system-properties': {'any_prop': 'true'},
                                                        'properties': {'log_level.jmeter': 'WARN',
                                                                       'log_level.jmeter.threads': 'DEBUG',
                                                                       'my-hostname': 'www.pre-test.com'}}}})
        obj.engine.config.merge({"provisioning": "local"})
        obj.execution = obj.engine.config['execution']
        obj.settings.merge(obj.engine.config.get("modules").get("jmeter"))
        obj.prepare()
        xml_tree = etree.fromstring(open(obj.modified_jmx, "rb").read())
        dns_managers = xml_tree.findall(".//DNSCacheManager")
        # 0 dns_managers
        self.assertEqual(len(dns_managers), 0)
        sys_prop = open(os.path.join(obj.engine.artifacts_dir, "system.properties")).read()
        self.assertTrue("any_prop=true" in sys_prop)
        self.assertFalse("sun.net.inetaddr.ttl=0" in sys_prop)

    def test_stepping_tg_ramp_no_proportion(self):
        """
        Tested without concurrency proportions
        :return:
        """
        obj = JMeterExecutor()
        obj.engine = EngineEmul()
        obj.engine.config = BetterDict()
        obj.engine.config.merge({'execution': {'steps': 5, 'concurrency': 170,
                                               'scenario': {'script': __dir__() + '/../jmx/stepping_ramp_up.jmx'},
                                               'ramp-up': '1m', 'distributed': ['127.0.0.1'], 'hold-for': '2m'}})
        obj.engine.config.merge({"provisioning": "local"})
        obj.execution = obj.engine.config['execution']
        obj.prepare()
        load = obj.get_load()
        orig_xml_tree = etree.fromstring(open(obj.original_jmx, "rb").read())
        modified_xml_tree = etree.fromstring(open(obj.modified_jmx, "rb").read())
        mod_stepping_tgs = modified_xml_tree.findall(".//kg.apc.jmeter.threads.SteppingThreadGroup")
        orig_tgs = orig_xml_tree.findall(".//ThreadGroup")
        self.assertEqual(len(mod_stepping_tgs), len(orig_tgs))
        for orig_th, step_th in zip(orig_tgs, mod_stepping_tgs):
            orig_num_threads = int(orig_th.find(".//stringProp[@name='ThreadGroup.num_threads']").text)
            mod_num_threads = int(step_th.find(".//stringProp[@name='ThreadGroup.num_threads']").text)
            self.assertEqual(orig_num_threads, mod_num_threads)

            self.assertEqual(step_th.find(".//stringProp[@name='Start users period']").text,
                             str(int(load.ramp_up / load.steps)))
            self.assertEqual(step_th.find(".//stringProp[@name='Start users count']").text,
                             str(int(orig_num_threads / load.steps)))

    def test_stepping_tg_ramp_proportion(self):
        """
        Tested with concurrency proportions
        :return:
        """
        obj = JMeterExecutor()
        obj.engine = EngineEmul()
        obj.engine.config = BetterDict()
        obj.engine.config.merge({'execution': {'steps': 5, 'concurrency': 170,
                                               'scenario': {'script': __dir__() + '/../jmx/stepping_ramp_up.jmx'},
                                               'ramp-up': '1m', 'distributed': ['127.0.0.1'], 'hold-for': '2m'}})
        obj.engine.config.merge({"provisioning": "local"})
        obj.execution = obj.engine.config['execution']
        obj.execution['concurrency'] = 100  # from 170 to 100
        obj.execution['steps'] = 4  # from 5 to 4
        obj.prepare()
        load = obj.get_load()
        orig_xml_tree = etree.fromstring(open(obj.original_jmx, "rb").read())
        modified_xml_tree = etree.fromstring(open(obj.modified_jmx, "rb").read())
        mod_stepping_tgs = modified_xml_tree.findall(".//kg.apc.jmeter.threads.SteppingThreadGroup")
        orig_tgs = orig_xml_tree.findall(".//ThreadGroup")
        self.assertEqual(len(mod_stepping_tgs), len(orig_tgs))
        orig_summ_cnc = sum([int(x.find(".//stringProp[@name='ThreadGroup.num_threads']").text) for x in orig_tgs])
        for orig_th, step_th in zip(orig_tgs, mod_stepping_tgs):
            orig_num_threads = int(orig_th.find(".//stringProp[@name='ThreadGroup.num_threads']").text)
            mod_num_threads = int(step_th.find(".//stringProp[@name='ThreadGroup.num_threads']").text)

            self.assertEqual(round(orig_num_threads * (float(load.concurrency) / orig_summ_cnc)), mod_num_threads)
            self.assertEqual(step_th.find(".//stringProp[@name='Start users period']").text,
                             str(int(load.ramp_up / load.steps)))
            self.assertEqual(step_th.find(".//stringProp[@name='Start users count']").text,
                             str(int(ceil(float(load.concurrency) / orig_summ_cnc * orig_num_threads / load.steps))))

    def test_step_shaper(self):
        obj = JMeterExecutor()
        obj.engine = EngineEmul()
        obj.engine.config = BetterDict()
        obj.engine.config.merge({'execution': {'steps': 5, 'concurrency': 170,
                                               'scenario': {'script': __dir__() + '/../jmx/stepping_ramp_up.jmx'},
                                               'ramp-up': '1m', 'distributed': ['127.0.0.1'], 'hold-for': '2m'}})
        obj.engine.config.merge({"provisioning": "local"})
        obj.execution = obj.engine.config['execution']
        obj.execution['throughput'] = 100
        obj.prepare()
        load = obj.get_load()
        modified_xml_tree = etree.fromstring(open(obj.modified_jmx, "rb").read())
        timer = modified_xml_tree.findall(".//kg.apc.jmeter.timers.VariableThroughputTimer")
        self.assertEqual(len(timer), 1)
        for num, step_collection in enumerate(timer[0].findall(".//load_profile")):
            step_start_rps = step_collection.find(".//stringProp[@name='49']")
            step_stop_rps = step_collection.find(".//stringProp[@name='1567']")
            self.assertTrue(step_start_rps == step_stop_rps == str(int(round(float(load.throughput) / load.steps))))
            if num + 1 == load.steps:
                self.assertEqual(step_collection.find(".//stringProp[@name='53']"),
                                 load.hold + load.ramp_up / load.steps)
            else:
                self.assertEqual(step_collection.find(".//stringProp[@name='53']"), load.ramp_up / load.steps)

    def test_csv_path_bug_in_distributed_mode(self):
        obj = JMeterExecutor()
        obj.engine = EngineEmul()
        obj.execution.merge({"scenario": {"script": __dir__() + "/../jmx/files.jmx"}})
        obj.distributed_servers = ["127.0.0.1", "127.0.0.1"]
        obj.prepare()
        target_jmx = os.path.join(obj.engine.artifacts_dir, "modified_files.jmx")
        self.__check_path_resource_files(target_jmx, exclude_jtls=True, reverse_check=True)

    def test_duration_loops_bug(self):
        obj = JMeterExecutor()
        obj.engine = EngineEmul()
        obj.engine.config[Provisioning.PROV] = 'test'
        obj.execution = BetterDict()
        obj.execution.merge({
            "concurrency": 10,
            "ramp-up": 15,
            "hold-for": "2m",
            "scenario": {"script": __dir__() + "/../jmx/http.jmx"}
        })
        obj.prepare()

        modified_xml_tree = etree.fromstring(open(obj.modified_jmx, "rb").read())
        tg = modified_xml_tree.find(".//ThreadGroup")
        loop_ctrl = tg.find(".//elementProp[@name='ThreadGroup.main_controller']")
        tg_loops = loop_ctrl.find(".//intProp[@name='LoopController.loops']")
        tg_forever = loop_ctrl.find(".//boolProp[@name='LoopController.continue_forever']")
        self.assertEqual(tg_loops.text, "-1")
        self.assertEqual(tg_forever.text, "false")

    def test_force_delimiters(self):
        obj = JMeterExecutor()
        obj.engine = EngineEmul()
        obj.execution.merge({"iterations": 10, "scenario": {"script": __dir__() + "/../jmx/delimiters.jmx"}})
        obj.prepare()
        jmx = JMX(obj.modified_jmx)
        delimiters = [delimiter.text for delimiter in jmx.get("CSVDataSet>stringProp[name='delimiter']")]
        self.assertEqual([1, 2, ','], delimiters)

    def test_iterations_loop_bug(self):
        obj = JMeterExecutor()
        obj.engine = EngineEmul()
        obj.engine.config[Provisioning.PROV] = 'test'
        obj.execution = BetterDict()
        obj.execution.merge({"iterations": 10, "scenario": {"script": __dir__() + "/../jmx/http.jmx"}})
        obj.prepare()
        modified_xml_tree = etree.fromstring(open(obj.modified_jmx, "rb").read())
        tg = modified_xml_tree.find(".//ThreadGroup")
        loop_ctrl = tg.find(".//elementProp[@name='ThreadGroup.main_controller']")
        tg_loops = loop_ctrl.find(".//stringProp[@name='LoopController.loops']")
        tg_forever = loop_ctrl.find(".//boolProp[@name='LoopController.continue_forever']")
        self.assertEqual(tg_loops.text, "10")
        self.assertEqual(tg_forever.text, "false")

        obj = JMeterExecutor()
        obj.engine = EngineEmul()
        obj.engine.config[Provisioning.PROV] = 'test'
        obj.execution = BetterDict()
        obj.execution.merge({"scenario": {"script": __dir__() + "/../jmx/http.jmx"}})
        obj.prepare()
        modified_xml_tree = etree.fromstring(open(obj.modified_jmx, "rb").read())
        tg = modified_xml_tree.find(".//ThreadGroup")
        loop_ctrl = tg.find(".//elementProp[@name='ThreadGroup.main_controller']")
        tg_loops = loop_ctrl.find("*[@name='LoopController.loops']")
        tg_forever = loop_ctrl.find(".//boolProp[@name='LoopController.continue_forever']")
        self.assertEqual(tg_loops.text, "1")  # default value, not disabled
        self.assertEqual(tg_forever.text, "false")

    def test_distributed_gui(self):
        obj = JMeterExecutor()
        obj.engine = EngineEmul()
        obj.engine.config = BetterDict()
        obj.engine.config.merge(yaml.load(open(__dir__() + "/../yaml/distributed_gui.yml").read()))
        obj.settings.merge(obj.engine.config.get("modules").get("jmeter"))
        obj.execution = obj.engine.config['execution']
        obj.prepare()

        prop_file_path = os.path.join(obj.engine.artifacts_dir, "jmeter-bzt.properties")
        self.assertTrue(os.path.exists(prop_file_path))
        with open(prop_file_path) as prop_file:
            contents = prop_file.read()
        self.assertIn("remote_hosts=127.0.0.1,127.0.0.2", contents)

    def test_empty_requests(self):  # https://groups.google.com/forum/#!topic/codename-taurus/iaT6O2UhfBE
        obj = JMeterExecutor()
        obj.engine = EngineEmul()
        obj.engine.config = BetterDict()
        obj.engine.config.merge({'execution': {'ramp-up': '10s', 'requests': ['http://blazedemo.com/',
                                                                              'http://blazedemo.com/vacation.html'],
                                               'hold-for': '30s', 'concurrency': 5, 'scenario': {'think-time': 0.75}}})
        obj.settings.merge(obj.engine.config.get("modules").get("jmeter"))
        obj.execution = obj.engine.config['execution']

        try:
            obj.prepare()
            self.fail()
        except RuntimeError as exc:
            self.assertEqual(exc.args[0], "Nothing to test, no requests were provided in scenario")

    def test_variable_csv_file(self):
        obj = JMeterExecutor()
        obj.engine = EngineEmul()
        obj.execution.merge({"scenario": {"script": __dir__() + "/../jmx/variable_csv.jmx"}})
        obj.prepare()
        artifacts = os.listdir(obj.engine.artifacts_dir)
        self.assertEqual(len(artifacts), 5)  # minus jmeter.log
        target_jmx = os.path.join(obj.engine.artifacts_dir, "modified_variable_csv.jmx")
        with open(target_jmx) as fds:
            jmx = fds.read()
            self.assertIn('<stringProp name="filename">${root}/csvfile.csv</stringProp>', jmx)

    def test_css_jquery_extractor(self):
        obj = JMeterExecutor()
        handler = RecordingHandler()
        obj.log.addHandler(handler)
        obj.engine = EngineEmul()
        obj.engine.config = json.loads(open(__dir__() + "/../json/get-post.json").read())
        obj.execution = obj.engine.config['execution']
        obj.prepare()
        target_jmx = os.path.join(obj.engine.artifacts_dir, "requests.jmx")
        modified_xml_tree = etree.fromstring(open(target_jmx, "rb").read())
        jq_css_extractors = modified_xml_tree.findall(".//HtmlExtractor")
        self.assertEqual(2, len(jq_css_extractors))
        simplified_extractor = modified_xml_tree.find(".//HtmlExtractor[@testname='Get name1']")
        self.assertEqual(simplified_extractor.find(".//stringProp[@name='HtmlExtractor.refname']").text, "name1")
        self.assertEqual(simplified_extractor.find(".//stringProp[@name='HtmlExtractor.expr']").text,
                         "input[name~=my_input]")
        self.assertEqual(simplified_extractor.find(".//stringProp[@name='HtmlExtractor.attribute']").text, None)
        self.assertEqual(simplified_extractor.find(".//stringProp[@name='HtmlExtractor.match_number']").text, "0")
        self.assertEqual(simplified_extractor.find(".//stringProp[@name='HtmlExtractor.default']").text, "NOT_FOUND")
        full_form_extractor = modified_xml_tree.find(".//HtmlExtractor[@testname='Get name2']")
        self.assertEqual(full_form_extractor.find(".//stringProp[@name='HtmlExtractor.refname']").text, "name2")
        self.assertEqual(full_form_extractor.find(".//stringProp[@name='HtmlExtractor.expr']").text,
                         "input[name=JMeter]")
        self.assertEqual(full_form_extractor.find(".//stringProp[@name='HtmlExtractor.attribute']").text, "value")
        self.assertEqual(full_form_extractor.find(".//stringProp[@name='HtmlExtractor.match_number']").text, "1")
        self.assertEqual(full_form_extractor.find(".//stringProp[@name='HtmlExtractor.default']").text, "NV_JMETER")
        obj.log.removeHandler(handler)

    def test_xpath_extractor(self):
        obj = JMeterExecutor()
        handler = RecordingHandler()
        obj.log.addHandler(handler)
        obj.engine = EngineEmul()
        obj.engine.config = json.loads(open(__dir__() + "/../json/get-post.json").read())
        obj.execution = obj.engine.config['execution']
        obj.prepare()
        target_jmx = os.path.join(obj.engine.artifacts_dir, "requests.jmx")
        modified_xml_tree = etree.fromstring(open(target_jmx, "rb").read())
        xpath_extractors = modified_xml_tree.findall(".//XPathExtractor")
        self.assertEqual(2, len(xpath_extractors))

        simplified = modified_xml_tree.find(".//XPathExtractor[@testname='Get xpath1']")
        self.assertEqual(simplified.find(".//stringProp[@name='XPathExtractor.refname']").text, "xpath1")
        self.assertEqual(simplified.find(".//stringProp[@name='XPathExtractor.xpathQuery']").text,
                         "/html/head/title")
        self.assertEqual(simplified.find(".//stringProp[@name='XPathExtractor.default']").text, "NOT_FOUND")
        self.assertEqual(simplified.find(".//boolProp[@name='XPathExtractor.validate']").text, "false")
        self.assertEqual(simplified.find(".//boolProp[@name='XPathExtractor.whitespace']").text, "true")
        self.assertEqual(simplified.find(".//boolProp[@name='XPathExtractor.tolerant']").text, "false")

        full_form = modified_xml_tree.find(".//XPathExtractor[@testname='Get xpath2']")
        self.assertEqual(full_form.find(".//stringProp[@name='XPathExtractor.refname']").text, "xpath2")
        self.assertEqual(full_form.find(".//stringProp[@name='XPathExtractor.xpathQuery']").text,
                         "/html/head/base")
        self.assertEqual(full_form.find(".//stringProp[@name='XPathExtractor.default']").text, "<no base>")
        self.assertEqual(full_form.find(".//boolProp[@name='XPathExtractor.validate']").text, "true")
        self.assertEqual(full_form.find(".//boolProp[@name='XPathExtractor.whitespace']").text, "true")
        self.assertEqual(full_form.find(".//boolProp[@name='XPathExtractor.tolerant']").text, "true")
        obj.log.removeHandler(handler)

    def test_xpath_assertion(self):
        obj = JMeterExecutor()
        handler = RecordingHandler()
        obj.log.addHandler(handler)
        obj.engine = EngineEmul()
        obj.engine.config = json.loads(open(__dir__() + "/../json/get-post.json").read())
        obj.execution = obj.engine.config['execution']
        obj.prepare()
        target_jmx = os.path.join(obj.engine.artifacts_dir, "requests.jmx")
        modified_xml_tree = etree.fromstring(open(target_jmx, "rb").read())
        assertions = modified_xml_tree.findall(".//XPathAssertion")
        self.assertEqual(2, len(assertions))

        simplified = assertions[0]
        self.assertEqual(simplified.find(".//stringProp[@name='XPath.xpath']").text, "/note/to")
        self.assertEqual(simplified.find(".//boolProp[@name='XPath.validate']").text, "false")
        self.assertEqual(simplified.find(".//boolProp[@name='XPath.whitespace']").text, "true")
        self.assertEqual(simplified.find(".//boolProp[@name='XPath.tolerant']").text, "false")
        self.assertEqual(simplified.find(".//boolProp[@name='XPath.negate']").text, "false")

        full_form = assertions[1]
        self.assertEqual(full_form.find(".//stringProp[@name='XPath.xpath']").text, "/note/from")
        self.assertEqual(full_form.find(".//boolProp[@name='XPath.validate']").text, "true")
        self.assertEqual(full_form.find(".//boolProp[@name='XPath.whitespace']").text, "true")
        self.assertEqual(full_form.find(".//boolProp[@name='XPath.tolerant']").text, "true")
        self.assertEqual(full_form.find(".//boolProp[@name='XPath.negate']").text, "true")
        obj.log.removeHandler(handler)

    def test_shutdown_soft(self):
        obj = JMeterExecutor()
        log_recorder = RecordingHandler()
        obj.log.addHandler(log_recorder)
        obj.engine = EngineEmul()
        obj.execution = BetterDict()
        obj.execution.merge({"scenario": {"script": __dir__() + "/../jmx/dummy.jmx"}})
        try:
            obj.prepare()
            obj.startup()
            time.sleep(1)
            obj.shutdown()
        except:
            self.fail()
        finally:
            obj.log.removeHandler(log_recorder)
        self.assertIn("JMeter stopped on Shutdown command", log_recorder.debug_buff.getvalue())

    def test_embedded_resources_main_sample_fail_assert(self):
        obj = JTLErrorsReader(__dir__() + "/../data/resource-errors-main-assert.jtl", logging.getLogger(''))
        obj.read_file()
        values = obj.get_data(sys.maxsize)
        self.assertEqual(values.get('')[0].get("msg"), "Test failed")
        self.assertEqual(values.get('HTTP Request')[0].get("msg"), "Test failed")

    def test_embedded_resources_fail_child_no_assert(self):
        obj = JTLErrorsReader(__dir__() + "/../data/resource-errors-child-no-assert.jtl", logging.getLogger(''))
        obj.read_file()
        values = obj.get_data(sys.maxsize)
        self.assertEqual(values.get('')[0].get("msg"), "NOT FOUND")
        self.assertEqual(values.get('HTTP Request')[0].get("msg"), "NOT FOUND")

    def test_embedded_resources_fail_child_assert(self):
        obj = JTLErrorsReader(__dir__() + "/../data/resource-errors-child-assert.jtl", logging.getLogger(''))
        obj.read_file()
        values = obj.get_data(sys.maxsize)
        self.assertEqual(values.get('')[0].get("msg"), "subsample assertion error")
        self.assertEqual(values.get('')[1].get("msg"), "NOT FOUND")
        self.assertEqual(values.get('HTTP Request')[0].get("msg"), "subsample assertion error")
        self.assertEqual(values.get('HTTP Request')[1].get("msg"), "NOT FOUND")

    def test_resource_tc(self):
        obj = JTLErrorsReader(__dir__() + "/../data/resource_tc.jtl", logging.getLogger(''))
        obj.read_file()
        values = obj.get_data(sys.maxsize)
        self.assertEqual(values.get('')[0].get("msg"), "message")
        self.assertEqual(values.get('')[1].get("msg"), "FOUND")
        self.assertEqual(values.get('')[2].get("msg"), "second message")
        self.assertEqual(values.get('')[3].get("msg"), "NOT FOUND")
        self.assertEqual(values.get('')[4].get("msg"), "Failed")

        self.assertEqual(values.get('tc1')[0].get("msg"), "FOUND")
        self.assertEqual(values.get('tc3')[0].get("msg"), "message")
        self.assertEqual(values.get('tc3')[1].get("msg"), "second message")
        self.assertEqual(values.get('tc4')[0].get("msg"), "NOT FOUND")
        self.assertEqual(values.get('tc5')[0].get("msg"), "Failed")

    def test_embedded_resources_no_fail(self):
        obj = JTLErrorsReader(__dir__() + "/../data/resource-errors-no-fail.jtl", logging.getLogger(''))
        obj.read_file()
        values = obj.get_data(sys.maxsize)
        self.assertEqual(len(values.get('HTTP Request')), 1)
        self.assertEqual(values.get('HTTP Request')[0].get("msg"), "failed_resource_message")

    def test_fail_on_zero_results(self):
        obj = JMeterExecutor()
        obj.engine = EngineEmul()
        obj.engine.aggregator = ConsolidatingAggregator()
        obj.execution = BetterDict()
        obj.execution.merge({"scenario": {"script": __dir__() + "/../jmx/dummy.jmx"}})
        obj.prepare()
        self.assertRaises(RuntimeWarning, obj.post_process)

    def test_jmeter_mirrors(self):
        path = os.path.abspath(__dir__() + "/../../build/tmp/jmeter-taurus/bin/jmeter" + EXE_SUFFIX)
        shutil.rmtree(os.path.dirname(os.path.dirname(path)), ignore_errors=True)
        obj = JMeterExecutor()
        objjm = JMeter(path, obj.log, JMeterExecutor.JMETER_VER, JMeterExecutor.PLUGINS_DOWNLOAD_TPL)
        objjm.install()

    def test_convert_tgroups_no_load(self):
        obj = JMeterExecutor()
        obj.engine = EngineEmul()
        obj.engine.config[Provisioning.PROV] = 'test'
        obj.execution = BetterDict()
        obj.execution.merge({
            "scenario": {"script": __dir__() + "/../jmx/SteppingThreadGroup.jmx"}
        })
        obj.prepare()
        modified_xml_tree = etree.fromstring(open(obj.modified_jmx, "rb").read())
        st_tg = modified_xml_tree.find(".//kg.apc.jmeter.threads.SteppingThreadGroup")
        self.assertNotEqual(st_tg, None)
        ul_tg = modified_xml_tree.find(".//kg.apc.jmeter.threads.UltimateThreadGroup")
        self.assertNotEqual(ul_tg, None)

    def test_convert_tgroups_load_modifications(self):
        obj = JMeterExecutor()
        obj.engine = EngineEmul()
        obj.engine.config[Provisioning.PROV] = 'test'
        obj.execution = BetterDict()
        obj.execution.merge({
            "iterations": 20,
            "ramp-up": 10,
            "hold-for": "2m",
            "scenario": {"script": __dir__() + "/../jmx/SteppingThreadGroup.jmx"}
        })
        obj.prepare()
        modified_xml_tree = etree.fromstring(open(obj.modified_jmx, "rb").read())
        st_tg = modified_xml_tree.find(".//kg.apc.jmeter.threads.SteppingThreadGroup")
        self.assertEqual(st_tg, None)
        ul_tg = modified_xml_tree.find(".//kg.apc.jmeter.threads.UltimateThreadGroup")
        self.assertEqual(ul_tg, None)

        converted_st_tg = modified_xml_tree.find(".//ThreadGroup[@testname='stepping tg']")

        loop_ctrl = converted_st_tg.find(".//elementProp[@name='ThreadGroup.main_controller']")
        tg_loops = loop_ctrl.find(".//*[@name='LoopController.loops']")
        tg_forever = loop_ctrl.find(".//boolProp[@name='LoopController.continue_forever']")
        self.assertEqual(tg_loops.text, "20")
        self.assertEqual(tg_forever.text, "false")

        st_tg_concurrency = converted_st_tg.find(".//stringProp[@name='ThreadGroup.num_threads']")
        self.assertEqual(st_tg_concurrency.text, "123")

    def test_smart_time(self):
        s_t = JMeterScenarioBuilder.smart_time
        self.assertEqual(s_t('1m'), 60 * 1000.0)
        self.assertEqual(s_t('${VAR}'), '${VAR}')

    def test_json_body_app_str(self):
        obj = JMeterExecutor()
        obj.engine = EngineEmul()
        obj.execution.merge({
            "scenario": {
                "requests": [{
                    "url": "http://blazedemo.com",
                    "headers": {"Content-Type": "application/json"},
                    "body": "{\"store_id\": \"${store_id}\", \"display_name\": \"${display_name}\"}"
                }]}})
        obj.prepare()
        jmx = JMX(obj.original_jmx)
        selector = 'elementProp[name="HTTPsampler.Arguments"]>collectionProp'
        selector += '>elementProp>stringProp[name="Argument.value"]'
        self.assertNotEqual(jmx.get(selector)[0].text.find('store_id'), -1)

    def test_json_body_app_dic(self):
        obj = JMeterExecutor()
        obj.engine = EngineEmul()
        obj.execution.merge({
            "scenario": {
                "requests": [{
                    "url": "http://blazedemo.com",
                    "headers": {"Content-Type": "application/json"},
                    "body": {
                        "store_id": "${store_id}",
                        "display_name": "${display_name}"
                    }}]}})
        obj.prepare()
        jmx = JMX(obj.original_jmx)
        selector = 'elementProp[name="HTTPsampler.Arguments"]>collectionProp'
        selector += '>elementProp>stringProp[name="Argument.value"]'
        self.assertNotEqual(jmx.get(selector)[0].text.find('store_id'), -1)

    def test_json_body_no_app(self):
        obj = JMeterExecutor()
        obj.engine = EngineEmul()
        obj.execution.merge({
            "scenario": {
                "requests": [{
                    "url": "http://blazedemo.com",
                    "headers": {"Content-Type": "application/exi"},
                    "body": {
                        "store_id": "${store_id}",
                        "display_name": "${display_name}"
                    }}]}})
        obj.prepare()
        jmx = JMX(obj.original_jmx)
        selector = 'elementProp[name="HTTPsampler.Arguments"]>collectionProp'
        selector += '>elementProp>stringProp[name="Argument.value"]'
        self.assertEqual(jmx.get(selector)[0].text.find('"store_id": "${store_id}"'), -1)

    def test_a1_jtl_verbose(self):
        obj = JMeterExecutor()
        obj.engine = EngineEmul()
        obj.execution.merge({
            "write-xml-jtl": "full",
            "scenario": {
                "requests": [{
                    "url": "http://blazedemo.com",
                }]}})
        obj.prepare()

    def test_jtl_none(self):
        obj = JMeterExecutor()
        obj.engine = EngineEmul()
        obj.execution.merge({
            "write-xml-jtl": "bla-bla-bla",
            "scenario": {
                "requests": [{
                    "url": "http://blazedemo.com",
                }]}})
        obj.prepare()

    def test_jmx_modification_unicode(self):
        obj = JMeterExecutor()
        obj.engine = EngineEmul()
        cfg_selector = ('Home Page>HTTPsampler.Arguments>Arguments.arguments'
                        '>param>Argument.value')

        obj.execution.merge({
            "scenario": {
                "script": __dir__() + "/../jmx/dummy_plan.jmx",
                "modifications": {
                    "set-prop": {
                        cfg_selector: u"✓",
                    }
                }
            }
        })
        selector = ("[testname='Home Page']>[name='HTTPsampler.Arguments']"
                    ">[name='Arguments.arguments']>[name='param']>[name='Argument.value']")
        obj.prepare()
        jmx = JMX(obj.modified_jmx)
        self.assertEqual(jmx.get(selector)[0].text, u"✓")

    def test_data_source_list(self):
        obj = JMeterExecutor()
        obj.engine = EngineEmul()
        obj.execution.merge({
            "scenario": {
                "requests": ["http://blazedemo.com/"],
                # note that data-sources should be a list of strings/objects
                "data-sources": {
                    "path": __dir__() + "/../data/test1.csv",
                }
            }
        })
        self.assertRaises(ValueError, obj.prepare)

    def test_force_parent_sample(self):
        obj = JMeterExecutor()
        obj.engine = EngineEmul()
        obj.engine.config.merge({
            'execution': {
                'scenario': {
                    'script': __dir__() + '/../jmx/transactions.jmx',
                    # 'force-parent-sample' is True by default
                }
            }
        })
        obj.execution = obj.engine.config['execution']
        obj.prepare()
        jmx = JMX(obj.modified_jmx)
        selector = 'TransactionController > boolProp[name="TransactionController.parent"]'
        props = jmx.get(selector)
        self.assertEqual(len(props), 2)
        self.assertTrue(all(prop.text == 'true' for prop in props))

    def test_disable_force_parent_sample(self):
        obj = JMeterExecutor()
        obj.engine = EngineEmul()
        obj.engine.config.merge({
            'execution': {
                'scenario': {
                    'script': __dir__() + '/../jmx/transactions.jmx',
                    'force-parent-sample': False,
                }
            }
        })
        obj.execution = obj.engine.config['execution']
        obj.prepare()
        jmx = JMX(obj.modified_jmx)
        selector = 'TransactionController > boolProp[name="TransactionController.parent"]'
        props = jmx.get(selector)
        self.assertEqual(len(props), 2)
        non_parent = props[1]
        self.assertEqual(non_parent.text, 'false')

<<<<<<< HEAD
=======
    def test_jvm_heap_settings(self):
        """

        :return:
        """
        obj = JMeterExecutor()
        obj.engine = EngineEmul()
        obj.engine.config = BetterDict()
        obj.engine.config.merge({'execution': {'iterations': 1,
                                               'scenario': { 'script': __dir__() + '/../jmx/http.jmx'}},
                                 'modules': {'jmeter': {'memory-xmx': '2G'}}})
        obj.engine.config.merge({"provisioning": "local"})
        obj.execution = obj.engine.config['execution']
        obj.settings.merge(obj.engine.config.get("modules").get("jmeter"))
        fake_path = os.path.join( __dir__(), os.pardir, 'data', 'jmeter_jvm_args' + EXE_SUFFIX)
        obj.settings.merge({"path": fake_path})
        obj.prepare()
        obj.startup()
        stdout, _ = obj.process.communicate()
        obj.shutdown()
        obj.post_process()
        self.assertIn("-Xmx2G", str(stdout))

    def test_jvm_heap_default_value(self):
        """

        :return:
        """
        obj = JMeterExecutor()
        obj.engine = EngineEmul()
        obj.engine.config = BetterDict()
        obj.engine.config.merge({'execution': {'iterations': 1,
                                               'scenario': {'script': __dir__() + '/../jmx/http.jmx'}}})
        obj.engine.config.merge({"provisioning": "local"})
        obj.execution = obj.engine.config['execution']
        obj.settings.merge(obj.engine.config.get("modules").get("jmeter"))
        fake_path = os.path.join(__dir__(), os.pardir, 'data', 'jmeter_jvm_args' + EXE_SUFFIX)
        obj.settings.merge({"path": fake_path})
        obj.prepare()
        obj.startup()
        stdout, _ = obj.process.communicate()
        obj.shutdown()
        obj.post_process()
        self.assertIn("-Xmx", str(stdout))

>>>>>>> 5674096f

class TestJMX(BZTestCase):
    def test_jmx_unicode_checkmark(self):
        obj = JMX()
        res = obj._get_http_request("url", "label", "method", 0, {"param": u"✓"}, True)
        prop = res.find(".//stringProp[@name='Argument.value']")
        self.assertNotEqual("BINARY", prop.text)
        self.assertEqual(u"✓", prop.text)

    def test_variable_hostname(self):
        obj = JMX()
        res = obj._get_http_request("http://${hostName}:${Port}/${Path}", "label", "method", 0, {}, True)
        self.assertEqual("/${Path}", res.find(".//stringProp[@name='HTTPSampler.path']").text)
        self.assertEqual("${hostName}", res.find(".//stringProp[@name='HTTPSampler.domain']").text)
        self.assertEqual("${Port}", res.find(".//stringProp[@name='HTTPSampler.port']").text)

    def test_no_port(self):
        obj = JMX()
        res = obj._get_http_request("http://hostname", "label", "method", 0, {}, True)
        self.assertEqual("", res.find(".//stringProp[@name='HTTPSampler.path']").text)
        self.assertEqual("hostname", res.find(".//stringProp[@name='HTTPSampler.domain']").text)
        self.assertEqual("", res.find(".//stringProp[@name='HTTPSampler.port']").text)<|MERGE_RESOLUTION|>--- conflicted
+++ resolved
@@ -1061,8 +1061,6 @@
         non_parent = props[1]
         self.assertEqual(non_parent.text, 'false')
 
-<<<<<<< HEAD
-=======
     def test_jvm_heap_settings(self):
         """
 
@@ -1072,12 +1070,12 @@
         obj.engine = EngineEmul()
         obj.engine.config = BetterDict()
         obj.engine.config.merge({'execution': {'iterations': 1,
-                                               'scenario': { 'script': __dir__() + '/../jmx/http.jmx'}},
+                                               'scenario': {'script': __dir__() + '/../jmx/http.jmx'}},
                                  'modules': {'jmeter': {'memory-xmx': '2G'}}})
         obj.engine.config.merge({"provisioning": "local"})
         obj.execution = obj.engine.config['execution']
         obj.settings.merge(obj.engine.config.get("modules").get("jmeter"))
-        fake_path = os.path.join( __dir__(), os.pardir, 'data', 'jmeter_jvm_args' + EXE_SUFFIX)
+        fake_path = os.path.join(__dir__(), os.pardir, 'data', 'jmeter_jvm_args' + EXE_SUFFIX)
         obj.settings.merge({"path": fake_path})
         obj.prepare()
         obj.startup()
@@ -1108,7 +1106,6 @@
         obj.post_process()
         self.assertIn("-Xmx", str(stdout))
 
->>>>>>> 5674096f
 
 class TestJMX(BZTestCase):
     def test_jmx_unicode_checkmark(self):
