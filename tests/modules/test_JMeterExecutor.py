# coding=utf-8
""" test """
import json
import logging
import os
import shutil
import sys
import time
from math import ceil

import yaml

from bzt.jmx import JMX
from bzt.modules.aggregator import ConsolidatingAggregator
from bzt.modules.blazemeter import CloudProvisioning
from bzt.modules.jmeter import JMeterExecutor, JTLErrorsReader, JTLReader, FuncJTLReader
from bzt.modules.jmeter import JMeterScenarioBuilder
from bzt.modules.provisioning import Local
from bzt.six import etree, u
from bzt.utils import EXE_SUFFIX, get_full_path
from tests import BZTestCase, __dir__
from tests.mocks import EngineEmul, RecordingHandler


def get_jmeter():
    dir_name = os.path.dirname(__file__)
    path = dir_name + "/../jmeter/jmeter-loader" + EXE_SUFFIX
    obj = JMeterExecutor()
    obj.engine = EngineEmul()
    obj.settings.merge({'path': path})
    return obj


def get_jmeter_executor_vars():
    return (JMeterExecutor.JMETER_DOWNLOAD_LINK, JMeterExecutor.JMETER_VER,
            JMeterExecutor.MIRRORS_SOURCE, JMeterExecutor.CMDRUNNER, JMeterExecutor.PLUGINS_MANAGER)


def set_jmeter_executor_vars(jmeter_vars):
    (JMeterExecutor.JMETER_DOWNLOAD_LINK, JMeterExecutor.JMETER_VER,
     JMeterExecutor.MIRRORS_SOURCE, JMeterExecutor.CMDRUNNER, JMeterExecutor.PLUGINS_MANAGER) = jmeter_vars


class TestJMeterExecutor(BZTestCase):
    def setUp(self):
        self.obj = get_jmeter()

    def tearDown(self):
        if self.obj.modified_jmx and os.path.exists(self.obj.modified_jmx):
            os.remove(self.obj.modified_jmx)

    def configure(self, config):
        """
        Merge config into engine, setup provisioning,
        setup execution and settings attributes for executor.

        :return:
        """
        self.obj.engine.config.merge(config)
        execution = self.obj.engine.config['execution']
        if isinstance(execution, list):
            self.obj.execution = execution[0]
        else:
            self.obj.execution = execution
        self.obj.settings.merge(self.obj.engine.config.get('modules').get('jmeter'))
        prov = self.obj.engine.config.get('provisioning', None)
        if prov == 'local':
            self.obj.engine.provisioning = Local()
        elif prov == 'cloud':
            self.obj.engine.provisioning = CloudProvisioning()
        else:
            raise ('Wrong provisioning value: %s' % prov)

    def test_jmx(self):
        self.obj.execution.merge({"scenario": {"script": __dir__() + "/../jmeter/jmx/dummy.jmx"}})
        self.obj.engine.create_artifacts_dir()
        self.obj.prepare()

    def test_jmx_2tg(self):
        self.obj.execution.merge({
            "concurrency": 1051,
            "ramp-up": 15,
            "iterations": 100,
            "scenario": {"script": __dir__() + "/../jmeter/jmx/two_tg.jmx"}
        })
        self.obj.prepare()
        jmx = JMX(self.obj.modified_jmx)
        selector = 'jmeterTestPlan>hashTree>hashTree>ThreadGroup'
        selector += '>stringProp[name=ThreadGroup\.num_threads]'
        thr = jmx.get(selector)
        self.assertEquals('420', thr[0].text)
        self.assertEquals('631', thr[1].text)

    def test_regexp_extractors(self):
        self.obj.execution.merge(
            {"scenario":
                {"requests": [{
                    "url": "http://localhost",
                    "extract-regexp": {
                        "test_name": "???"}}]}})
        self.obj.prepare()
        xml_tree = etree.fromstring(open(self.obj.modified_jmx, "rb").read())
        self.assertEqual("body", xml_tree.findall(".//stringProp[@name='RegexExtractor.useHeaders']")[0].text)
        self.assertEqual("???", xml_tree.findall(".//stringProp[@name='RegexExtractor.regex']")[0].text)
        self.assertEqual("parent", xml_tree.findall(".//stringProp[@name='Sample.scope']")[0].text)

    def test_not_jmx(self):
        self.obj.execution = {"scenario": {"script": __file__}}
        self.assertRaises(RuntimeError, self.obj.prepare)

    def test_broken_xml(self):
        self.obj.execution.merge({"scenario": {"script": __dir__() + "/../jmeter/jmx/broken.jmx"}})
        self.assertRaises(RuntimeError, self.obj.prepare)

    def test_not_jmx_xml(self):
        self.obj.execution.merge({"scenario": {"script": __dir__() + "/../jmeter/jmx/not-jmx.xml"}})
        self.assertRaises(RuntimeError, self.obj.prepare)

    def test_requests(self):
        self.configure(json.loads(open(__dir__() + "/../json/get-post.json").read()))
        self.obj.prepare()
        self.obj.log.debug("%s: %s", self.obj.modified_jmx, open(self.obj.modified_jmx).read())
        self.obj.log.debug("%s", json.dumps(self.obj.execution, indent=True))
        try:
            self.obj.startup()
            while not self.obj.check():
                self.obj.log.debug("Check...")
                time.sleep(1)
            self.obj.shutdown()
            self.obj.post_process()
        except:
            pass
        finally:
            if self.obj.jmeter_log and os.path.exists(self.obj.jmeter_log):
                self.obj.log.debug("%s", open(self.obj.jmeter_log).read())

    def test_issue_no_iterations(self):
        self.obj.execution.merge({
            "concurrency": 10,
            "ramp-up": 10,
            "scenario": {
                "script": __dir__() + "/../jmeter/jmx/issue_no_iterations.jmx"
            }
        })
        self.obj.prepare()

    def test_body_file(self):
        body_file1 = __dir__() + "/../jmeter/body-file.dat"
        body_file2 = __dir__() + "/../jmeter/jmx/http.jmx"
        self.configure({
            'execution': [{
                'iterations': 1,
                'scenario': 'bf'}],
            'scenarios': {
                'bf': {
                    "requests": [
                        {
                            'url': 'http://first.com',
                            'body-file': body_file1
                        }, {
                            'url': 'http://second.com',
                            'body': 'body2',
                            'body-file': body_file2}]}}})
        res_files = self.obj.get_resource_files()
        scenario = self.obj.get_scenario()
        body_files = [req.get('body-file') for req in scenario.get('requests')]
        body_fields = [req.get('body') for req in scenario.get('requests')]
        self.assertIn(body_file1, res_files)
        self.assertIn(body_file2, res_files)
        self.assertEqual(body_fields, [None, 'body2'])
        self.assertEqual(body_files, [body_file1, body_file2])

    def test_datasources_with_delimiter(self):
        self.obj.execution.merge({"scenario":
                                      {"requests": ["http://localhost"],
                                       "data-sources": [
                                           {"path": __dir__() + "/../data/test2.csv",
                                            "delimiter": ","}]}})
        self.obj.prepare()

    def test_datasources_without_delimiter(self):
        self.obj.execution.merge({"scenario":
                                      {"requests": ["http://localhost"],
                                       "data-sources": [
                                           {"path": __dir__() + "/../data/test2.csv"}]}})
        self.obj.prepare()

    def test_path_processing(self):
        class FakeTool(object):
            tool_path = ''
            installed = None

            def set(self, tool_path, installed):
                self.tool_path = tool_path
                self.installed = installed

            def check_if_installed(self):
                return self.installed

        fake = FakeTool()
        end_str = os.path.join('bin', 'jmeter' + EXE_SUFFIX)

        fake.set(__file__, True)  # real file, jmeter works: do nothing
        self.assertEqual(JMeterExecutor._need_to_install(fake), False)

        fake.set(__file__, False)  # real file, jmeter doesn't work: raise
        with self.assertRaises(ValueError):
            JMeterExecutor._need_to_install(fake)

        fake.set(os.path.curdir, True)  # real dir, $dir/bin/jmeter.EXT works: fix path only
        self.assertEqual(JMeterExecutor._need_to_install(fake), False)
        self.assertEqual(fake.tool_path, os.path.join(os.path.curdir, end_str))

        fake.set(os.path.curdir, False)  # real dir, $dir/bin/jmeter.EXT doesn't work: install into $dir
        self.assertEqual(JMeterExecutor._need_to_install(fake), True)
        self.assertEqual(fake.tool_path, os.path.join(os.path.curdir, end_str))

        # not real file/dir, looks like *bin/jmeter.EXT: make two steps up, use as dir, install jmeter into it
        fake.set('*' + end_str, False)
        self.assertEqual(JMeterExecutor._need_to_install(fake), True)
        self.assertEqual(fake.tool_path, '*' + end_str)

        # not real file/dir, doesn't look like *bin/jmeter.EXT: use as dir, install jmeter into it
        fake.set('*', False)
        self.assertEqual(JMeterExecutor._need_to_install(fake), True)
        self.assertEqual(fake.tool_path, os.path.join('*', end_str))

    def test_install_jmeter_2_13(self):

        path = os.path.abspath(__dir__() + "/../../build/tmp/jmeter-taurus/bin/jmeter" + EXE_SUFFIX)

        shutil.rmtree(os.path.dirname(os.path.dirname(path)), ignore_errors=True)
        self.assertFalse(os.path.exists(path))

        jmeter_vars = get_jmeter_executor_vars()
        set_jmeter_executor_vars(jmeter_vars)

        JMeterExecutor.MIRRORS_SOURCE = "file:///" + __dir__() + "/../data/unicode_file"
        JMeterExecutor.JMETER_DOWNLOAD_LINK = "file:///" + __dir__() + "/../data/jmeter-dist-{version}.zip"
        JMeterExecutor.PLUGINS_MANAGER = "file:///" + __dir__() + "/../data/jmeter-plugins-manager.jar"
        JMeterExecutor.CMDRUNNER = "file:///" + __dir__() + "/../data/jmeter-plugins-manager.jar"
        JMeterExecutor.PLUGINS = ['Alice', 'Bob']
        JMeterExecutor.JMETER_VER = '2.13'

        self.obj.settings.merge({"path": path})
        self.configure({
            "execution": [{"scenario": {"requests": ["http://localhost"]}}],
            "settings": {
                "proxy": {
                    "address": "http://myproxy.com:8080",
                    "username": "user",
                    "password": "pass"}}})
        self.obj.prepare()
        jars = os.listdir(os.path.abspath(os.path.join(path, '../../lib')))
        old_jars = [
            'httpcore-4.2.5.jar', 'httpmime-4.2.6.jar', 'xercesImpl-2.9.1.jar',
            'commons-jexl-1.1.jar', 'httpclient-4.2.6.jar']
        for old_jar in old_jars:
            self.assertNotIn(old_jar, jars)

        self.assertTrue(os.path.exists(path))

        self.obj = get_jmeter()
        self.obj.settings.merge({"path": path})
        self.obj.execution.merge({"scenario": {"requests": ["http://localhost"]}})

        self.obj.prepare()

        set_jmeter_executor_vars(jmeter_vars)

    def test_install_jmeter_3_0(self):
        path = os.path.abspath(__dir__() + "/../../build/tmp/jmeter-taurus/bin/jmeter" + EXE_SUFFIX)

        shutil.rmtree(os.path.dirname(os.path.dirname(path)), ignore_errors=True)
        self.assertFalse(os.path.exists(path))

        jmeter_vars = get_jmeter_executor_vars()

        JMeterExecutor.MIRRORS_SOURCE = "file:///" + __dir__() + "/../data/unicode_file"
        JMeterExecutor.JMETER_DOWNLOAD_LINK = "file:///" + __dir__() + "/../data/jmeter-dist-{version}.zip"
        JMeterExecutor.PLUGINS_MANAGER = "file:///" + __dir__() + "/../data/jmeter-plugins-manager.jar"
        JMeterExecutor.CMDRUNNER = "file:///" + __dir__() + "/../data/jmeter-plugins-manager.jar"
        JMeterExecutor.PLUGINS = ['Alice', 'Bob']
        JMeterExecutor.JMETER_VER = '3.0'

        self.obj.settings.merge({"path": path})
        self.configure({
            "execution": [{"scenario": {"requests": ["http://localhost"]}}],
            "settings": {
                "proxy": {
                    "address": "http://myproxy.com:8080",
                    "username": "user",
                    "password": "pass"}}})
        self.obj.prepare()
        jars = os.listdir(os.path.abspath(os.path.join(path, '../../lib')))
        self.assertNotIn('httpclient-4.5.jar', jars)
        self.assertIn('httpclient-4.5.2.jar', jars)

        self.assertTrue(os.path.exists(path))

        self.obj = get_jmeter()
        self.obj.settings.merge({"path": path})
        self.obj.execution.merge({"scenario": {"requests": ["http://localhost"]}})

        self.obj.prepare()
        set_jmeter_executor_vars(jmeter_vars)

    def test_think_time_bug(self):
        self.configure({
            'execution': {
                'ramp-up': '1m',
                'hold-for': '1m30s',
                'concurrency': 10,
                'scenario': {
                    'think-time': 0.75,
                    'requests': [
                        'http://blazedemo.com/',
                        'http://blazedemo.com/vacation.html']}}})
        self.obj.prepare()
        result = open(self.obj.modified_jmx).read()
        self.assertIn('<stringProp name="ConstantTimer.delay">750</stringProp>', result)

    def test_body_parse(self):
        self.configure(json.loads(open(__dir__() + "/../json/get-post.json").read()))
        self.obj.prepare()
        xml_tree = etree.fromstring(open(self.obj.modified_jmx, "rb").read())
        sampler_element = xml_tree.findall(".//HTTPSamplerProxy[@testname='With body params']")
        arguments_element_prop = sampler_element[0][0]
        self.assertEqual(10, len(sampler_element[0].getchildren()))
        self.assertEqual(1, len(arguments_element_prop.getchildren()))
        self.assertEqual(2, len(arguments_element_prop[0].getchildren()))
        self.assertEqual(1, len(arguments_element_prop[0].findall(".//elementProp[@name='param1']")))
        self.assertEqual(1, len(arguments_element_prop.findall(".//elementProp[@name='param2']")))

    def test_resource_files_collection_remote_prov(self):
        self.obj.execution.merge({"scenario": {"script": __dir__() + "/../jmeter/jmx/files.jmx"}})
        res_files = self.obj.resource_files()
        self.assertEqual(len(res_files), 5)

    def test_resource_files_from_requests_remote_prov(self):
        config = json.loads(open(__dir__() + "/../json/get-post.json").read())
        config['provisioning'] = 'cloud'
        self.configure(config)
        res_files = self.obj.resource_files()
        self.assertEqual(len(res_files), 2)

    def test_resource_files_from_requests_local_prov(self):
        self.configure(json.loads(open(__dir__() + "/../json/get-post.json").read()))
        self.obj.prepare()
        files = ['jmeter-bzt.properties', 'modified_requests.jmx']
        files += ['requests.jmx', 'system.properties']
        artifacts = os.listdir(self.obj.engine.artifacts_dir)
        self.assertTrue(all([_file in artifacts for _file in files]))

    def test_resource_files_data_sources_shorthand(self):
        csv_file = __dir__() + '/../data/test1.csv'
        csv_file_uni = u(__dir__() + '/../data/test2.csv')
        self.configure({
            'execution': {
                'scenario': {
                    'data-sources': [csv_file, csv_file_uni]}}})
        resource_files = self.obj.resource_files()
        self.assertIn(csv_file, resource_files)
        self.assertIn(csv_file_uni, resource_files)

    def test_resource_files_data_sources_full_form(self):
        csv_file = __dir__() + '/../data/test1.csv'
        csv_file_uni = u(__dir__() + '/../data/test2.csv')
        self.configure({
            'execution': {
                'scenario': {
                    'data-sources': [{
                        'path': csv_file,
                        'loop': False,
                        'quoted': True,
                    }, {
                        'path': csv_file_uni,
                        'loop': False,
                        'quoted': True}]}}})
        resource_files = self.obj.resource_files()
        self.assertIn(csv_file, resource_files)
        self.assertIn(csv_file_uni, resource_files)

    def test_http_request_defaults(self):
        self.configure(json.loads(open(__dir__() + "/../json/get-post.json").read()))
        self.obj.prepare()
        xml_tree = etree.fromstring(open(self.obj.modified_jmx, "rb").read())
        default_elements = xml_tree.findall(".//ConfigTestElement[@testclass='ConfigTestElement']")
        self.assertEqual(1, len(default_elements))

        default_element = default_elements[0]
        self.assertEqual("www.somehost.com", default_element.find(".//stringProp[@name='HTTPSampler.domain']").text)
        self.assertEqual("884", default_element.find(".//stringProp[@name='HTTPSampler.port']").text)
        self.assertEqual("https", default_element.find(".//stringProp[@name='HTTPSampler.protocol']").text)
        self.assertEqual("true", default_element.find(".//boolProp[@name='HTTPSampler.image_parser']").text)
        self.assertEqual("true", default_element.find(".//boolProp[@name='HTTPSampler.concurrentDwn']").text)
        self.assertEqual("10", default_element.find(".//stringProp[@name='HTTPSampler.concurrentPool']").text)
        # all keepalives in requests are disabled
        requests = xml_tree.findall(".//HTTPSamplerProxy[@testclass='HTTPSamplerProxy']")
        for request in requests:
            self.assertEqual("false", request.find(".//boolProp[@name='HTTPSampler.use_keepalive']").text)

    def test_http_request_defaults_property(self):
        self.obj.engine.config.merge(json.loads(open(__dir__() + "/../json/get-post.json").read()))
        addr = 'https://${__P(hostname)}:${__P(port)}'
        self.obj.engine.config['scenarios']['get-post']['default-address'] = addr
        self.obj.execution = self.obj.engine.config['execution']
        self.obj.prepare()
        xml_tree = etree.fromstring(open(self.obj.modified_jmx, "rb").read())
        default_elements = xml_tree.findall(".//ConfigTestElement[@testclass='ConfigTestElement']")
        self.assertEqual(1, len(default_elements))

        default_element = default_elements[0]
        self.assertEqual("${__P(hostname)}", default_element.find(".//stringProp[@name='HTTPSampler.domain']").text)
        self.assertEqual("${__P(port)}", default_element.find(".//stringProp[@name='HTTPSampler.port']").text)
        self.assertEqual("https", default_element.find(".//stringProp[@name='HTTPSampler.protocol']").text)

    def test_add_shaper_constant(self):
        self.configure({'execution': {'concurrency': 200, 'throughput': 100, 'hold-for': '1m',
                                      'scenario': {'script': __dir__() + '/../jmeter/jmx/http.jmx'}}})
        self.obj.prepare()
        xml_tree = etree.fromstring(open(self.obj.modified_jmx, "rb").read())
        timer_ = ".//kg.apc.jmeter.timers.VariableThroughputTimer"
        timer_ += "[@testclass='kg.apc.jmeter.timers.VariableThroughputTimer']"
        shaper_elements = xml_tree.findall(timer_)
        self.assertEqual(1, len(shaper_elements))
        shaper_coll_element = shaper_elements[0].find(".//collectionProp[@name='load_profile']")

        self.assertEqual("100", shaper_coll_element.find(".//stringProp[@name='49']").text)
        self.assertEqual("100", shaper_coll_element.find(".//stringProp[@name='1567']").text)
        self.assertEqual("60", shaper_coll_element.find(".//stringProp[@name='53']").text)

    def test_add_shaper_ramp_up(self):
        self.configure(
            {'execution': {'ramp-up': '1m', 'throughput': 10, 'hold-for': '2m', 'concurrency': 20,
                           'scenario': {'script': __dir__() + '/../jmeter/jmx/http.jmx'}}})
        self.obj.prepare()
        xml_tree = etree.fromstring(open(self.obj.modified_jmx, "rb").read())
        timer_ = ".//kg.apc.jmeter.timers.VariableThroughputTimer"
        timer_ += "[@testclass='kg.apc.jmeter.timers.VariableThroughputTimer']"
        shaper_elements = xml_tree.findall(timer_)
        self.assertEqual(1, len(shaper_elements))
        shaper_coll_element = shaper_elements[0].find(".//collectionProp[@name='load_profile']")

        self.assertEqual("1", shaper_coll_element.findall(".//stringProp[@name='49']")[0].text)
        self.assertEqual("10", shaper_coll_element.findall(".//stringProp[@name='1567']")[0].text)
        self.assertEqual("60", shaper_coll_element.findall(".//stringProp[@name='53']")[0].text)

        self.assertEqual("10", shaper_coll_element.findall(".//stringProp[@name='49']")[1].text)
        self.assertEqual("10", shaper_coll_element.findall(".//stringProp[@name='1567']")[1].text)
        self.assertEqual("120", shaper_coll_element.findall(".//stringProp[@name='53']")[1].text)

    def test_user_def_vars_from_requests(self):
        self.configure(json.loads(open(__dir__() + "/../json/get-post.json").read()))
        self.obj.prepare()
        xml_tree = etree.fromstring(open(self.obj.modified_jmx, "rb").read())
        udv_elements = xml_tree.findall(".//Arguments[@testclass='Arguments']")
        self.assertEqual(1, len(udv_elements))

    def test_user_def_vars_override(self):
        self.configure(
            {'execution': {'concurrency': 200, 'throughput': 100, 'hold-for': '1m', 'scenario': {
                'variables': {'my_var': 'http://demo.blazemeter.com/api/user', 'myvar2': 'val2'},
                'properties': {'log_level.jmeter': 'DEBUG'}, 'script': __dir__() + '/../jmeter/jmx/http.jmx'}}})
        self.obj.prepare()
        xml_tree = etree.fromstring(open(self.obj.modified_jmx, "rb").read())
        udv_elements = xml_tree.findall(".//Arguments[@testclass='Arguments']")
        self.assertEqual(1, len(udv_elements))

    def test_nonstandard_errors_format(self):
        obj = JTLErrorsReader(__dir__() + "/../jmeter/jtl/nonstandard-errors.jtl", logging.getLogger(''))
        obj.read_file()
        values = obj.get_data(sys.maxsize)
        self.assertNotEquals(values[''][0]['msg'].find('Cannot find function error in object FirefoxDriver'), -1)

    def test_standard_errors_format(self):
        obj = JTLErrorsReader(__dir__() + "/../jmeter/jtl/standard-errors.jtl", logging.getLogger(''))
        obj.read_file()
        values = obj.get_data(sys.maxsize)
        self.assertEquals(3, len(values))

    def test_tranctl_jtl(self):
        obj = JTLReader(__dir__() + "/../jmeter/jtl/tranctl.jtl", logging.getLogger(''), None)
        values = [x for x in obj.datapoints(True)]
        self.assertEquals(1, len(values))

    def test_distributed_th_hostnames(self):
        self.obj.execution.merge({"scenario": {"script": __dir__() + "/../jmeter/jmx/http.jmx"}})
        self.obj.distributed_servers = ["127.0.0.1", "127.0.0.1"]
        self.obj.prepare()
        xml_tree = etree.fromstring(open(self.obj.modified_jmx, "rb").read())
        writers = xml_tree.findall(".//ResultCollector[@testname='KPI Writer']")
        for writer in writers:
            self.assertEqual('true', writer.find('objProp/value/hostname').text)

    def test_distributed_th_hostnames_complex(self):
        self.configure(json.loads(open(__dir__() + "/../json/get-post.json").read()))
        self.obj.distributed_servers = ["127.0.0.1", "127.0.0.1"]
        self.obj.prepare()
        xml_tree = etree.fromstring(open(self.obj.modified_jmx, "rb").read())
        writers = xml_tree.findall(".//ResultCollector[@testname='KPI Writer']")
        for writer in writers:
            self.assertEqual('true', writer.find('objProp/value/hostname').text)

    def test_dns_cache_mgr_scenario(self):
        self.obj.execution.merge({"scenario": {"script": __dir__() + "/../jmeter/jmx/http.jmx"}})
        self.obj.prepare()
        xml_tree = etree.fromstring(open(self.obj.modified_jmx, "rb").read())
        dns_element = xml_tree.findall(".//DNSCacheManager")
        # no dns manager when using jmx, no system.properties file
        self.assertEqual(len(dns_element), 0)
        arts = os.listdir(self.obj.engine.artifacts_dir)
        self.assertNotIn("system.properties", arts)

    def test_dns_cache_mgr_requests(self):
        self.configure(json.loads(open(__dir__() + "/../json/get-post.json").read()))
        self.obj.prepare()
        xml_tree = etree.fromstring(open(self.obj.modified_jmx, "rb").read())
        dns_managers = xml_tree.findall(".//DNSCacheManager")
        # 1 dns_manager
        self.assertEqual(len(dns_managers), 1)
        # check system.properies file contents
        sys_prop = open(os.path.join(self.obj.engine.artifacts_dir, "system.properties")).read()
        self.assertTrue("any_prop=true" in sys_prop)
        self.assertTrue("sun.net.inetaddr.ttl=0" in sys_prop)

    def test_dns_cache_mgr_script(self):
        self.configure({
            'execution': {
                'ramp-up': 10,
                'throughput': 2,
                'hold-for': 20,
                'concurrency': 5,
                'scenario': {
                    'think-time': '0.75s',
                    'script': __dir__() + '/../jmeter/jmx/http.jmx'}},
            'modules': {
                'jmeter': {
                    'system-properties': {'any_prop': 'true'},
                    'properties': {
                        'log_level.jmeter': 'WARN',
                        'log_level.jmeter.threads': 'DEBUG',
                        'my-hostname': 'www.pre-test.com'}}}})
        self.obj.prepare()
        xml_tree = etree.fromstring(open(self.obj.modified_jmx, "rb").read())
        dns_managers = xml_tree.findall(".//DNSCacheManager")
        # 0 dns_managers
        self.assertEqual(len(dns_managers), 0)
        sys_prop = open(os.path.join(self.obj.engine.artifacts_dir, "system.properties")).read()
        self.assertTrue("any_prop=true" in sys_prop)
        self.assertFalse("sun.net.inetaddr.ttl=0" in sys_prop)

    def test_stepping_tg_ramp_no_proportion(self):
        self.configure({
            'execution': {
                'steps': 5,
                'concurrency': 170,
                'scenario': {
                    'script': __dir__() + '/../jmeter/jmx/stepping_ramp_up.jmx'},
                'ramp-up': '1m',
                'distributed': ['127.0.0.1'],
                'hold-for': '2m'}})
        self.obj.prepare()
        load = self.obj.get_load()
        orig_xml_tree = etree.fromstring(open(self.obj.original_jmx, "rb").read())
        modified_xml_tree = etree.fromstring(open(self.obj.modified_jmx, "rb").read())
        mod_stepping_tgs = modified_xml_tree.findall(".//kg.apc.jmeter.threads.SteppingThreadGroup")
        orig_tgs = orig_xml_tree.findall(".//ThreadGroup")
        self.assertEqual(len(mod_stepping_tgs), len(orig_tgs))
        for orig_th, step_th in zip(orig_tgs, mod_stepping_tgs):
            orig_num_threads = int(orig_th.find(".//stringProp[@name='ThreadGroup.num_threads']").text)
            mod_num_threads = int(step_th.find(".//stringProp[@name='ThreadGroup.num_threads']").text)
            self.assertEqual(orig_num_threads, mod_num_threads)

            self.assertEqual(step_th.find(".//stringProp[@name='Start users period']").text,
                             str(int(load.ramp_up / load.steps)))
            self.assertEqual(step_th.find(".//stringProp[@name='Start users count']").text,
                             str(int(orig_num_threads / load.steps)))

    def test_stepping_tg_ramp_proportion(self):
        """
        Tested with concurrency proportions
        :return:
        """
        self.configure({
            'execution': {
                'steps': 4,  # from 5 to 4
                'concurrency': 100,  # from 170 to 100
                'scenario': {
                    'script': __dir__() + '/../jmeter/jmx/stepping_ramp_up.jmx'},
                'ramp-up': '1m',
                'distributed': ['127.0.0.1'],
                'hold-for': '2m'}})
        self.obj.prepare()
        load = self.obj.get_load()
        orig_xml_tree = etree.fromstring(open(self.obj.original_jmx, "rb").read())
        modified_xml_tree = etree.fromstring(open(self.obj.modified_jmx, "rb").read())
        mod_stepping_tgs = modified_xml_tree.findall(".//kg.apc.jmeter.threads.SteppingThreadGroup")
        orig_tgs = orig_xml_tree.findall(".//ThreadGroup")
        self.assertEqual(len(mod_stepping_tgs), len(orig_tgs))
        orig_summ_cnc = sum([int(x.find(".//stringProp[@name='ThreadGroup.num_threads']").text) for x in orig_tgs])
        for orig_th, step_th in zip(orig_tgs, mod_stepping_tgs):
            orig_num_threads = int(orig_th.find(".//stringProp[@name='ThreadGroup.num_threads']").text)
            mod_num_threads = int(step_th.find(".//stringProp[@name='ThreadGroup.num_threads']").text)

            self.assertEqual(round(orig_num_threads * (float(load.concurrency) / orig_summ_cnc)), mod_num_threads)
            self.assertEqual(step_th.find(".//stringProp[@name='Start users period']").text,
                             str(int(load.ramp_up / load.steps)))
            self.assertEqual(step_th.find(".//stringProp[@name='Start users count']").text,
                             str(int(ceil(float(load.concurrency) / orig_summ_cnc * orig_num_threads / load.steps))))

    def test_step_shaper(self):
        self.configure({
            'execution': {
                'steps': 5,
                'throughput': 100,
                'concurrency': 170,
                'scenario': {
                    'script': __dir__() + '/../jmeter/jmx/stepping_ramp_up.jmx'},
                'ramp-up': '1m',
                'distributed': ['127.0.0.1'],
                'hold-for': '2m'}})
        self.obj.prepare()
        load = self.obj.get_load()
        modified_xml_tree = etree.fromstring(open(self.obj.modified_jmx, "rb").read())
        timer = modified_xml_tree.findall(".//kg.apc.jmeter.timers.VariableThroughputTimer")
        self.assertEqual(len(timer), 1)
        for num, step_collection in enumerate(timer[0].findall(".//load_profile")):
            step_start_rps = step_collection.find(".//stringProp[@name='49']")
            step_stop_rps = step_collection.find(".//stringProp[@name='1567']")
            self.assertTrue(step_start_rps == step_stop_rps == str(int(round(float(load.throughput) / load.steps))))
            if num + 1 == load.steps:
                self.assertEqual(step_collection.find(".//stringProp[@name='53']"),
                                 load.hold + load.ramp_up / load.steps)
            else:
                self.assertEqual(step_collection.find(".//stringProp[@name='53']"), load.ramp_up / load.steps)

    def test_duration_loops_bug(self):
        self.obj.execution.merge({
            "concurrency": 10,
            "ramp-up": 15,
            "hold-for": "2m",
            "scenario": {"script": __dir__() + "/../jmeter/jmx/http.jmx"}})
        self.obj.prepare()
        modified_xml_tree = etree.fromstring(open(self.obj.modified_jmx, "rb").read())
        tg = modified_xml_tree.find(".//ThreadGroup")
        loop_ctrl = tg.find(".//elementProp[@name='ThreadGroup.main_controller']")
        tg_loops = loop_ctrl.find(".//intProp[@name='LoopController.loops']")
        tg_forever = loop_ctrl.find(".//boolProp[@name='LoopController.continue_forever']")
        self.assertEqual(tg_loops.text, "-1")
        self.assertEqual(tg_forever.text, "false")

    def test_force_delimiters(self):
        self.obj.execution.merge({
            "iterations": 10,
            "scenario": {"script": __dir__() + "/../jmeter/jmx/delimiters.jmx"}})
        self.obj.prepare()
        jmx = JMX(self.obj.modified_jmx)
        delimiters = [delimiter.text for delimiter in jmx.get("CSVDataSet>stringProp[name='delimiter']")]
        self.assertEqual(['1', '2', ','], delimiters)

    def test_iterations_loop_bug(self):
        self.obj.execution.merge({
            "iterations": 10,
            "scenario": {"script": __dir__() + "/../jmeter/jmx/http.jmx"}})
        self.obj.prepare()
        modified_xml_tree = etree.fromstring(open(self.obj.modified_jmx, "rb").read())
        tg = modified_xml_tree.find(".//ThreadGroup")
        loop_ctrl = tg.find(".//elementProp[@name='ThreadGroup.main_controller']")
        tg_loops = loop_ctrl.find(".//stringProp[@name='LoopController.loops']")
        tg_forever = loop_ctrl.find(".//boolProp[@name='LoopController.continue_forever']")
        self.assertEqual(tg_loops.text, "10")
        self.assertEqual(tg_forever.text, "false")

        self.obj = get_jmeter()
        self.obj.execution.merge({"scenario": {"script": __dir__() + "/../jmeter/jmx/http.jmx"}})
        self.obj.prepare()
        modified_xml_tree = etree.fromstring(open(self.obj.modified_jmx, "rb").read())
        tg = modified_xml_tree.find(".//ThreadGroup")
        loop_ctrl = tg.find(".//elementProp[@name='ThreadGroup.main_controller']")
        tg_loops = loop_ctrl.find("*[@name='LoopController.loops']")
        tg_forever = loop_ctrl.find(".//boolProp[@name='LoopController.continue_forever']")
        self.assertEqual(tg_loops.text, "1")  # default value, not disabled
        self.assertEqual(tg_forever.text, "false")

    def test_distributed_gui(self):
        self.configure(yaml.load(open(__dir__() + "/../yaml/distributed_gui.yml").read()))
        self.obj.prepare()

        prop_file_path = os.path.join(self.obj.engine.artifacts_dir, "jmeter-bzt.properties")
        self.assertTrue(os.path.exists(prop_file_path))
        with open(prop_file_path) as prop_file:
            contents = prop_file.read()
        self.assertIn("remote_hosts=127.0.0.1,127.0.0.2", contents)

    def test_empty_requests(self):
        # https://groups.google.com/forum/#!topic/codename-taurus/iaT6O2UhfBE
        self.configure({
            'execution': {
                'ramp-up': '10s',
                'requests': ['http://blazedemo.com/',
                             'http://blazedemo.com/vacation.html'],
                'hold-for': '30s',
                'concurrency': 5,
                'scenario': {'think-time': 0.75}}})
        self.assertRaises(ValueError, self.obj.prepare)

    def test_variable_csv_file(self):
        self.obj.execution.merge({
            "scenario": {
                "script": __dir__() + "/../jmeter/jmx/variable_csv.jmx"}})
        self.obj.prepare()
        artifacts = os.listdir(self.obj.engine.artifacts_dir)
        self.assertEqual(len(artifacts), 3)  # 2*effective, .properties, jmx
        with open(self.obj.modified_jmx) as fds:
            jmx = fds.read()
            self.assertIn('<stringProp name="filename">${root}/csvfile.csv</stringProp>', jmx)

    def test_css_jquery_extractor(self):
        handler = RecordingHandler()
        self.obj.log.addHandler(handler)

        self.configure(json.loads(open(__dir__() + "/../json/get-post.json").read()))
        self.obj.prepare()
        target_jmx = os.path.join(self.obj.engine.artifacts_dir, "requests.jmx")
        modified_xml_tree = etree.fromstring(open(target_jmx, "rb").read())
        jq_css_extractors = modified_xml_tree.findall(".//HtmlExtractor")
        self.assertEqual(2, len(jq_css_extractors))
        simplified_extractor = modified_xml_tree.find(".//HtmlExtractor[@testname='Get name1']")
        self.assertEqual(simplified_extractor.find(".//stringProp[@name='HtmlExtractor.refname']").text, "name1")
        self.assertEqual(simplified_extractor.find(".//stringProp[@name='HtmlExtractor.expr']").text,
                         "input[name~=my_input]")
        self.assertEqual(simplified_extractor.find(".//stringProp[@name='HtmlExtractor.attribute']").text, None)
        self.assertEqual(simplified_extractor.find(".//stringProp[@name='HtmlExtractor.match_number']").text, "0")
        self.assertEqual(simplified_extractor.find(".//stringProp[@name='HtmlExtractor.default']").text, "NOT_FOUND")
        full_form_extractor = modified_xml_tree.find(".//HtmlExtractor[@testname='Get name2']")
        self.assertEqual(full_form_extractor.find(".//stringProp[@name='HtmlExtractor.refname']").text, "name2")
        self.assertEqual(full_form_extractor.find(".//stringProp[@name='HtmlExtractor.expr']").text,
                         "input[name=JMeter]")
        self.assertEqual(full_form_extractor.find(".//stringProp[@name='HtmlExtractor.attribute']").text, "value")
        self.assertEqual(full_form_extractor.find(".//stringProp[@name='HtmlExtractor.match_number']").text, "1")
        self.assertEqual(full_form_extractor.find(".//stringProp[@name='HtmlExtractor.default']").text, "NV_JMETER")
        self.obj.log.removeHandler(handler)

    def test_xpath_extractor(self):
        handler = RecordingHandler()
        self.obj.log.addHandler(handler)
        self.configure(json.loads(open(__dir__() + "/../json/get-post.json").read()))
        self.obj.prepare()
        target_jmx = os.path.join(self.obj.engine.artifacts_dir, "requests.jmx")
        modified_xml_tree = etree.fromstring(open(target_jmx, "rb").read())
        xpath_extractors = modified_xml_tree.findall(".//XPathExtractor")
        self.assertEqual(2, len(xpath_extractors))

        simplified = modified_xml_tree.find(".//XPathExtractor[@testname='Get xpath1']")
        self.assertEqual(simplified.find(".//stringProp[@name='XPathExtractor.refname']").text, "xpath1")
        self.assertEqual(simplified.find(".//stringProp[@name='XPathExtractor.xpathQuery']").text,
                         "/html/head/title")
        self.assertEqual(simplified.find(".//stringProp[@name='XPathExtractor.default']").text, "NOT_FOUND")
        self.assertEqual(simplified.find(".//boolProp[@name='XPathExtractor.validate']").text, "false")
        self.assertEqual(simplified.find(".//boolProp[@name='XPathExtractor.whitespace']").text, "true")
        self.assertEqual(simplified.find(".//boolProp[@name='XPathExtractor.tolerant']").text, "false")

        full_form = modified_xml_tree.find(".//XPathExtractor[@testname='Get xpath2']")
        self.assertEqual(full_form.find(".//stringProp[@name='XPathExtractor.refname']").text, "xpath2")
        self.assertEqual(full_form.find(".//stringProp[@name='XPathExtractor.xpathQuery']").text,
                         "/html/head/base")
        self.assertEqual(full_form.find(".//stringProp[@name='XPathExtractor.default']").text, "<no base>")
        self.assertEqual(full_form.find(".//boolProp[@name='XPathExtractor.validate']").text, "true")
        self.assertEqual(full_form.find(".//boolProp[@name='XPathExtractor.whitespace']").text, "true")
        self.assertEqual(full_form.find(".//boolProp[@name='XPathExtractor.tolerant']").text, "true")
        self.obj.log.removeHandler(handler)

    def test_xpath_assertion(self):
        handler = RecordingHandler()
        self.obj.log.addHandler(handler)
        self.configure(json.loads(open(__dir__() + "/../json/get-post.json").read()))
        self.obj.prepare()
        target_jmx = os.path.join(self.obj.engine.artifacts_dir, "requests.jmx")
        modified_xml_tree = etree.fromstring(open(target_jmx, "rb").read())
        assertions = modified_xml_tree.findall(".//XPathAssertion")
        self.assertEqual(2, len(assertions))

        simplified = assertions[0]
        self.assertEqual(simplified.find(".//stringProp[@name='XPath.xpath']").text, "/note/to")
        self.assertEqual(simplified.find(".//boolProp[@name='XPath.validate']").text, "false")
        self.assertEqual(simplified.find(".//boolProp[@name='XPath.whitespace']").text, "true")
        self.assertEqual(simplified.find(".//boolProp[@name='XPath.tolerant']").text, "false")
        self.assertEqual(simplified.find(".//boolProp[@name='XPath.negate']").text, "false")

        full_form = assertions[1]
        self.assertEqual(full_form.find(".//stringProp[@name='XPath.xpath']").text, "/note/from")
        self.assertEqual(full_form.find(".//boolProp[@name='XPath.validate']").text, "true")
        self.assertEqual(full_form.find(".//boolProp[@name='XPath.whitespace']").text, "true")
        self.assertEqual(full_form.find(".//boolProp[@name='XPath.tolerant']").text, "true")
        self.assertEqual(full_form.find(".//boolProp[@name='XPath.negate']").text, "true")
        self.obj.log.removeHandler(handler)

    def test_shutdown_soft(self):
        log_recorder = RecordingHandler()
        self.obj.log.addHandler(log_recorder)
        self.obj.execution.merge({"scenario": {"script": __dir__() + "/../jmeter/jmx/dummy.jmx"}})
        try:
            self.obj.prepare()
            self.obj._env['TEST_MODE'] = 'server'
            self.obj.startup()
            time.sleep(1)
            self.obj.management_port = 8089
            self.obj.shutdown()
        except:
            self.fail()
        finally:
            self.obj.log.removeHandler(log_recorder)
        self.assertIn("JMeter stopped on Shutdown command", log_recorder.debug_buff.getvalue())

    def test_embedded_resources_main_sample_fail_assert(self):
        obj = JTLErrorsReader(__dir__() + "/../jmeter/jtl/resource-errors-main-assert.jtl", logging.getLogger(''))
        obj.read_file()
        values = obj.get_data(sys.maxsize)
        self.assertEqual(values.get('')[0].get("msg"), "Test failed")
        self.assertEqual(values.get('HTTP Request')[0].get("msg"), "Test failed")

    def test_embedded_resources_fail_child_no_assert(self):
        obj = JTLErrorsReader(__dir__() + "/../jmeter/jtl/resource-errors-child-no-assert.jtl", logging.getLogger(''))
        obj.read_file()
        values = obj.get_data(sys.maxsize)
        self.assertEqual(values.get('')[0].get("msg"), "NOT FOUND")
        self.assertEqual(values.get('HTTP Request')[0].get("msg"), "NOT FOUND")

    def test_embedded_resources_fail_child_assert(self):
        obj = JTLErrorsReader(__dir__() + "/../jmeter/jtl/resource-errors-child-assert.jtl", logging.getLogger(''))
        obj.read_file()
        values = obj.get_data(sys.maxsize)
        self.assertEqual(values.get('')[0].get("msg"), "subsample assertion error")
        self.assertEqual(values.get('')[1].get("msg"), "NOT FOUND")
        self.assertEqual(values.get('HTTP Request')[0].get("msg"), "subsample assertion error")
        self.assertEqual(values.get('HTTP Request')[1].get("msg"), "NOT FOUND")

    def test_resource_tc(self):
        obj = JTLErrorsReader(__dir__() + "/../jmeter/jtl/resource_tc.jtl", logging.getLogger(''))
        obj.read_file()
        values = obj.get_data(sys.maxsize)
        self.assertEqual(values.get('')[0].get("msg"), "message")
        self.assertEqual(values.get('')[1].get("msg"), "FOUND")
        self.assertEqual(values.get('')[2].get("msg"), "second message")
        self.assertEqual(values.get('')[3].get("msg"), "NOT FOUND")
        self.assertEqual(values.get('')[4].get("msg"), "Failed")

        self.assertEqual(values.get('tc1')[0].get("msg"), "FOUND")
        self.assertEqual(values.get('tc3')[0].get("msg"), "message")
        self.assertEqual(values.get('tc3')[1].get("msg"), "second message")
        self.assertEqual(values.get('tc4')[0].get("msg"), "NOT FOUND")
        self.assertEqual(values.get('tc5')[0].get("msg"), "Failed")

    def test_embedded_resources_no_fail(self):
        obj = JTLErrorsReader(__dir__() + "/../jmeter/jtl/resource-errors-no-fail.jtl", logging.getLogger(''))
        obj.read_file()
        values = obj.get_data(sys.maxsize)
        self.assertEqual(len(values.get('HTTP Request')), 1)
        self.assertEqual(values.get('HTTP Request')[0].get("msg"), "failed_resource_message")

    def test_fail_on_zero_results(self):
        self.obj.execution.merge({"scenario": {"script": __dir__() + "/../jmeter/jmx/dummy.jmx"}})
        self.obj.prepare()
<<<<<<< HEAD
=======
        self.obj.startup()
        self.obj.shutdown()

>>>>>>> 0f2a70af
        self.obj.engine.prepared = [self.obj]
        self.obj.engine.started = [self.obj]
        prov = Local()
        prov.engine = self.obj.engine
        prov.executors = [self.obj]
        self.obj.engine.provisioning = prov
<<<<<<< HEAD
        self.obj.engine.provisioning.post_process()
        self.assertTrue(isinstance(self.obj.engine.stopping_reason, RuntimeWarning))
=======
        self.assertRaises(RuntimeWarning, self.obj.engine.provisioning.post_process)
>>>>>>> 0f2a70af

    def test_ok_with_results(self):
        self.obj.execution.merge({"scenario": {"script": __dir__() + "/../jmeter/jmx/dummy.jmx"}})
        self.obj.engine.aggregator = ConsolidatingAggregator()
        self.obj.prepare()
        self.obj.engine.prepared = [self.obj]
        self.obj.engine.started = [self.obj]
        prov = Local()
        prov.engine = self.obj.engine
        prov.executors = [self.obj]
        self.obj.engine.provisioning = prov
        self.obj.reader.read_records = 13
        self.obj.engine.provisioning.post_process()
<<<<<<< HEAD
        self.assertIsNone(self.obj.engine.stopping_reason)
=======
>>>>>>> 0f2a70af

    def test_convert_tgroups_no_load(self):
        self.obj.execution.merge({
            "scenario": {"script": __dir__() + "/../jmeter/jmx/SteppingThreadGroup.jmx"}})
        self.obj.prepare()
        modified_xml_tree = etree.fromstring(open(self.obj.modified_jmx, "rb").read())
        st_tg = modified_xml_tree.find(".//kg.apc.jmeter.threads.SteppingThreadGroup")
        self.assertNotEqual(st_tg, None)
        ul_tg = modified_xml_tree.find(".//kg.apc.jmeter.threads.UltimateThreadGroup")
        self.assertNotEqual(ul_tg, None)

    def test_convert_tgroups_load_modifications(self):
        self.obj.execution.merge({
            "iterations": 20,
            "ramp-up": 10,
            "hold-for": "2m",
            "scenario": {"script": __dir__() + "/../jmeter/jmx/SteppingThreadGroup.jmx"}})
        self.obj.prepare()
        modified_xml_tree = etree.fromstring(open(self.obj.modified_jmx, "rb").read())
        st_tg = modified_xml_tree.find(".//kg.apc.jmeter.threads.SteppingThreadGroup")
        self.assertEqual(st_tg, None)
        ul_tg = modified_xml_tree.find(".//kg.apc.jmeter.threads.UltimateThreadGroup")
        self.assertEqual(ul_tg, None)

        converted_st_tg = modified_xml_tree.find(".//ThreadGroup[@testname='stepping tg']")

        loop_ctrl = converted_st_tg.find(".//elementProp[@name='ThreadGroup.main_controller']")
        tg_loops = loop_ctrl.find(".//*[@name='LoopController.loops']")
        tg_forever = loop_ctrl.find(".//boolProp[@name='LoopController.continue_forever']")
        self.assertEqual(tg_loops.text, "20")
        self.assertEqual(tg_forever.text, "false")

        st_tg_concurrency = converted_st_tg.find(".//stringProp[@name='ThreadGroup.num_threads']")
        self.assertEqual(st_tg_concurrency.text, "123")

    def test_smart_time(self):
        s_t = JMeterScenarioBuilder.smart_time
        self.assertEqual(s_t('1m'), 60 * 1000.0)
        self.assertEqual(s_t('${VAR}'), '${VAR}')

    def test_json_body_app_str(self):
        self.obj.execution.merge({
            "scenario": {
                "requests": [{
                    "url": "http://blazedemo.com",
                    "headers": {"Content-Type": "application/json"},
                    "body": "{\"store_id\": \"${store_id}\", \"display_name\": \"${display_name}\"}"}]}})
        self.obj.prepare()
        jmx = JMX(self.obj.original_jmx)
        selector = 'elementProp[name="HTTPsampler.Arguments"]>collectionProp'
        selector += '>elementProp>stringProp[name="Argument.value"]'
        self.assertNotEqual(jmx.get(selector)[0].text.find('store_id'), -1)

    def test_json_body_app_dic(self):
        self.obj.execution.merge({
            "scenario": {
                "requests": [{
                    "url": "http://blazedemo.com",
                    "headers": {"Content-Type": "application/json"},
                    "body": {
                        "store_id": "${store_id}",
                        "display_name": "${display_name}"}}]}})
        self.obj.prepare()
        jmx = JMX(self.obj.original_jmx)
        selector = 'elementProp[name="HTTPsampler.Arguments"]>collectionProp'
        selector += '>elementProp>stringProp[name="Argument.value"]'
        self.assertNotEqual(jmx.get(selector)[0].text.find('store_id'), -1)

    def test_json_body_requires_header(self):
        self.obj.execution.merge({
            "scenario": {
                "requests": [{
                    "url": "http://blazedemo.com",
                    "body": {
                        "structure": {
                            "one": 2,
                            "two": "1"}}}]}})
        self.assertRaises(ValueError, self.obj.prepare)
        jmx = JMX(self.obj.original_jmx)
        selector = 'stringProp[name="Argument.value"]'
        self.assertTrue(all(not jprop.text.startswith('defaultdict') for jprop in jmx.get(selector)))

    def test_json_body_no_app(self):
        self.obj.execution.merge({
            "scenario": {
                "requests": [{
                    "url": "http://blazedemo.com",
                    "headers": {"Content-Type": "application/exi"},
                    "body": {
                        "store_id": "${store_id}",
                        "display_name": "${display_name}"
                    }}]}})
        self.obj.prepare()
        jmx = JMX(self.obj.original_jmx)
        selector = 'elementProp[name="HTTPsampler.Arguments"]>collectionProp'
        selector += '>elementProp>stringProp[name="Argument.value"]'
        self.assertEqual(jmx.get(selector)[0].text.find('"store_id": "${store_id}"'), -1)

    def test_jtl_verbose(self):
        self.obj.execution.merge({
            "write-xml-jtl": "full",
            "scenario": {
                "requests": [{
                    "url": "http://blazedemo.com"}]}})
        self.obj.prepare()
        jmx = JMX(self.obj.modified_jmx)
        self.assertNotEqual(jmx.get('ResultCollector[testname="Trace Writer"]'), [])
        self.assertEqual(jmx.get('ResultCollector[testname="Errors Writer"]'), [])

    def test_jtl_errors(self):
        self.obj.execution.merge({
            "write-xml-jtl": "error",
            "scenario": {
                "requests": [{
                    "url": "http://blazedemo.com"}]}})
        self.obj.prepare()
        jmx = JMX(self.obj.modified_jmx)
        self.assertNotEqual(jmx.get('ResultCollector[testname="Errors Writer"]'), [])
        self.assertEqual(jmx.get('ResultCollector[testname="Trace Writer"]'), [])

    def test_jtl_none(self):
        self.obj.execution.merge({
            "write-xml-jtl": "bla-bla-bla",
            "scenario": {
                "requests": [{
                    "url": "http://blazedemo.com"}]}})
        self.obj.prepare()
        jmx = JMX(self.obj.modified_jmx)
        self.assertEqual(jmx.get('ResultCollector[testname="Trace Writer"]'), [])
        self.assertEqual(jmx.get('ResultCollector[testname="Errors Writer"]'), [])

    def test_jtl_flags(self):
        self.obj.execution.merge({
            "write-xml-jtl": "error",
            "scenario": {
                "requests": [{
                    "url": "http://blazedemo.com"}]}})
        self.obj.settings.merge({'xml-jtl-flags': {
            'responseData': True,
            'message': False}})
        self.obj.prepare()
        xml_tree = etree.fromstring(open(self.obj.modified_jmx, "rb").read())
        writers = xml_tree.findall(".//ResultCollector[@testname='Errors Writer']")
        self.assertEqual(1, len(writers))
        self.assertEqual('false', writers[0].find('objProp/value/samplerData').text)
        self.assertEqual('false', writers[0].find('objProp/value/message').text)
        self.assertEqual('true', writers[0].find('objProp/value/responseData').text)
        self.assertEqual('true', writers[0].find('objProp/value/bytes').text)

    def test_jmx_modification_unicode(self):
        cfg_selector = ('Home Page>HTTPsampler.Arguments>Arguments.arguments'
                        '>param>Argument.value')

        self.obj.execution.merge({
            "scenario": {
                "script": __dir__() + "/../jmeter/jmx/dummy_plan.jmx",
                "modifications": {
                    "set-prop": {
                        cfg_selector: u"✓"}}}})
        selector = ("[testname='Home Page']>[name='HTTPsampler.Arguments']"
                    ">[name='Arguments.arguments']>[name='param']>[name='Argument.value']")
        self.obj.prepare()
        jmx = JMX(self.obj.modified_jmx)
        self.assertEqual(jmx.get(selector)[0].text, u"✓")

    def test_data_source_list(self):
        self.obj.execution.merge({
            "scenario": {
                "requests": ["http://blazedemo.com/"],
                # note that data-sources should be a list of strings/objects
                "data-sources": {
                    "path": __dir__() + "/../data/test1.csv"}}})
        self.assertRaises(ValueError, self.obj.prepare)

    def test_force_parent_sample(self):
        self.configure({
            'execution': {
                'scenario': {
                    # 'force-parent-sample' is True by default
                    'script': __dir__() + '/../jmeter/jmx/transactions.jmx'}}})
        self.obj.prepare()
        jmx = JMX(self.obj.modified_jmx)
        selector = 'TransactionController > boolProp[name="TransactionController.parent"]'
        props = jmx.get(selector)
        self.assertEqual(len(props), 2)
        self.assertTrue(all(prop.text == 'true' for prop in props))

    def test_disable_force_parent_sample(self):
        self.configure({
            'execution': {
                'scenario': {
                    'script': __dir__() + '/../jmeter/jmx/transactions.jmx',
                    'force-parent-sample': False}}})
        self.obj.prepare()
        jmx = JMX(self.obj.modified_jmx)
        selector = 'TransactionController > boolProp[name="TransactionController.parent"]'
        props = jmx.get(selector)
        self.assertEqual(len(props), 2)
        non_parent = props[1]
        self.assertEqual(non_parent.text, 'false')

    def test_jvm_heap_settings(self):
        self.configure({
            'execution': {
                'iterations': 1,
                'scenario': {
                    'script': __dir__() + '/../jmeter/jmx/http.jmx'}},
            'modules': {
                'jmeter': {
                    'memory-xmx': '2G'}}})
        self.obj.prepare()
        self.obj._env['TEST_MODE'] = 'heap'
        self.obj.startup()
        stdout, _ = self.obj.process.communicate()
        self.obj.shutdown()
        self.obj.post_process()
        self.assertIn("-Xmx2G", str(stdout))

    def test_data_sources_in_artifacts(self):
        self.configure({
            'execution': {
                'iterations': 1,
                'scenario': {
                    'data-sources': ['test1.csv'],
                    'requests': ['http://blazedemo.com/${url}']}}})
        csv_source = __dir__() + '/../data/test1.csv'
        self.obj.engine.file_search_paths.append(self.obj.engine.artifacts_dir)
        shutil.copy2(csv_source, self.obj.engine.artifacts_dir)
        self.obj.prepare()

    def test_body_file_in_artifacts(self):
        self.configure({
            'execution': {
                'iterations': 1,
                'scenario': {
                    'requests': [{
                        "method": "PUT",
                        "url": "http://blazedemo.com/",
                        "body-file": "http.jmx"}]}}})
        jmx_source = __dir__() + '/../jmeter/jmx/http.jmx'
        self.obj.engine.file_search_paths.append(self.obj.engine.artifacts_dir)
        shutil.copy2(jmx_source, self.obj.engine.artifacts_dir)
        self.obj.prepare()

    def test_jmx_paths_local_prov(self):
        "Ensures that file paths in JMX are not changed during local prov"
        script = __dir__() + "/../jmeter/jmx/csvs.jmx"
        self.configure({
            'execution': {
                'iterations': 1,
                'scenario': {
                    "script": script}}})
        self.obj.prepare()
        original = JMX(script)
        prepared = JMX(self.obj.modified_jmx)
        query = '//CSVDataSet/stringProp[@name="filename"]/text()'
        original_paths = original.tree.xpath(query)
        prepared_paths = prepared.tree.xpath(query)
        self.assertEqual(original_paths, prepared_paths)

    def test_jmx_paths_remote_prov(self):
        "Ensures that file paths in JMX are modified during remote prov"
        script = __dir__() + "/../jmeter/jmx/csvs.jmx"
        self.configure({
            'execution': {
                'iterations': 1,
                'scenario': {
                    "script": script}},
            'provisioning': 'cloud'})
        self.obj.resource_files()
        original = JMX(script)
        prepared = JMX(self.obj.original_jmx)
        query = '//CSVDataSet/stringProp[@name="filename"]/text()'
        original_paths = original.tree.xpath(query)
        prepared_paths = prepared.tree.xpath(query)
        self.assertEqual(len(original_paths), len(prepared_paths))
        for orig, modified in zip(original_paths, prepared_paths):
            self.assertNotEqual(orig, modified)
            self.assertEqual(os.path.basename(orig), os.path.basename(modified))

    def test_intprop_modification(self):
        script = __dir__() + "/../jmeter/jmx/int_threads.jmx"
        self.configure({
            'execution': {
                'iterations': 1,
                'concurrency': 3,
                'scenario': {
                    "script": script}}})
        self.obj.prepare()
        prepared = JMX(self.obj.modified_jmx)
        tnum_sel = ".//*[@name='ThreadGroup.num_threads']"
        prepared_threads = prepared.tree.xpath(tnum_sel)
        self.assertEqual(1, int(prepared_threads[0].text))
        self.assertEqual(2, int(prepared_threads[1].text))

    def test_request_logic_if(self):
        self.configure({
            'execution': {
                'scenario': {
                    "requests": [{
                        "if": "<cond>",
                        "then": [
                            "http://blazedemo.com/"]}]}}})
        self.obj.prepare()
        xml_tree = etree.fromstring(open(self.obj.modified_jmx, "rb").read())
        if_controller = xml_tree.find(".//IfController")
        self.assertIsNotNone(if_controller)
        condition = xml_tree.find(".//IfController/stringProp[@name='IfController.condition']")
        self.assertIsNotNone(condition)
        self.assertEqual(condition.text, "<cond>")

    def test_request_logic_if_else(self):
        self.configure({
            'execution': {
                'scenario': {
                    "requests": [{
                        "if": "<cond>",
                        "then": [
                            "http://blazedemo.com/"],
                        "else": [
                            "http://demo.blazemeter.com/"]}]}}})
        self.obj.prepare()
        xml_tree = etree.fromstring(open(self.obj.modified_jmx, "rb").read())
        ifs = xml_tree.findall(".//IfController")
        self.assertEqual(2, len(ifs))
        conditions = xml_tree.findall(".//IfController/stringProp[@name='IfController.condition']")
        self.assertEqual(2, len(conditions))
        self.assertEqual(conditions[0].text, "<cond>")
        self.assertEqual(conditions[1].text, "!(<cond>)")

    def test_request_logic_nested_if(self):
        self.configure({
            'execution': {
                'scenario': {
                    "requests": [{
                        "if": "<cond1>",
                        "then": [
                            "http://blazedemo.com/", {
                                "if": "<cond2>",
                                "then": [
                                    "http://demo.blazemeter.com/"]}]}]}}})
        self.obj.prepare()
        xml_tree = etree.fromstring(open(self.obj.modified_jmx, "rb").read())
        ifs = xml_tree.findall(".//IfController")
        self.assertEqual(2, len(ifs))
        conditions = xml_tree.findall(".//IfController/stringProp[@name='IfController.condition']")
        self.assertEqual(2, len(conditions))
        self.assertEqual(conditions[0].text, "<cond1>")
        self.assertEqual(conditions[1].text, "<cond2>")

    def test_resource_files_nested_requests(self):
        self.configure({
            'execution': {
                'scenario': {
                    "data-sources": [__dir__() + "/../data/test1.csv"],
                    "requests": [{
                        "if": "<cond1>",
                        "then": [{
                            "if": "<cond2>",
                            "then": [{
                                "url": "http://demo.blazemeter.com/",
                                "method": "POST",
                                "body-file": __dir__() + "/../jmeter/jmx/dummy.jmx"
                            }],
                            "else": [
                                {"action": "continue"},
                            ]
                        }]}]}},
            'provisioning': 'cloud'})
        res_files = self.obj.resource_files()
        self.assertEqual(len(res_files), 2)

    def test_request_logic_loop(self):
        self.configure({
            'execution': {
                'scenario': {
                    "requests": [{
                        "loop": 10,
                        "do": [
                            "http://blazedemo.com/"]}]}}})
        self.obj.prepare()
        xml_tree = etree.fromstring(open(self.obj.modified_jmx, "rb").read())
        controller = xml_tree.find(".//LoopController")
        self.assertIsNotNone(controller)
        loops = xml_tree.find(".//LoopController/stringProp[@name='LoopController.loops']")
        self.assertEqual(loops.text, "10")
        forever = xml_tree.find(".//LoopController/boolProp[@name='LoopController.continue_forever']")
        self.assertEqual(forever.text, "false")

    def test_request_logic_loop_forever(self):
        self.configure({
            'execution': {
                'scenario': {
                    "requests": [{
                        "loop": "forever",
                        "do": [
                            "http://blazedemo.com/"]}]}}})
        self.obj.prepare()
        xml_tree = etree.fromstring(open(self.obj.modified_jmx, "rb").read())
        controller = xml_tree.find(".//LoopController")
        self.assertIsNotNone(controller)
        forever = xml_tree.find(".//LoopController/boolProp[@name='LoopController.continue_forever']")
        self.assertEqual(forever.text, "true")
        loops = xml_tree.find(".//LoopController/stringProp[@name='LoopController.loops']")
        self.assertEqual(loops.text, "-1")

    def test_request_logic_loop_invalid(self):
        self.configure({
            'execution': {
                'scenario': {
                    "requests": [{
                        "loop": 100}]}}})
        self.assertRaises(ValueError, self.obj.prepare)

    def test_resource_files_loops(self):
        self.configure({
            'execution': {
                'scenario': {
                    "requests": [{
                        "loop": 100,
                        "do": [{
                            "url": "http://demo.blazemeter.com/",
                            "method": "POST",
                            "body-file": __dir__() + "/../jmeter/jmx/dummy.jmx"}]}]}},
            'provisioning': 'cloud'})
        res_files = self.obj.resource_files()
        self.assertEqual(len(res_files), 1)

    def test_request_logic_while(self):
        self.configure({
            'execution': {
                'scenario': {
                    "requests": [{
                        "while": "<cond>",
                        "do": [
                            "http://blazedemo.com/"]}]}}})
        self.obj.prepare()
        xml_tree = etree.fromstring(open(self.obj.modified_jmx, "rb").read())
        if_controller = xml_tree.find(".//WhileController")
        self.assertIsNotNone(if_controller)
        condition = xml_tree.find(".//WhileController/stringProp[@name='WhileController.condition']")
        self.assertIsNotNone(condition)
        self.assertEqual(condition.text, "<cond>")

    def test_request_logic_while_invalid(self):
        self.configure({
            'execution': {
                'scenario': {
                    "requests": [{
                        "while": "<cond>"}]}}})
        self.assertRaises(ValueError, self.obj.prepare)

    def test_request_logic_while_resources(self):
        self.configure({
            'execution': {
                'scenario': {
                    "requests": [{
                        "while": "<cond>",
                        "do": [{
                            "url": "http://demo.blazemeter.com/",
                            "method": "POST",
                            "body-file": __dir__() + "/../jmeter/jmx/dummy.jmx"}]}]}},
            'provisioning': 'cloud'})
        res_files = self.obj.resource_files()
        self.assertEqual(len(res_files), 1)

    def test_request_logic_foreach(self):
        self.configure({
            'execution': {
                'scenario': {
                    "requests": [{
                        "foreach": "name in usernames",
                        "do": [
                            "http://site.com/users/${name}"]}]}}})
        self.obj.prepare()
        xml_tree = etree.fromstring(open(self.obj.modified_jmx, "rb").read())
        self.assertIsNotNone(xml_tree.find(".//ForeachController"))
        input = xml_tree.find(".//ForeachController/stringProp[@name='ForeachController.inputVal']")
        self.assertEqual(input.text, "usernames")
        loop_var = xml_tree.find(".//ForeachController/stringProp[@name='ForeachController.returnVal']")
        self.assertEqual(loop_var.text, "name")

    def test_request_logic_foreach_resources(self):
        self.configure({
            'execution': {
                'scenario': {
                    "requests": [{
                        "foreach": "item in coll",
                        "do": [{
                            "url": "http://${item}.blazemeter.com/",
                            "method": "POST",
                            "body-file": __dir__() + "/../jmeter/jmx/dummy.jmx"}]}]}},
            'provisioning': 'cloud'})
        res_files = self.obj.resource_files()
        self.assertEqual(len(res_files), 1)

    def test_request_logic_transaction(self):
        self.configure({
            'execution': {
                'scenario': {
                    "requests": [{
                        "transaction": "API",
                        "do": [
                            "http://blazedemo.com/",
                            "http://blazedemo.com/reserve.php"]}]}}})
        self.obj.prepare()
        xml_tree = etree.fromstring(open(self.obj.original_jmx, "rb").read())
        controller = xml_tree.find(".//TransactionController")
        self.assertIsNotNone(controller)
        self.assertEqual(controller.get('testname'), "API")

    def test_request_logic_transaction_resources(self):
        self.configure({
            'execution': {
                'scenario': {
                    "requests": [{
                        "transaction": "API",
                        "do": [{
                            "url": "http://demo.blazemeter.com/",
                            "method": "POST",
                            "body-file": __dir__() + "/../jmeter/jmx/dummy.jmx"}]}]}},
            'provisioning': 'cloud'})
        res_files = self.obj.resource_files()
        self.assertEqual(len(res_files), 1)

    def test_request_logic_include(self):
        self.configure({
            'scenarios': {
                'login': {
                    'requests': ['http://example.com/login']}},
            'execution': {
                'scenario': {
                    "requests": [{
                        "include-scenario": "login"}]}}})
        self.obj.prepare()
        xml_tree = etree.fromstring(open(self.obj.original_jmx, "rb").read())
        controller = xml_tree.find(".//GenericController")
        self.assertIsNotNone(controller)
        self.assertEqual(controller.get('testname'), "login")
        ht = controller.getnext()
        sampler = ht.find('HTTPSamplerProxy')
        self.assertIsNotNone(sampler)
        domain = sampler.find('stringProp[@name="HTTPSampler.domain"]')
        self.assertEqual(domain.text, "example.com")
        path = sampler.find('stringProp[@name="HTTPSampler.path"]')
        self.assertEqual(path.text, "/login")

    def test_request_logic_include_resources(self):
        self.configure({
            'scenarios': {
                'login': {
                    'data-sources': [__dir__() + "/../data/test1.csv"],
                    'requests': [{
                        "url": "http://demo.blazemeter.com/",
                        "method": "POST",
                        "body-file": __dir__() + "/../jmeter/jmx/dummy.jmx"}]}},
            'execution': {
                'scenario': {
                    'data-sources': [__dir__() + "/../data/test2.csv"],
                    "requests": [{
                        "include-scenario": "login"}]}},
            'provisioning': 'cloud'})
        res_files = self.obj.resource_files()
        self.assertEqual(len(res_files), 3)

    def test_logic_include_data_sources(self):
        self.configure({
            'scenarios': {
                'login': {
                    'data-sources': [__dir__() + "/../data/test1.csv"],
                    'requests': ['http://blazedemo.com/auth/${test1}']}},
            'execution': {
                'scenario': {
                    "data-sources": [__dir__() + "/../data/test2.csv"],
                    "requests": [
                        {"include-scenario": "login"},
                        "http://example.com/${test2}"]}}})
        self.obj.prepare()
        xml_tree = etree.fromstring(open(self.obj.original_jmx, "rb").read())
        thread_group = xml_tree.find('.//hashTree[@type="tg"]')
        scenario_dataset = xml_tree.find('.//hashTree[@type="tg"]/CSVDataSet')
        self.assertIsNotNone(scenario_dataset)
        filename = scenario_dataset.find('stringProp[@name="filename"]')
        self.assertEqual(filename.text, get_full_path(__dir__() + "/../data/test2.csv"))
        login_controler = thread_group.find('GenericController')
        self.assertIsNotNone(login_controler)
        login_ht = login_controler.getnext()
        login_dataset = login_ht.find('CSVDataSet')
        self.assertIsNotNone(login_dataset)
        filename = scenario_dataset.find('stringProp[@name="filename"]')
        self.assertEqual(filename.text, get_full_path(__dir__() + "/../data/test2.csv"))

    def test_include_recursion(self):
        self.configure({
            'scenarios': {
                'a': {
                    'requests': [{
                        "include-scenario": "b"}]},
                'b': {
                    'requests': [{
                        "include-scenario": "a"}]}},
            'execution': {
                'scenario': 'a'}})
        self.assertRaises(ValueError, self.obj.prepare)

    def test_include_sources_recursion(self):
        self.configure({
            'scenarios': {
                'a': {
                    'requests': [{
                        "include-scenario": "b"}]},
                'b': {
                    'requests': [{
                        "include-scenario": "a"}]}},
            'execution': {
                'scenario': 'a'}})
        self.assertRaises(ValueError, self.obj.resource_files)

    def test_logic_test_action(self):
        self.configure({
            'execution': {
                'scenario': {
                    "requests": [{
                        "action": "pause",
                        "pause-duration": "1s",
                    }]}}})
        self.obj.prepare()
        xml_tree = etree.fromstring(open(self.obj.original_jmx, "rb").read())
        block = xml_tree.find(".//TestAction")
        self.assertIsNotNone(block)
        action = block.find('intProp[@name="ActionProcessor.action"]')
        self.assertEqual(action.text, "1")
        target = block.find('intProp[@name="ActionProcessor.target"]')
        self.assertEqual(target.text, "0")
        target = block.find('stringProp[@name="ActionProcessor.duration"]')
        self.assertEqual(target.text, "1000")

    def test_logic_test_action_target(self):
        self.configure({
            'execution': {
                'scenario': {
                    "requests": [{
                        "action": "stop",
                        "target": "all-threads",
                    }]}}})
        self.obj.prepare()
        xml_tree = etree.fromstring(open(self.obj.original_jmx, "rb").read())
        block = xml_tree.find(".//TestAction")
        self.assertIsNotNone(block)
        action = block.find('intProp[@name="ActionProcessor.action"]')
        self.assertEqual(action.text, "0")
        target = block.find('intProp[@name="ActionProcessor.target"]')
        self.assertEqual(target.text, "2")

    def test_logic_test_action_unknown(self):
        self.configure({
            'execution': {
                'scenario': {
                    "requests": [{
                        "action": "unknown",
                    }]}}})
        self.assertRaises(ValueError, self.obj.prepare)

    def test_request_null_headers(self):
        self.configure({
            'execution': {
                'scenario': {
                    "headers": None,
                    "requests": [
                        "http://blazedemo.com/"]}}})
        self.obj.prepare()

    def test_multipart_file_upload(self):
        self.configure({
            'execution': {
                'scenario': {
                    "requests": [{
                        "url": "http://blazedemo.com/",
                        "method": "POST",
                        "multipart-form": True,
                        "upload-files": [{
                            "path": "stats.csv",
                            "param": "stats",
                            "mime-type": "text/csv"
                        }, {
                            "path": "report.pdf",
                            "param": "report",
                            "mime-type": "application/pdf"}]}]}}})
        self.obj.prepare()
        xml_tree = etree.fromstring(open(self.obj.original_jmx, "rb").read())
        request = xml_tree.find('.//HTTPSamplerProxy')
        self.assertIsNotNone(request)
        self.assertEqual(request.find('boolProp[@name="HTTPSampler.DO_MULTIPART_POST"]').text, 'true')
        self.assertEqual(request.find('boolProp[@name="HTTPSampler.BROWSER_COMPATIBLE_MULTIPART"]').text, 'true')
        file_query = 'elementProp[@name="HTTPsampler.Files"]/collectionProp[@name="HTTPFileArgs.files"]/elementProp'
        files = request.findall(file_query)
        self.assertEqual(len(files), 2)
        self.assertEqual(files[0].get('name'), "stats.csv")
        self.assertEqual(files[0].find('stringProp[@name="File.path"]').text, "stats.csv")
        self.assertEqual(files[0].find('stringProp[@name="File.paramname"]').text, "stats")
        self.assertEqual(files[0].find('stringProp[@name="File.mimetype"]').text, "text/csv")
        self.assertEqual(files[1].get('name'), "report.pdf")
        self.assertEqual(files[1].find('stringProp[@name="File.path"]').text, "report.pdf")
        self.assertEqual(files[1].find('stringProp[@name="File.paramname"]').text, "report")
        self.assertEqual(files[1].find('stringProp[@name="File.mimetype"]').text, "application/pdf")

    def test_upload_files_mime_autodetect(self):
        self.configure({
            'execution': {
                'scenario': {
                    "requests": [{
                        "url": "http://blazedemo.com/",
                        "method": "POST",
                        "upload-files": [{
                            "path": "sound.mp3",
                            "param": "stats",
                        }, {
                            "path": "report.pdf",
                            "param": "report",
                        }, {
                            "path": "unknown.file",
                            "param": "stuff"}]}]}}})
        self.obj.prepare()
        xml_tree = etree.fromstring(open(self.obj.original_jmx, "rb").read())
        request = xml_tree.find('.//HTTPSamplerProxy')
        self.assertIsNotNone(request)
        file_query = 'elementProp[@name="HTTPsampler.Files"]/collectionProp[@name="HTTPFileArgs.files"]/elementProp'
        files = request.findall(file_query)
        self.assertEqual(len(files), 3)
        self.assertEqual(files[0].find('stringProp[@name="File.mimetype"]').text, "audio/mpeg")
        self.assertEqual(files[1].find('stringProp[@name="File.mimetype"]').text, "application/pdf")
        self.assertEqual(files[2].find('stringProp[@name="File.mimetype"]').text, "application/octet-stream")

    def test_data_sources_jmx_gen_loop(self):
        self.configure({
            'execution': {
                'scenario': {
                    "data-sources": [{
                        "path": __dir__() + "/../data/test1.csv",
                        "loop": True}],
                    "requests": [
                        "http://example.com/${test1}"]}}})
        self.obj.prepare()
        xml_tree = etree.fromstring(open(self.obj.original_jmx, "rb").read())
        dataset = xml_tree.find('.//hashTree[@type="tg"]/CSVDataSet')
        self.assertIsNotNone(dataset)
        filename = dataset.find('stringProp[@name="filename"]')
        self.assertEqual(filename.text, get_full_path(__dir__() + "/../data/test1.csv"))
        loop = dataset.find('boolProp[@name="recycle"]')
        self.assertEqual(loop.text, "true")
        stop = dataset.find('boolProp[@name="stopThread"]')
        self.assertEqual(stop.text, "false")

    def test_data_sources_jmx_gen_stop(self):
        self.configure({
            'execution': {
                'scenario': {
                    "data-sources": [{
                        "path": __dir__() + "/../data/test1.csv",
                        "loop": False}],
                    "requests": [
                        "http://example.com/${test1}"]}}})
        self.obj.prepare()
        xml_tree = etree.fromstring(open(self.obj.original_jmx, "rb").read())
        dataset = xml_tree.find('.//hashTree[@type="tg"]/CSVDataSet')
        self.assertIsNotNone(dataset)
        filename = dataset.find('stringProp[@name="filename"]')
        self.assertEqual(filename.text, get_full_path(__dir__() + "/../data/test1.csv"))
        loop = dataset.find('boolProp[@name="recycle"]')
        self.assertEqual(loop.text, "false")
        stop = dataset.find('boolProp[@name="stopThread"]')
        self.assertEqual(stop.text, "true")

    def test_functional_mode_flag(self):
        self.obj.engine.aggregator.is_functional = True
        self.obj.execution.merge({
            'scenario': {
                "requests": [
                    "http://example.com/",
                ],
            }
        })
        self.obj.execution.merge(self.obj.engine.config)
        self.obj.prepare()
        xml_tree = etree.fromstring(open(self.obj.modified_jmx, "rb").read())
        functional_switch = xml_tree.find('.//TestPlan/boolProp[@name="TestPlan.functional_mode"]')
        self.assertIsNotNone(functional_switch)
        self.assertEqual(functional_switch.text, "true")

    def test_functional_reader_pass(self):
        obj = FuncJTLReader(__dir__() + "/../jmeter/jtl/resource-errors-no-fail.jtl", logging.getLogger(''))
        samples = list(obj.read(last_pass=True))
        self.assertEqual(2, len(samples))
        first = samples[0]
        self.assertEqual(first.test_case, "HTTP Request")
        self.assertEqual(first.test_suite, "JMeter")
        self.assertEqual(first.status, "PASSED")
        self.assertEqual(first.start_time, 1440764640)
        self.assertEqual(first.duration, 0.419)
        self.assertEqual(first.error_msg, "")
        self.assertEqual(first.error_trace, "")

    def test_functional_reader_failed(self):
        obj = FuncJTLReader(__dir__() + "/../jmeter/jtl/standard-errors.jtl", logging.getLogger(''))
        samples = list(obj.read(last_pass=True))
        self.assertEqual(185, len(samples))
        first = samples[0]
        self.assertEqual(first.test_case, "http://blazedemo.com/some-more-or-less-long-label")
        self.assertEqual(first.test_suite, "JMeter")
        self.assertEqual(first.status, "FAILED")
        self.assertEqual(first.start_time, 1430825787)
        self.assertEqual(first.duration, 0.011)
        self.assertEqual(first.error_msg, "The operation lasted too long")

    def test_functional_reader_broken(self):
        obj = FuncJTLReader(__dir__() + "/../jmeter/jtl/standard-errors.jtl", logging.getLogger(''))
        samples = list(obj.read(last_pass=True))
        self.assertEqual(185, len(samples))
        sample = samples[8]
        self.assertEqual(sample.test_case, "http://blazedemo.com/some-more-or-less-long-label")
        self.assertEqual(sample.test_suite, "JMeter")
        self.assertEqual(sample.status, "BROKEN")
        self.assertEqual(sample.start_time, 1430825788)
        self.assertEqual(sample.duration, 0.01)
        self.assertEqual(sample.error_msg, "Non HTTP response message: Read timed out")
        self.assertTrue(sample.error_trace.startswith("java.net.SocketTimeoutException: Read timed out"))


class TestJMX(BZTestCase):
    def test_jmx_unicode_checkmark(self):
        obj = JMX()
        res = obj._get_http_request("url", "label", "method", 0, {"param": u"✓"}, True)
        prop = res.find(".//stringProp[@name='Argument.value']")
        self.assertNotEqual("BINARY", prop.text)
        self.assertEqual(u"✓", prop.text)

    def test_variable_hostname(self):
        obj = JMX()
        res = obj._get_http_request("http://${hostName}:${Port}/${Path}", "label", "method", 0, {}, True)
        self.assertEqual("/${Path}", res.find(".//stringProp[@name='HTTPSampler.path']").text)
        self.assertEqual("${hostName}", res.find(".//stringProp[@name='HTTPSampler.domain']").text)
        self.assertEqual("${Port}", res.find(".//stringProp[@name='HTTPSampler.port']").text)

    def test_no_port(self):
        obj = JMX()
        res = obj._get_http_request("http://hostname", "label", "method", 0, {}, True)
        self.assertEqual("", res.find(".//stringProp[@name='HTTPSampler.path']").text)
        self.assertEqual("hostname", res.find(".//stringProp[@name='HTTPSampler.domain']").text)
        self.assertEqual("", res.find(".//stringProp[@name='HTTPSampler.port']").text)

    def test_regexp_subject(self):
        res = JMX._get_extractor('test_name', 'baddy', 'regexp', 1, 1, 'error')
        self.assertEqual("body", res.find(".//stringProp[@name='RegexExtractor.useHeaders']").text)
        res = JMX._get_extractor('test_name', 'headers', 'regexp', 1, 1, 'error')
        self.assertEqual("true", res.find(".//stringProp[@name='RegexExtractor.useHeaders']").text)
        res = JMX._get_extractor('test_name', 'http-code', 'regexp', 1, 1, 'error')
        self.assertEqual("code", res.find(".//stringProp[@name='RegexExtractor.useHeaders']").text)
        self.assertEqual("parent", res.find(".//stringProp[@name='Sample.scope']").text)

    def test_int_udv(self):
        res = JMX()
        data = {"varname2": "1", "varname": 1, 2: 3}
        res.add_user_def_vars_elements(data)<|MERGE_RESOLUTION|>--- conflicted
+++ resolved
@@ -862,24 +862,16 @@
     def test_fail_on_zero_results(self):
         self.obj.execution.merge({"scenario": {"script": __dir__() + "/../jmeter/jmx/dummy.jmx"}})
         self.obj.prepare()
-<<<<<<< HEAD
-=======
         self.obj.startup()
         self.obj.shutdown()
-
->>>>>>> 0f2a70af
         self.obj.engine.prepared = [self.obj]
         self.obj.engine.started = [self.obj]
         prov = Local()
         prov.engine = self.obj.engine
         prov.executors = [self.obj]
         self.obj.engine.provisioning = prov
-<<<<<<< HEAD
         self.obj.engine.provisioning.post_process()
         self.assertTrue(isinstance(self.obj.engine.stopping_reason, RuntimeWarning))
-=======
-        self.assertRaises(RuntimeWarning, self.obj.engine.provisioning.post_process)
->>>>>>> 0f2a70af
 
     def test_ok_with_results(self):
         self.obj.execution.merge({"scenario": {"script": __dir__() + "/../jmeter/jmx/dummy.jmx"}})
@@ -893,10 +885,7 @@
         self.obj.engine.provisioning = prov
         self.obj.reader.read_records = 13
         self.obj.engine.provisioning.post_process()
-<<<<<<< HEAD
         self.assertIsNone(self.obj.engine.stopping_reason)
-=======
->>>>>>> 0f2a70af
 
     def test_convert_tgroups_no_load(self):
         self.obj.execution.merge({
