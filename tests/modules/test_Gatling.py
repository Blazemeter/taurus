# coding=utf-8
import os
import sys
import shutil
import time

from bzt import ToolError, TaurusConfigError
from bzt.modules.aggregator import DataPoint, KPISet
from bzt.modules.gatling import GatlingExecutor, DataLogReader
from bzt.modules.provisioning import Local
from bzt.six import u
from bzt.utils import EXE_SUFFIX, get_full_path
from tests import ExecutorTestCase, BZTestCase, __dir__, RESOURCES_DIR, BUILD_DIR, close_reader_file, ROOT_LOGGER


class TestGatlingExecutor(ExecutorTestCase):
    EXECUTOR = GatlingExecutor

    def setUp(self):
        super(TestGatlingExecutor, self).setUp()
        path = os.path.abspath(RESOURCES_DIR + "gatling/gatling2" + EXE_SUFFIX)
        self.obj.settings.merge({"path": path, "version": "2.3.0"})
        self.obj.env.add_path({"PATH": os.path.dirname(sys.executable)})

    def tearDown(self):
        close_reader_file(self.obj.reader)
        super(TestGatlingExecutor, self).tearDown()

    def test_gatling3(self):
        self.obj.settings.merge({"version": "3.0.1"})
        self.configure({
            "execution": {
                "executor": "gatling",
                "ramp-up": "1m",
                "scenario": "gs"},
            "scenarios": {
                "gs": {
                    "requests": [
                        "http://blazedemo.com"]}}})
        self.obj.prepare()
        target_script = os.path.join(RESOURCES_DIR, "gatling", "gatling3.scala")
        target_str = "class TaurusSimulation extends Simulation {"
        substitute = "class TaurusSimulation_%s extends Simulation {" % id(self.obj)
        self.assertFilesEqual(target_script, self.obj.script, replace_str=target_str, replace_with=substitute)

    def test_embedded_res(self):
        self.configure({
            "execution": {
                "executor": "gatling",
                "ramp-up": "1m",
                "scenario": "gs"},
            "scenarios": {
                "gs": {
                    "retrieve-resources": True,
                    "retrieve-resources-regex": "(.*)boo(. *)",
                    "requests": [
                        "http://blazedemo.com"]}}})
        self.obj.prepare()
        target_script = os.path.join(RESOURCES_DIR, "gatling", "embedded_res.scala")
        target_str = "class TaurusSimulation extends Simulation {"
        substitute = "class TaurusSimulation_%s extends Simulation {" % id(self.obj)
        self.assertFilesEqual(target_script, self.obj.script, replace_str=target_str, replace_with=substitute)

    def test_external_jar_wrong_launcher(self):
        modified_launcher = self.obj.engine.create_artifact('wrong-gatling', EXE_SUFFIX)
        origin_launcher = get_full_path(self.obj.settings['path'])
        with open(origin_launcher) as orig_file:
            with open(modified_launcher, 'w') as mod_file:
                for line in orig_file.readlines():
                    if 'COMPILATION_CLASSPATH' not in line:
                        mod_file.writelines([line])
        os.chmod(modified_launcher, 0o755)

        self.obj.settings.merge({"path": modified_launcher})

        self.obj.execution.merge({
            "scenario": {
                "script": "tests/resources/gatling/bs",
                "additional-classpath": ["tests/resources/grinder/fake_grinder.jar"]}})
        self.assertRaises(ToolError, self.obj.prepare)

    def test_additional_classpath(self):
        jars = ("gatling", "simulations.jar"), ("gatling", "deps.jar")
        jars = list(os.path.join(RESOURCES_DIR, *jar) for jar in jars)

        self.obj.execution.merge({
            "scenario": {
                "script": RESOURCES_DIR + "gatling/BasicSimulation.scala",
                "additional-classpath": [jars[0]]}})
        self.obj.settings.merge({"additional-classpath": [jars[1]]})
        self.obj.prepare()

        for jar in jars:
            for var in ("JAVA_CLASSPATH", "COMPILATION_CLASSPATH"):
                self.assertIn(jar, self.obj.env.get(var))

    def test_external_jar_built_launcher_v2(self):
        jars = ['tests/resources/grinder/fake_grinder.jar', 'tests/resources/selenium/junit/another_dummy.jar']
        self.obj.execution.merge({
            'files': [
                jars[0]],
            'scenario': {
                "script": RESOURCES_DIR + "gatling/BasicSimulation.scala",
                "additional-classpath": [jars[1]],
                "simulation": "mytest.BasicSimulation"}})
        self.obj.prepare()
        self.obj.startup()
        self.obj.shutdown()

        modified_launcher = self.obj.tool.tool_path
        with open(modified_launcher) as modified:
            modified_lines = modified.readlines()

        for var in ("JAVA_CLASSPATH", "COMPILATION_CLASSPATH"):
            self.assertNotIn(jars[0], self.obj.env.get(var))
            self.assertIn(jars[1], self.obj.env.get(var))

        for line in modified_lines:
            self.assertFalse(line.startswith('set COMPILATION_CLASSPATH=""'))       # win
            if line.startswith('COMPILATION_CLASSPATH='):                           # linux
                self.assertTrue(line.endswith(':"${COMPILATION_CLASSPATH}"\n'))

<<<<<<< HEAD
    def test_external_jar_built_launcher_v3(self):
        jars = ['tests/resources/grinder/fake_grinder.jar', 'tests/resources/selenium/junit/another_dummy.jar']
        self.obj.execution.merge({
            'files': [
                jars[0]],
            'scenario': {
                "script": RESOURCES_DIR + "gatling/BasicSimulation.scala",
                "additional-classpath": [jars[1]],
                "simulation": "mytest.BasicSimulation"}})
=======
        with open(self.obj.stdout.name) as stdout:
            out_lines = stdout.readlines()
>>>>>>> dfd90d14

        path = os.path.abspath(RESOURCES_DIR + "gatling/gatling3" + EXE_SUFFIX)
        self.obj.settings.merge({"path": path, "version": "3.0.0"})

        self.obj.prepare()
        self.obj.startup()
        self.obj.shutdown()

        modified_launcher = self.obj.tool.tool_path
        with open(modified_launcher) as modified:
            modified_lines = modified.readlines()

        for var in ("JAVA_CLASSPATH", "COMPILATION_CLASSPATH"):
            self.assertNotIn(jars[0], self.obj.env.get(var))
            self.assertIn(jars[1], self.obj.env.get(var))

        for line in modified_lines:
            if line.startswith('set COMPILER_CLASSPATH='):                      # win
                self.assertTrue(line.endswith(';%COMPILATION_CLASSPATH%\n'))
            if line.startswith('COMPILER_CLASSPATH='):                          # linux
                self.assertTrue('${COMPILATION_CLASSPATH}"\n')

    def test_install_Gatling(self):
        path = os.path.abspath(BUILD_DIR + "gatling-taurus/bin/gatling" + EXE_SUFFIX)
        shutil.rmtree(os.path.dirname(os.path.dirname(path)), ignore_errors=True)

        download_link = "file:///" + RESOURCES_DIR + "gatling/gatling-dist-{version}.zip"
        gatling_version = '2.3.0'

        self.assertFalse(os.path.exists(path))
        self.obj.settings.merge({
            "path": path,
            "download-link": download_link,
            "version": gatling_version})

        self.obj.execution.merge({
            "scenario": {
                "script": RESOURCES_DIR + "gatling/BasicSimulation.scala",
                "simulation": "mytest.BasicSimulation"}})

        self.obj.prepare()
        self.assertTrue(os.path.exists(path))

    def test_gatling_widget(self):
        self.obj.execution.merge({"scenario": {"script": RESOURCES_DIR + "gatling/BasicSimulation.scala"}})
        self.obj.prepare()
        self.obj.get_widget()
        self.assertEqual(self.obj.widget.widgets[0].text, "Gatling: BasicSimulation.scala")

    def test_resource_files_collection_remote2(self):  # script = <dir>
        script_path = RESOURCES_DIR + "gatling/bs"
        self.obj.execution.merge({"scenario": {"script": script_path}})
        res_files = self.obj.resource_files()
        self.assertPathsEqual(res_files, [script_path])

    def test_resource_files_collection_local(self):
        script = "LocalBasicSimulation.scala"
        self.obj.execution.merge({"scenario": {"script": RESOURCES_DIR + "gatling/" + script}})
        self.obj.prepare()
        artifacts = os.listdir(self.obj.engine.artifacts_dir)
        self.assertNotIn(script, artifacts)

    def test_env_type(self):
        script = "LocalBasicSimulation.scala"
        self.configure({"execution": {
            "concurrency": 2,
            "hold-for": 1000,
            "throughput": 100,
            "scenario": {"script": RESOURCES_DIR + "gatling/" + script}}})
        self.obj.prepare()
        self.obj.engine.artifacts_dir = u(self.obj.engine.artifacts_dir)
        self.obj.startup()
        self.obj.shutdown()
        with open(self.obj.stdout.name) as fds:
            lines = fds.readlines()
        self.assertIn('throughput', lines[-1])

    def test_warning_for_throughput_without_duration(self):
        script = "LocalBasicSimulation.scala"
        self.configure({"execution": {
            "concurrency": 2,
            "throughput": 100,
            "scenario": {"script": RESOURCES_DIR + "gatling/" + script}}})
        self.obj.prepare()
        self.obj.engine.artifacts_dir = u(self.obj.engine.artifacts_dir)
        self.obj.startup()
        self.obj.shutdown()
        with open(self.obj.stdout.name) as fds:
            lines = fds.readlines()
        self.assertNotIn('throughput', lines[-1])

    def test_requests_1(self):
        self.configure({"execution": {
            "concurrency": 10,
            "iterations": 5,
            "scenario": {
                "think-time": 1,
                "follow-redirects": False,
                "default-address": "blazedemo.com",
                "headers": {"H1": "V1"},
                "requests": [
                    {
                        "url": "/reserve.php",      # complicate body without content header -> json
                        "headers": {"H2": "V2"},
                        "method": "POST",
                        "body": {"com": {"pli": {"cat": ["ed", "dict"]}}},
                        "assert": [{
                            "contains": ["bootstrap.min"],
                            "not": True}]
                    }, {
                        "url": "/",
                        "think-time": 2,
                        "follow-redirects": True
                    }, {
                        "url": "/reserve.php",
                        "method": "POST",
                        "body": u"Body Content 日本語",
                    }, {
                        "url": "/something.php",
                        "method": "POST",
                        "body": {
                            "param_name1": "param_value1",
                            "param_name2": "param_value2"}      # simple body without content header -> params
                    }, {
                        "url": "/something_else.php",
                        "headers": {"Content-Type": "application/json"},
                        "method": "POST",
                        "body": {
                            "param_name3": "param_value4"}}     # simple body with content header -> json
                ]}}})
        self.obj.prepare()
        scala_file = self.obj.engine.artifacts_dir + '/' + self.obj.get_scenario().get('simulation') + '.scala'
        self.assertFilesEqual(RESOURCES_DIR + "gatling/generated1.scala", scala_file,
                              self.obj.get_scenario().get('simulation'), "SIMNAME")

    def test_requests_def_addr_is_none(self):
        self.configure({"execution": {
            "concurrency": 10,
            "hold-for": 110,
            "throughput": 33,
            "ramp-up": 30,
            "scenario": {
                'keepalive': False,
                'timeout': '100ms',
                'requests': ['http://blazedemo.com', 'google.com']
            }
        }})
        self.obj.prepare()

    def test_requests_def_addr_is_empty(self):
        self.configure({"execution": {
            "concurrency": 10,
            "hold-for": 110,
            "throughput": 33,
            "ramp-up": 30,
            "scenario": {
                'default-address': '',
                'keepalive': False,
                'timeout': '100ms',
                'requests': ['http://blazedemo.com', 'google.com']
            }
        }})
        self.obj.prepare()

    def test_requests_3(self):
        self.obj.execution.merge({
            "iterations": 55,
            "scenario": {
                "requests": [{'url': 'http://site.com/reserve.php',
                              'assert': [{
                                  'contains': [200],
                                  'subject': 'http-code',
                                  'not': False
                              }]}]
            }
        })
        self.obj.prepare()
        scala_file = self.obj.engine.artifacts_dir + '/' + self.obj.get_scenario().get('simulation') + '.scala'
        self.assertFilesEqual(RESOURCES_DIR + "gatling/generated3.scala", scala_file,
                              self.obj.get_scenario().get('simulation'), "SIMNAME")

    def test_requests_4(self):
        self.obj.execution.merge({
            "iterations": 55,
            "scenario": {
                "default-address": "",
                "requests": [{'url': 'site.com/reserve.php',
                              'assert': [{
                                  'subject': 'body',
                                  'contains': 'boot(.*)strap.min',
                                  'regexp': True,
                                  'not': False
                              }]}]
            }
        })
        self.obj.prepare()
        scala_file = self.obj.engine.artifacts_dir + '/' + self.obj.get_scenario().get('simulation') + '.scala'
        self.assertFilesEqual(RESOURCES_DIR + "gatling/generated4.scala", scala_file,
                              self.obj.get_scenario().get('simulation'), "SIMNAME")

    def test_requests_5(self):
        self.obj.execution.merge({
            "iterations": 55,
            "scenario": {
                "default-address": "blazedemo.com",
                "requests": [{'url': '/reserve.php',
                              'assert': [{
                                  'subject': 'body',
                                  'regexp': True,
                                  'not': False
                              }]}]
            }
        })
        self.assertRaises(TaurusConfigError, self.obj.prepare)

    def test_requests_6(self):
        self.obj.execution.merge({
            "iterations": 5,
            "scenario": {
                "store-cache": False,
                "default-address": "example.com",
                "requests": ['/'],
            }
        })
        self.obj.prepare()
        scala_file = self.obj.engine.artifacts_dir + '/' + self.obj.get_scenario().get('simulation') + '.scala'
        self.assertFilesEqual(RESOURCES_DIR + "gatling/generated6.scala", scala_file,
                              self.obj.get_scenario().get('simulation'), "SIMNAME")

    def test_fail_on_zero_results(self):
        self.obj.execution.merge({"scenario": {"script": RESOURCES_DIR + "gatling/bs/BasicSimulation.scala"}})
        self.obj.prepare()
        self.obj.engine.prepared = [self.obj]
        self.obj.engine.started = [self.obj]
        prov = Local()
        prov.engine = self.obj.engine
        prov.executors = [self.obj]
        self.obj.engine.provisioning = prov
        self.obj.reader.buffer = ['some info']
        self.obj.engine.provisioning.post_process()

    def test_no_simulation(self):
        self.obj.execution.merge({"scenario": {"script": RESOURCES_DIR + "gatling/bs/BasicSimulation.scala"}})
        self.obj.prepare()
        try:
            self.obj.startup()
            while not self.obj.check():
                time.sleep(self.obj.engine.check_interval)
        finally:
            self.obj.shutdown()

    def test_full_Gatling(self):
        self.obj.execution.merge({
            "scenario": {
                "script": RESOURCES_DIR + "gatling/bs/BasicSimulation.scala",
                "simulation": "fake"
            }
        })
        self.obj.prepare()

        self.obj.settings.merge({"path": RESOURCES_DIR + "gatling/gatling" + EXE_SUFFIX})

        try:
            self.obj.startup()

            while not self.obj.check():
                time.sleep(self.obj.engine.check_interval)
        finally:
            self.obj.shutdown()

    def test_interactive_request(self):
        self.obj.engine.existing_artifact(RESOURCES_DIR + "gatling/SimpleSimulation.scala")
        self.obj.execution.merge({
            "scenario": {
                "script": self.obj.engine.artifacts_dir + "/SimpleSimulation.scala",
                "simulation": "SimpleSimulation"}})
        self.obj.prepare()
        self.obj.settings.merge({"path": RESOURCES_DIR + "gatling/gatling" + EXE_SUFFIX})
        counter1 = 0
        self.obj.startup()
        while not self.obj.check():
            time.sleep(self.obj.engine.check_interval)
            counter1 += 1
        self.obj.shutdown()
        self.obj.post_process()

        self.tearDown()  # Carthage must be destroyed...
        self.setUp()

        self.obj.engine.existing_artifact(RESOURCES_DIR + "gatling/SimpleSimulation.scala")
        self.obj.engine.existing_artifact(RESOURCES_DIR + "gatling/generated1.scala")
        self.obj.execution.merge({
            "scenario": {
                "script": self.obj.engine.artifacts_dir + "/SimpleSimulation.scala",
                "simulation": "fake"}})
        self.obj.prepare()
        self.obj.settings.merge({"path": RESOURCES_DIR + "gatling/gatling" + EXE_SUFFIX})
        counter2 = 0
        try:
            self.obj.startup()
            while not self.obj.check():
                time.sleep(self.obj.engine.check_interval)
                counter2 += 1
                if counter2 > counter1 * 5:
                    self.fail('It seems gatling made interactive request')
            self.obj.shutdown()
            self.obj.post_process()
        except TaurusConfigError:
            return
        self.fail('ValueError not found')

    def test_script_jar(self):
        self.obj.execution.merge({"scenario": {"script": RESOURCES_DIR + "gatling/simulations.jar",
                                               "simulation": "tests.gatling.BasicSimulation"}})
        self.obj.prepare()
        try:
            self.obj.startup()
            while not self.obj.check():
                time.sleep(self.obj.engine.check_interval)
        finally:
            self.obj.shutdown()

        for var in ("JAVA_CLASSPATH", "COMPILATION_CLASSPATH"):
            self.assertIn("simulations.jar", self.obj.env.get(var))

    def test_files_find_file(self):
        curdir = get_full_path(os.curdir)
        try:
            os.chdir(__dir__() + "/../")
            self.obj.engine.file_search_paths.append(RESOURCES_DIR + "gatling/")
            self.obj.engine.config.merge({
                "execution": {
                    "scenario": {
                        "script": "simulations.jar",
                        "simulation": "tests.gatling.BasicSimulation"
                    },
                    "files": ["deps.jar"]
                }
            })
            self.obj.execution.merge(self.obj.engine.config["execution"])
            self.obj.prepare()
            try:
                self.obj.startup()
                while not self.obj.check():
                    time.sleep(self.obj.engine.check_interval)
            finally:
                self.obj.shutdown()

            for var in ("JAVA_CLASSPATH", "COMPILATION_CLASSPATH"):
                self.assertIn("simulations.jar", self.obj.env.get(var))
                self.assertNotIn("deps.jar", self.obj.env.get(var))         # new logic: don't add 'files' to cp

        finally:
            os.chdir(curdir)

    def test_data_sources(self):
        self.obj.execution.merge({
            "scenario": {
                "data-sources": [{
                    "path": RESOURCES_DIR + "test1.csv",
                    "delimiter": ","
                }],
                "requests": ["http://blazedemo.com/?tag=${col1}"],
            }
        })
        self.obj.prepare()
        scala_file = self.obj.engine.artifacts_dir + '/' + self.obj.get_scenario().get('simulation') + '.scala'
        self.assertFilesEqual(RESOURCES_DIR + "gatling/generated_data_sources.scala", scala_file,
                              self.obj.get_scenario().get('simulation'), "SIMNAME")
        self.assertTrue(os.path.exists(os.path.join(self.obj.engine.artifacts_dir, 'test1.csv')))

    def test_resource_files_data_sources(self):
        csv_path = RESOURCES_DIR + "test1.csv"
        jar_file = "path_to_my_jar"
        self.obj.execution.merge({
            "scenario": {
                "data-sources": [csv_path],
                "requests": ["http://blazedemo.com/"],
            }
        })
        self.obj.settings.merge({'additional-classpath': [jar_file]})
        res_files = self.obj.resource_files()
        self.assertEqual(res_files, [csv_path, jar_file])

    def test_diagnostics(self):
        self.obj.execution.merge({
            "scenario": {
                "script": RESOURCES_DIR + "gatling/simulations.jar",
                "simulation": "tests.gatling.BasicSimulation"}})
        self.obj.prepare()
        try:
            self.obj.startup()
            while not self.obj.check():
                time.sleep(self.obj.engine.check_interval)
        finally:
            self.obj.shutdown()
        self.obj.post_process()
        self.assertIsNotNone(self.obj.get_error_diagnostics())

    def test_properties_migration(self):
        self.obj.execution.merge({
            "scenario": {
                "keepalive": True,
                "requests": ["http://blazedemo.com/"]}
        })

        self.obj.execute = lambda *args, **kwargs: None
        self.obj.prepare()
        self.obj.startup()
        self.assertIn("gatling.http.ahc.allowPoolingConnections=true", self.obj.env.get("JAVA_OPTS"))
        self.assertIn("gatling.http.ahc.keepAlive=true", self.obj.env.get("JAVA_OPTS"))

    def test_properties_2levels(self):
        self.obj.settings.merge({
            "properties": {
                "settlevel": "settval",
                "override": 1,
            },
        })
        self.obj.execution.merge({
            "scenario": {
                "properties": {
                    "scenlevel": "scenval",
                    "override": 2,
                },
                "requests": ["http://blazedemo.com/"]}
        })

        self.obj.execute = lambda *args, **kwargs: None
        self.obj.prepare()
        self.obj.startup()
        self.assertIn("-Dscenlevel=scenval", self.obj.env.get("JAVA_OPTS"))
        self.assertIn("-Dsettlevel=settval", self.obj.env.get("JAVA_OPTS"))
        self.assertIn("-Doverride=2", self.obj.env.get("JAVA_OPTS"))


class TestDataLogReader(BZTestCase):
    def test_read(self):
        log_path = RESOURCES_DIR + "gatling/"
        obj = DataLogReader(log_path, ROOT_LOGGER, 'gatling-0')
        list_of_values = list(obj.datapoints(True))
        self.assertEqual(len(list_of_values), 23)
        self.assertEqual(obj.guessed_gatling_version, "2.1")
        self.assertIn('request_1', list_of_values[-1][DataPoint.CUMULATIVE].keys())

    def test_read_asserts(self):
        log_path = RESOURCES_DIR + "gatling/"
        obj = DataLogReader(log_path, ROOT_LOGGER, 'gatling-1')
        list_of_values = list(obj.datapoints(True))
        self.assertEqual(len(list_of_values), 3)
        self.assertEqual(obj.guessed_gatling_version, "2.2+")
        self.assertIn('ping request', list_of_values[-1][DataPoint.CUMULATIVE].keys())

    def test_read_220_format(self):
        log_path = RESOURCES_DIR + "gatling/"
        obj = DataLogReader(log_path, ROOT_LOGGER, 'gatling-220')
        list_of_values = list(obj.datapoints(True))
        self.assertEqual(len(list_of_values), 4)
        self.assertEqual(obj.guessed_gatling_version, "2.2+")
        self.assertIn('/', list_of_values[-1][DataPoint.CUMULATIVE].keys())

    def test_read_labels_problematic(self):
        log_path = RESOURCES_DIR + "gatling/"
        obj = DataLogReader(log_path, ROOT_LOGGER, 'gatling-2')  # problematic one
        list_of_values = list(obj.datapoints(True))
        self.assertEqual(len(list_of_values), 1)
        self.assertEqual(obj.guessed_gatling_version, "2.2+")
        last_cumul = list_of_values[-1][DataPoint.CUMULATIVE]
        self.assertEqual(1, last_cumul['User-Login'][KPISet.SAMPLE_COUNT])

    def test_read_labels_regular(self):
        log_path = RESOURCES_DIR + "gatling/"
        obj = DataLogReader(log_path, ROOT_LOGGER, 'gatling-3')  # regular one
        list_of_values = list(obj.datapoints(True))
        self.assertEqual(len(list_of_values), 10)
        self.assertEqual(obj.guessed_gatling_version, "2.2+")
        self.assertIn('http://blazedemo.com/', list_of_values[-1][DataPoint.CUMULATIVE].keys())<|MERGE_RESOLUTION|>--- conflicted
+++ resolved
@@ -120,7 +120,6 @@
             if line.startswith('COMPILATION_CLASSPATH='):                           # linux
                 self.assertTrue(line.endswith(':"${COMPILATION_CLASSPATH}"\n'))
 
-<<<<<<< HEAD
     def test_external_jar_built_launcher_v3(self):
         jars = ['tests/resources/grinder/fake_grinder.jar', 'tests/resources/selenium/junit/another_dummy.jar']
         self.obj.execution.merge({
@@ -130,10 +129,6 @@
                 "script": RESOURCES_DIR + "gatling/BasicSimulation.scala",
                 "additional-classpath": [jars[1]],
                 "simulation": "mytest.BasicSimulation"}})
-=======
-        with open(self.obj.stdout.name) as stdout:
-            out_lines = stdout.readlines()
->>>>>>> dfd90d14
 
         path = os.path.abspath(RESOURCES_DIR + "gatling/gatling3" + EXE_SUFFIX)
         self.obj.settings.merge({"path": path, "version": "3.0.0"})
