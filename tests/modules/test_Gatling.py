--- conflicted
+++ resolved
@@ -607,15 +607,6 @@
         self.assertEqual(obj.guessed_gatling_version, "2.2+")
         self.assertIn('http://blazedemo.com/', list_of_values[-1][DataPoint.CUMULATIVE].keys())
 
-<<<<<<< HEAD
-    def test_read_gatling302(self):
-        log_path = RESOURCES_DIR + "gatling/"
-        obj = DataLogReader(log_path, ROOT_LOGGER, 'gatling-302')  # regular one
-        list_of_values = list(obj.datapoints(True))
-        self.assertEqual(len(list_of_values), 10)
-        self.assertEqual(obj.guessed_gatling_version, "2.2+")
-        self.assertIn('http://blazedemo.com/', list_of_values[-1][DataPoint.CUMULATIVE].keys())
-=======
     def test_read_group(self):
         log_path = RESOURCES_DIR + "gatling/"
         obj = DataLogReader(log_path, ROOT_LOGGER, 'gatling-4')  # regular one
@@ -634,4 +625,11 @@
         last_cumul = list_of_values[-1][DataPoint.CUMULATIVE]
         self.assertEqual(1, last_cumul[''][KPISet.RESP_CODES]['400'])
         self.assertEqual(1, last_cumul[''][KPISet.RESP_CODES]['401'])
->>>>>>> 6f111b6e
+
+    def test_read_gatling302(self):
+        log_path = RESOURCES_DIR + "gatling/"
+        obj = DataLogReader(log_path, ROOT_LOGGER, 'gatling-302')  # regular one
+        list_of_values = list(obj.datapoints(True))
+        self.assertEqual(len(list_of_values), 10)
+        self.assertEqual(obj.guessed_gatling_version, "2.2+")
+        self.assertIn('http://blazedemo.com/', list_of_values[-1][DataPoint.CUMULATIVE].keys())