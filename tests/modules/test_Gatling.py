import logging
import os
import shutil
import time

from bzt.modules.gatling import GatlingExecutor, DataLogReader
from bzt.six import u
from bzt.utils import EXE_SUFFIX, get_full_path
from tests import BZTestCase, __dir__
from tests.mocks import EngineEmul
from bzt.modules.provisioning import Local
from bzt import ToolError, TaurusConfigError


class TestGatlingExecutor(BZTestCase):
    def getGatling(self):
        path = os.path.abspath(__dir__() + "/../gatling/gatling" + EXE_SUFFIX)
        obj = GatlingExecutor()
        obj.engine = EngineEmul()
        obj.settings.merge({"path": path})
        return obj

    def test_external_jar_wrong_launcher(self):
        obj = self.getGatling()

        modified_launcher = obj.engine.create_artifact('wrong-gatling', EXE_SUFFIX)
        origin_launcher = get_full_path(obj.settings['path'])
        with open(origin_launcher) as orig_file:
            with open(modified_launcher, 'w') as mod_file:
                for line in orig_file.readlines():
                    if 'COMPILATION_CLASSPATH' not in line:
                        mod_file.writelines([line])
        os.chmod(modified_launcher, 0o755)

        obj.settings.merge({"path": modified_launcher})

        obj.execution.merge({
            'files': [
                'tests/grinder/fake_grinder.jar',
                'tests/selenium/jar'],
            'scenario': 'tests/gatling/bs'})
        self.assertRaises(ToolError, obj.prepare)

    def test_external_jar_right_launcher(self):
        obj = self.getGatling()

        obj.execution.merge({
            'files': [
                'tests/grinder/fake_grinder.jar',
                'tests/selenium/jar'],
            'scenario': {
                "script": __dir__() + "/../gatling/BasicSimulation.scala",
                "simulation": "mytest.BasicSimulation"}})
        obj.prepare()
        obj.startup()
        obj.shutdown()

        jar_files = obj.jar_list
        modified_launcher = obj.launcher
        with open(modified_launcher) as modified:
            modified_lines = modified.readlines()

        self.assertIn('fake_grinder.jar', jar_files)
        self.assertIn('another_dummy.jar', jar_files)

        for line in modified_lines:
            self.assertFalse(line.startswith('set COMPILATION_CLASSPATH=""'))
            self.assertTrue(not line.startswith('COMPILATION_CLASSPATH=') or
                            line.endswith('":${COMPILATION_CLASSPATH}"\n'))

        with open(obj.stdout_file.name) as stdout:
            out_lines = stdout.readlines()

        out_lines = [out_line.rstrip() for out_line in out_lines]
        self.assertEqual(out_lines[-4], get_full_path(obj.settings['path'], step_up=2))  # $GATLING_HOME
        self.assertIn('fake_grinder.jar', out_lines[-3])  # $COMPILATION_CLASSPATH
        self.assertIn('another_dummy.jar', out_lines[-3])  # $COMPILATION_CLASSPATH
        self.assertEqual(out_lines[-2], 'TRUE')  # $NO_PAUSE

    def test_install_Gatling(self):
        path = os.path.abspath(__dir__() + "/../../build/tmp/gatling-taurus/bin/gatling" + EXE_SUFFIX)
        shutil.rmtree(os.path.dirname(os.path.dirname(path)), ignore_errors=True)

        download_link = "file:///" + __dir__() + "/../data/gatling-dist-{version}_{version}.zip"
        gatling_version = '2.1.4'

        self.assertFalse(os.path.exists(path))
        obj = self.getGatling()
        obj.settings.merge({
            "path": path,
            "download-link": download_link,
            "version": gatling_version,
        })

        obj.execution.merge({"scenario": {"script": __dir__() + "/../gatling/BasicSimulation.scala",
                                          "simulation": "mytest.BasicSimulation"}})
        obj.prepare()
        self.assertTrue(os.path.exists(path))

    def test_gatling_widget(self):
        obj = self.getGatling()
        obj.execution.merge({"scenario": {"script": __dir__() + "/../gatling/BasicSimulation.scala"}})
        obj.prepare()
        obj.get_widget()
        self.assertEqual(obj.widget.widgets[0].text, "Gatling: BasicSimulation.scala")

    def test_resource_files_collection_remote2(self):  # script = <dir>
        obj = self.getGatling()
        script_path = __dir__() + "/../gatling/bs"
        obj.execution.merge({"scenario": {"script": script_path}})
        res_files = obj.resource_files()
        self.assertEqual(res_files, [script_path])

    def test_resource_files_collection_local(self):
        obj = self.getGatling()
        script = "LocalBasicSimulation.scala"
        obj.execution.merge({"scenario": {"script": __dir__() + "/../gatling/" + script}})
        obj.prepare()
        artifacts = os.listdir(obj.engine.artifacts_dir)
        self.assertNotIn(script, artifacts)

    def test_env_type(self):
        obj = self.getGatling()
        script = "LocalBasicSimulation.scala"
        obj.execution.merge({
            "concurrency": 2,
<<<<<<< HEAD
=======
            "hold-for": 1000,
            "throughput": 100,
            "scenario": {"script": __dir__() + "/../gatling/" + script}})
        obj.prepare()
        obj.engine.artifacts_dir = u(obj.engine.artifacts_dir)
        obj.startup()
        obj.shutdown()
        with open(obj.stdout_file.name) as fds:
            lines = fds.readlines()
        self.assertIn('throughput', lines[-1])

    def test_warning_for_throughput_without_duration(self):
        obj = self.getGatling()
        script = "LocalBasicSimulation.scala"
        obj.execution.merge({
            "concurrency": 2,
>>>>>>> c1c3a762
            "throughput": 100,
            "scenario": {"script": __dir__() + "/../gatling/" + script}})
        obj.prepare()
        obj.engine.artifacts_dir = u(obj.engine.artifacts_dir)
        obj.startup()
        obj.shutdown()
        with open(obj.stdout_file.name) as fds:
            lines = fds.readlines()
        self.assertNotIn('throughput', lines[-1])

    def test_requests_1(self):
        obj = self.getGatling()
        obj.execution.merge({
            "concurrency": 10,
            "iterations": 5,
            "scenario": {
                "think-time": 1,
                "default-address": "blazedemo.com",
                "headers": {'H1': 'V1'},
                "requests": [{'url': '/reserve.php',
                              'headers': {'H2': 'V2'},
                              'method': 'POST',
                              'body': 'Body Content',
                              'assert': [{
                                  'contains': ['bootstrap.min'],
                                  'not': True
                              }]},
                             {'url': '/'}]
            }
        })
        obj.prepare()
        scala_file = obj.engine.artifacts_dir + '/' + obj.get_scenario().get('simulation') + '.scala'
        self.assertEqualFiles(__dir__() + "/../gatling/generated1.scala", scala_file)

    def test_requests_2(self):
        obj = self.getGatling()
        obj.execution.merge({
            "concurrency": 10,
            "hold-for": 110,
            "throughput": 33,
            "ramp-up": 30,
            "scenario": {
                'keepalive': False,
                'timeout': '100ms',
                'requests': ['http://blazedemo.com', 'google.com']
            }
        })
        obj.prepare()

        scala_file = obj.engine.artifacts_dir + '/' + obj.get_scenario().get('simulation') + '.scala'
        self.assertEqualFiles(__dir__() + "/../gatling/generated2.scala", scala_file)

    def test_requests_3(self):
        obj = self.getGatling()
        obj.execution.merge({
            "iterations": 55,
            "scenario": {
                "default-address": "blazedemo.com",
                "requests": [{'url': '/reserve.php',
                              'assert': [{
                                  'contains': [200],
                                  'subject': 'http-code',
                                  'not': False
                              }]}]
            }
        })
        obj.prepare()
        scala_file = obj.engine.artifacts_dir + '/' + obj.get_scenario().get('simulation') + '.scala'
        self.assertEqualFiles(__dir__() + "/../gatling/generated3.scala", scala_file)

    def test_requests_4(self):
        obj = self.getGatling()
        obj.execution.merge({
            "iterations": 55,
            "scenario": {
                "default-address": "blazedemo.com",
                "requests": [{'url': '/reserve.php',
                              'assert': [{
                                  'subject': 'body',
                                  'contains': 'boot(.*)strap.min',
                                  'regexp': True,
                                  'not': False
                              }]}]
            }
        })
        obj.prepare()
        scala_file = obj.engine.artifacts_dir + '/' + obj.get_scenario().get('simulation') + '.scala'
        self.assertEqualFiles(__dir__() + "/../gatling/generated4.scala", scala_file)

    def test_requests_5(self):
        obj = self.getGatling()
        obj.execution.merge({
            "iterations": 55,
            "scenario": {
                "default-address": "blazedemo.com",
                "requests": [{'url': '/reserve.php',
                              'assert': [{
                                  'subject': 'body',
                                  'regexp': True,
                                  'not': False
                              }]}]
            }
        })
        self.assertRaises(TaurusConfigError, obj.prepare)

    def assertEqualFiles(self, name1, name2):
        def without_id(lines):
            id_mark = 'TaurusSimulation'
            id_pos = lines.find(id_mark)
            space_pos = lines.find(' ', id_pos)
            return lines[:id_pos + len(id_mark)] + lines[space_pos:]

        with open(name1, 'rt') as file1:
            with open(name2, 'rt') as file2:
                lines1 = without_id(file1.read())
                lines2 = without_id(file2.read())
        self.assertEqual(lines1, lines2)

    def test_fail_on_zero_results(self):
        obj = self.getGatling()
        obj.execution.merge({"scenario": {"script": __dir__() + "/../gatling/bs/BasicSimulation.scala"}})
        obj.prepare()
        obj.engine.prepared = [obj]
        obj.engine.started = [obj]
        prov = Local()
        prov.engine = obj.engine
        prov.executors = [obj]
        obj.engine.provisioning = prov
        obj.reader.buffer = ['some info']
        obj.engine.provisioning.post_process()

    def test_no_simulation(self):
        obj = self.getGatling()
        obj.execution.merge({"scenario": {"script": __dir__() + "/../gatling/bs/BasicSimulation.scala"}})
        obj.prepare()
        try:
            obj.startup()
            while not obj.check():
                time.sleep(obj.engine.check_interval)
        finally:
            obj.shutdown()

    def test_full_Gatling(self):
        obj = self.getGatling()
        obj.execution.merge({
            "scenario": {
                "script": __dir__() + "/../gatling/bs/BasicSimulation.scala",
                "simulation": "fake"
            }
        })
        obj.prepare()

        obj.settings.merge({"path": __dir__() + "/../gatling/gatling" + EXE_SUFFIX})

        try:
            obj.startup()

            while not obj.check():
                time.sleep(obj.engine.check_interval)
        finally:
            obj.shutdown()

    def test_interactive_request(self):
        obj = self.getGatling()
        obj.engine.existing_artifact(__dir__() + "/../gatling/SimpleSimulation.scala")
        obj.execution.merge({
            "scenario": {
                "script": obj.engine.artifacts_dir + "/SimpleSimulation.scala",
                "simulation": "SimpleSimulation"}})
        obj.prepare()
        obj.settings.merge({"path": __dir__() + "/../gatling/gatling" + EXE_SUFFIX})
        counter1 = 0
        obj.startup()
        while not obj.check():
            time.sleep(obj.engine.check_interval)
            counter1 += 1
        obj.shutdown()
        obj.post_process()

        obj = self.getGatling()
        obj.engine.existing_artifact(__dir__() + "/../gatling/SimpleSimulation.scala")
        obj.engine.existing_artifact(__dir__() + "/../gatling/generated1.scala")
        obj.execution.merge({
            "scenario": {
                "script": obj.engine.artifacts_dir + "/SimpleSimulation.scala",
                "simulation": "fake"}})
        obj.prepare()
        obj.settings.merge({"path": __dir__() + "/../gatling/gatling" + EXE_SUFFIX})
        counter2 = 0
        try:
            obj.startup()
            while not obj.check():
                time.sleep(obj.engine.check_interval)
                counter2 += 1
                if counter2 > counter1 * 5:
                    self.fail('It seems gatling made interactive request')
            obj.shutdown()
            obj.post_process()
        except TaurusConfigError:
            return
        self.fail('ValueError not found')

    def test_script_jar(self):
        obj = self.getGatling()
        obj.execution.merge({"scenario": {"script": __dir__() + "/../gatling/simulations.jar",
                                          "simulation": "tests.gatling.BasicSimulation"}})
        obj.prepare()
        try:
            obj.startup()
            while not obj.check():
                time.sleep(obj.engine.check_interval)
        finally:
            obj.shutdown()
        self.assertIn('simulations.jar', obj.jar_list)

    def test_files_find_file(self):
        curdir = get_full_path(os.curdir)
        try:
            os.chdir(__dir__() + "/../")
            obj = self.getGatling()
            obj.engine.file_search_paths.append(__dir__() + "/../gatling/")
            obj.engine.config.merge({
                "execution":{
                    "scenario": {
                        "script": "simulations.jar",
                        "simulation": "tests.gatling.BasicSimulation"
                    },
                    "files": ["deps.jar"]
                }
            })
            obj.execution.merge(obj.engine.config["execution"])
            obj.prepare()
            try:
                obj.startup()
                while not obj.check():
                    time.sleep(obj.engine.check_interval)
            finally:
                obj.shutdown()
            self.assertIn('simulations.jar', obj.jar_list)
            self.assertIn('deps.jar', obj.jar_list)
        finally:
            os.chdir(curdir)


class TestDataLogReader(BZTestCase):
    def test_read(self):
        log_path = os.path.join(os.path.dirname(__file__), '..', 'gatling')
        obj = DataLogReader(log_path, logging.getLogger(''), 'gatling-0')
        list_of_values = list(obj.datapoints(True))
        self.assertEqual(len(list_of_values), 23)
        self.assertEqual(obj.guessed_gatling_version, "2.1")

    def test_read_220_format(self):
        log_path = os.path.join(os.path.dirname(__file__), '..', 'gatling')
        obj = DataLogReader(log_path, logging.getLogger(''), 'gatling-220')
        list_of_values = list(obj.datapoints(True))
        self.assertEqual(len(list_of_values), 4)
        self.assertEqual(obj.guessed_gatling_version, "2.2")<|MERGE_RESOLUTION|>--- conflicted
+++ resolved
@@ -124,8 +124,6 @@
         script = "LocalBasicSimulation.scala"
         obj.execution.merge({
             "concurrency": 2,
-<<<<<<< HEAD
-=======
             "hold-for": 1000,
             "throughput": 100,
             "scenario": {"script": __dir__() + "/../gatling/" + script}})
@@ -142,7 +140,6 @@
         script = "LocalBasicSimulation.scala"
         obj.execution.merge({
             "concurrency": 2,
->>>>>>> c1c3a762
             "throughput": 100,
             "scenario": {"script": __dir__() + "/../gatling/" + script}})
         obj.prepare()
