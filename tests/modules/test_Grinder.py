--- conflicted
+++ resolved
@@ -74,9 +74,6 @@
         obj.engine.provisioning = Local()
         obj.engine.provisioning.engine = obj.engine
         obj.engine.provisioning.executors = [obj]
-<<<<<<< HEAD
-        obj.engine.provisioning.post_process()
-        self.assertTrue(isinstance(obj.engine.stopping_reason, RuntimeWarning))
 
     def test_with_results(self):
         obj = GrinderExecutor()
@@ -84,18 +81,6 @@
         obj.settings.merge({'path': __dir__() + "/../grinder/fake_grinder.jar"})
         obj.execution.merge({"concurrency": {"local": 2},
                              "scenario": {"script": __dir__() + "/../grinder/helloworld.py"}})
-=======
-        self.assertRaises(RuntimeWarning, obj.engine.provisioning.post_process)
-
-    def test_with_results(self):
-        obj = GrinderExecutor()
-
-        obj.engine = EngineEmul()
-        obj.settings.merge({'path': __dir__() + "/../grinder/fake_grinder.jar"})
-        obj.execution.merge({
-            "concurrency": {"local": 2},
-            "scenario": {"script": __dir__() + "/../grinder/helloworld.py"}})
->>>>>>> 0f2a70af
         obj.prepare()
         obj.engine.prepared = [obj]
         obj.engine.started = [obj]
@@ -105,10 +90,7 @@
         obj.engine.provisioning = prov
         obj.reader.buffer = ['some info']
         obj.engine.provisioning.post_process()
-<<<<<<< HEAD
         self.assertIsNone(obj.engine.stopping_reason)
-=======
->>>>>>> 0f2a70af
 
     def test_requests(self):
         obj = GrinderExecutor()
@@ -141,8 +123,6 @@
         finally:
             obj.shutdown()
         obj.post_process()
-<<<<<<< HEAD
-=======
         self.assertFalse(obj.has_results())
 
     def test_script_generation(self):
@@ -198,7 +178,6 @@
 
         cookies = re.findall(r"defaults.setUseCookies\(1\)", script)
         self.assertEquals(1, len(cookies))
->>>>>>> 0f2a70af
 
 
 class TestDataLogReader(BZTestCase):
