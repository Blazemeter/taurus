--- conflicted
+++ resolved
@@ -6,11 +6,7 @@
 from bzt.modules.locustio import LocustIOExecutor, SlavesReader
 from tests import BZTestCase, __dir__
 from tests.mocks import EngineEmul
-<<<<<<< HEAD
-=======
-import sys
 import os
->>>>>>> 95df0f6d
 
 
 class TestLocustIOExecutor(BZTestCase):
@@ -68,14 +64,10 @@
         self.assertTrue(obj.widget.widgets[0].text.endswith("simple.py"))
         obj.shutdown()
 
-<<<<<<< HEAD
     def test_locust_master(self):
         if six.PY3:
             logging.warning("No locust available for python 3")
 
-=======
-    def test_locust_resource_files(self):
->>>>>>> 95df0f6d
         obj = LocustIOExecutor()
         obj.engine = EngineEmul()
         obj.engine.config['provisioning'] = 'local'
@@ -83,16 +75,12 @@
             "concurrency": 1,
             "iterations": 10,
             "hold-for": 30,
-<<<<<<< HEAD
             "master": True,
-=======
->>>>>>> 95df0f6d
             "scenario": {
                 "default-address": "http://blazedemo.com",
                 "script": __dir__() + "/../locust/simple.py"
             }
         })
-<<<<<<< HEAD
 
         obj.prepare()
         obj.startup()
@@ -107,7 +95,19 @@
         obj = SlavesReader(__dir__() + "/../locust/locust-slaves.ldjson", 2, logging.getLogger(""))
         points = [x for x in obj.datapoints(True)]
         self.assertEquals(107, len(points))
-=======
+
+    def test_locust_resource_files(self):
+        obj = LocustIOExecutor()
+        obj.engine = EngineEmul()
+        obj.engine.config['provisioning'] = 'local'
+        obj.execution.merge({
+            "concurrency": 1,
+            "iterations": 10,
+            "hold-for": 30,
+            "scenario": {
+                "default-address": "http://blazedemo.com",
+                "script": __dir__() + "/../locust/simple.py"
+            }
+        })
         resource_files = obj.resource_files()
-        self.assertEqual(1, len(resource_files))
->>>>>>> 95df0f6d
+        self.assertEqual(1, len(resource_files))