import logging
import sys
import time

from bzt import six, ToolError
from bzt.modules.aggregator import DataPoint, KPISet
from bzt.modules.locustio import LocustIOExecutor, SlavesReader
from bzt.modules.provisioning import Local
from tests import BZTestCase, __dir__
from tests.mocks import EngineEmul


class TestLocustIOExecutor(BZTestCase):
    def setUp(self):
        sys.path.append(__dir__() + "/../locust/")
        self.obj = LocustIOExecutor()
        self.obj.engine = EngineEmul()
        self.obj.engine.config['provisioning'] = 'local'

    def test_simple(self):
        if six.PY3:
            logging.warning("No locust available for python 3")
        self.obj.execution.merge({
            "concurrency": 1,
            "iterations": 10,
            "scenario": {
                "default-address": "http://blazedemo.com",
                "script": __dir__() + "/../locust/simple.py"
            }
        })
        self.obj.prepare()
        self.obj.startup()
        try:
            while not self.obj.check():
                time.sleep(self.obj.engine.check_interval)
        except RuntimeError:  # FIXME: not good, but what to do?
            pass
        self.obj.shutdown()
        self.assertFalse(self.obj.has_results())

    def test_locust_widget(self):
        if six.PY3:
            logging.warning("No locust available for python 3")

        self.obj.execution.merge({
            "concurrency": 1,
            "iterations": 10,
            "hold-for": 30,
            "scenario": {
                "default-address": "http://blazedemo.com",
                "script": __dir__() + "/../locust/simple.py"
            }
        })

        self.obj.prepare()
        self.obj.startup()
        self.obj.get_widget()
        self.obj.check()
        self.assertEqual(self.obj.widget.duration, 30)
        self.assertTrue(self.obj.widget.widgets[0].text.endswith("simple.py"))
        self.obj.shutdown()

    def test_locust_master(self):
        if six.PY3:
            logging.warning("No locust available for python 3")

        self.obj.execution.merge({
            "concurrency": 1,
            "iterations": 10,
            "hold-for": 30,
            "master": True,
            "slaves": 1,
            "scenario": {
                "default-address": "http://blazedemo.com",
                "script": __dir__() + "/../locust/simple.py"
            }
        })

        self.obj.prepare()
        self.obj.startup()
        self.obj.get_widget()
        try:
            self.obj.check()
            time.sleep(2)
            self.obj.check()
        except RuntimeError:
            logging.warning("Do you use patched locust for non-GUI master?")
        self.obj.shutdown()
        self.obj.post_process()
        self.assertFalse(self.obj.has_results())

    def test_locust_slave_results(self):
        if six.PY3:
            logging.warning("No locust available for python 3")

        obj = SlavesReader(__dir__() + "/../locust/locust-slaves.ldjson", 2, logging.getLogger(""))
        points = [x for x in obj.datapoints(True)]
        self.assertEquals(107, len(points))
        for point in points:
            self.assertGreater(point[DataPoint.CURRENT][''][KPISet.AVG_RESP_TIME], 0)
            self.assertGreater(point[DataPoint.CURRENT][''][KPISet.BYTE_COUNT], 0)

    def test_locust_resource_files(self):
        if six.PY3:
            logging.warning("No locust available for python 3")

        self.obj.execution.merge({
            "concurrency": 1,
            "iterations": 10,
            "hold-for": 30,
            "scenario": {
                "default-address": "http://blazedemo.com",
                "script": __dir__() + "/../locust/simple.py"
            }
        })
        resource_files = self.obj.resource_files()
        self.assertEqual(1, len(resource_files))

    def test_resource_files_requests(self):
        if six.PY3:
            logging.warning("No locust available for python 3")

        self.obj.execution.merge({
            "concurrency": 1,
            "iterations": 10,
            "hold-for": 30,
            "scenario": {
                "default-address": "http://blazedemo.com",
                "requests": [
                    "/",
                ]
            }
        })
        resource_files = self.obj.resource_files()
<<<<<<< HEAD
        self.assertEqual(0, len(resource_files))
=======
        self.assertEqual(1, len(resource_files))
>>>>>>> 2c49dd46

    def test_fail_on_zero_results(self):
        if six.PY3:
            logging.warning("No locust available for python 3")

        self.obj.execution.merge({
            "concurrency": 1,
            "iterations": 10,
            "hold-for": 30,
            "scenario": {
                "default-address": "http://blazedemo.com",
                "script": __dir__() + "/../locust/simple.py"
            }
        })
        self.obj.prepare()
        self.obj.engine.prepared = [self.obj]
        self.obj.engine.started = [self.obj]
        prov = Local()
        prov.engine = self.obj.engine
        prov.executors = [self.obj]
        self.obj.engine.provisioning = prov
        self.assertRaises(ToolError, self.obj.engine.provisioning.post_process)

    def test_requests_minimal(self):
        self.obj.engine.config.merge({
            "execution": [{
                "executor": "locust",
                "scenario": {
                    "requests": ["http://blazedemo.com/"]}}]})

        self.obj.execution = self.obj.engine.config.get('execution')[0]
        self.obj.prepare()
        self.obj.startup()
        self.obj.check()
        self.obj.shutdown()
        self.obj.post_process()

    def test_build_script(self):
        self.obj.engine.config.merge({
            "execution": [{
                "executor": "locust",
                "hold-for": "4m",
                "ramp-up": "3m",
                "scenario": "loc_sc"}],
            "scenarios": {
                "loc_sc": {
                    "keepalive": False,
                    "think-time": "5s",
                    "default-address": "http://blazedemo.com",
                    "headers": {
                        "Keep-Alive": "timeout=15, max=100",
                    },
                    "requests": [{
                        "url": "/",
                        "method": "GET",
                        "headers": {'var2': 'val2'},
                        "assert": [
                            {
                                'subject': 'body',
                                'contains': ['text1', 'text2'],
                                'regexp': False
                            },
                            'enigma for body',
                            {
                                'subject': 'http-code',
                                'contains': 200,
                                'not': True}]
                    }, {
                        "url": "/page",
                        "timeout": "1s500ms",
                        "think-time": '1s',
                        "method": "POST",
                        "body": {'var1': 'val1'},
                        "assert": [{
                            'subject': 'body',
                            'contains': '\w+l1e'}]}]}}})

        self.obj.execution = self.obj.engine.config.get('execution')[0]
        self.obj.prepare()

        with open(self.obj.script) as generated:
            gen_contents = generated.readlines()
        with open(__dir__() + "/../locust/generated_from_requests.py") as sample:
            sample_contents = sample.readlines()

        # strip line terminators
        gen_contents = [line.rstrip() for line in gen_contents]
        sample_contents = [line.rstrip() for line in sample_contents]

        self.assertEqual(gen_contents, sample_contents)<|MERGE_RESOLUTION|>--- conflicted
+++ resolved
@@ -132,11 +132,7 @@
             }
         })
         resource_files = self.obj.resource_files()
-<<<<<<< HEAD
         self.assertEqual(0, len(resource_files))
-=======
-        self.assertEqual(1, len(resource_files))
->>>>>>> 2c49dd46
 
     def test_fail_on_zero_results(self):
         if six.PY3:
