--- conflicted
+++ resolved
@@ -37,11 +37,8 @@
         except RuntimeError:  # FIXME: not good, but what to do?
             pass
         self.obj.shutdown()
-<<<<<<< HEAD
         self.obj.post_process()
-=======
         self.assertFalse(self.obj.has_results())
->>>>>>> 0f2a70af
 
     def test_locust_widget(self):
         if six.PY3:
@@ -92,10 +89,7 @@
             logging.warning("Do you use patched locust for non-GUI master?")
         self.obj.shutdown()
         self.obj.post_process()
-<<<<<<< HEAD
-=======
         self.assertFalse(self.obj.has_results())
->>>>>>> 0f2a70af
 
     def test_locust_slave_results(self):
         if six.PY3:
@@ -143,12 +137,8 @@
         prov.engine = self.obj.engine
         prov.executors = [self.obj]
         self.obj.engine.provisioning = prov
-<<<<<<< HEAD
         self.obj.engine.provisioning.post_process()
         self.assertTrue(isinstance(self.obj.engine.stopping_reason, RuntimeWarning))
-=======
-        self.assertRaises(RuntimeWarning, self.obj.engine.provisioning.post_process)
->>>>>>> 0f2a70af
 
     def test_build_script(self):
         self.obj.engine.config.merge({
