--- conflicted
+++ resolved
@@ -16,11 +16,7 @@
   - ps: Install-Product node $env:NODEJS_VERSION
   - "%PYTHON%\\python.exe -m pip install pip --upgrade"
   - "%PYTHON%\\python.exe -m pip install -r requirements.txt"
-<<<<<<< HEAD
-  - "%PYTHON%\\python.exe -m pip install locustio nose-exclude coverage codecov mock robotframework"
-=======
   - "%PYTHON%\\python.exe -m pip install -r tests/ci/requirements.txt"
->>>>>>> 73371ca8
   - set PATH=C:\Ruby22\bin;%PATH%
   - gem install rspec
 
