# Do not build feature branch with open Pull Requests
skip_branch_with_pr: true

environment:
  matrix:
    - PYTHON: "C:\\Python27"
      PYTHON_VERSION: "2.7.x"
      PYTHON_ARCH: "64"

platform:
  - x64

install:
  - choco install firefox -version 54.0
  - "%PYTHON%\\python.exe -m pip install pip --upgrade"
  - "%PYTHON%\\python.exe -m pip install -r requirements.txt"
<<<<<<< HEAD
  - "%PYTHON%\\python.exe -m pip install locustio nose-exclude coverage codecov robotframework"
=======
  - "%PYTHON%\\python.exe -m pip install locustio nose-exclude coverage codecov mock"
>>>>>>> a62f4e1d
  - set PATH=C:\Ruby22\bin;%PATH%
  - gem install rspec

build: off

before_test:
  - ruby -v
  - gem -v
  - rspec --version

test_script:
  - "%PYTHON%\\python.exe -m nose tests -v --exclude-dir=tests/resources \
      --exclude-dir=tests/ci --with-coverage --cover-inclusive"

after_test:
  - "coverage report -m"
  - "codecov"<|MERGE_RESOLUTION|>--- conflicted
+++ resolved
@@ -14,11 +14,7 @@
   - choco install firefox -version 54.0
   - "%PYTHON%\\python.exe -m pip install pip --upgrade"
   - "%PYTHON%\\python.exe -m pip install -r requirements.txt"
-<<<<<<< HEAD
-  - "%PYTHON%\\python.exe -m pip install locustio nose-exclude coverage codecov robotframework"
-=======
-  - "%PYTHON%\\python.exe -m pip install locustio nose-exclude coverage codecov mock"
->>>>>>> a62f4e1d
+  - "%PYTHON%\\python.exe -m pip install locustio nose-exclude coverage codecov mock robotframework"
   - set PATH=C:\Ruby22\bin;%PATH%
   - gem install rspec
 
