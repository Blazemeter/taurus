--- conflicted
+++ resolved
@@ -12,16 +12,9 @@
 
 install:
   - choco install firefox -version 54.0
-<<<<<<< HEAD
-  - "%PYTHON%\\python.exe -m pip install nose nose-exclude codecov coverage"
-  - "%PYTHON%\\python.exe -m pip install colorlog pyyaml jsonpath-rw psutil lxml==3.8.0 cssselect urwid six progressbar33 locustio pyvirtualdisplay astunparse ipaddress"
-  - "%PYTHON%\\python.exe -m pip install selenium pytest"
-  - "%PYTHON%\\python.exe -m pip install https://github.com/Blazemeter/apiritif/archive/master.zip"
-=======
   - "%PYTHON%\\python.exe -m pip install pip --upgrade"
   - "%PYTHON%\\python.exe -m pip install -r requirements.txt"
   - "%PYTHON%\\python.exe -m pip install locustio nose-exclude"
->>>>>>> 7c7c6f36
   - set PATH=C:\Ruby22\bin;%PATH%
   - gem install rspec
 
@@ -33,11 +26,7 @@
   - rspec --version
 
 test_script:
-<<<<<<< HEAD
   - "%PYTHON%\\python.exe -m nose tests/ --verbosity 3 --exclude-dir=tests/resources --with-coverage --cover-inclusive"
-=======
-  - "%PYTHON%\\python.exe -m nose tests -v --exclude-dir=tests/resources"
->>>>>>> 7c7c6f36
 
 after_test:
   - "coverage report -m"
