--- conflicted
+++ resolved
@@ -6,12 +6,9 @@
     - PYTHON: "C:\\Python27"
       PYTHON_VERSION: "2.7.x"
       PYTHON_ARCH: "64"
-<<<<<<< HEAD
-=======
 
 platform:
   - x64
->>>>>>> 15f543d0
 
 install:
   - choco install firefox -version 54.0
