--- conflicted
+++ resolved
@@ -1,13 +1,9 @@
 <?xml version='1.0' encoding='UTF-8'?>
-<<<<<<< HEAD
 <url title="Taurus" template="dat/taurus.tpl"
+     description="Taurus tool is an Open Source test automation framework, providing simple YAML-based configuration format with DSL, executed through command-line and scalable through cloud resource providers. It uses JMeter as default load generator and perfectly fits into Jenkins CI."
+     keywords="Open Source,Test Automation,Load Testing,Continuous Integration,JMeter,Selenium,Gatling,Grinder,Tsung,Yandex.Tank,ApacheBenchmark,Locust.io,command-line tool,test reporting,load test scaling,DevOps,Jenkins"
      syntax="PWE\Modules\SimpleWiki\GitHubMarkdownSyntax\Config" start_page="Index" wiki_file_ext="md"
      files_base="/" download_link="/.."
-=======
-<url title="Taurus" template="dat/taurus.tpl" custom_logo="/img/tau.png"
-     description="Taurus tool is an Open Source test automation framework, providing simple YAML-based configuration format with DSL, executed through command-line and scalable through cloud resource providers. It uses JMeter as default load generator and perfectly fits into Jenkins CI."
-     keywords="Open Source,Test Automation,Load Testing,Continuous Integration,JMeter,Selenium,Gatling,Grinder,Tsung,Yandex.Tank,ApacheBenchmark,Locust.io,command-line tool,test reporting,load test scaling,DevOps,Jenkins"
->>>>>>> 71af086d
      class="PWE\Modules\HTMLPage\HTMLPage" src="index.html">
 
     <url link="install" accept="1" menu="1" title="Installation" no_sidebar_file="1"
