--- conflicted
+++ resolved
@@ -28,13 +28,10 @@
 
 <iframe width="700" height="394" src="https://www.youtube.com/embed/EFIWFfvKolw" frameborder="0" allowfullscreen></iframe>
  
-<<<<<<< HEAD
+You can find educational videos [here](Videos.md).
+ 
 ## Other Videos:
-=======
- You can find educational videos [here](Videos.md).
- 
-Other Videos:
->>>>>>> 5e40a4fa
+
  1. [Test Automation with JMeter, Jenkins and Taurus](https://www.youtube.com/watch?v=UoOcxlYDRbM)
  1. [BlazeMeter Meetup - How to Scale Test Automation with Jenkins & JMeter Using Taurus](https://www.youtube.com/watch?v=8oYzvNRRQi4)
  1. [Scaling Test Automation with Jenkins + JMeter + Taurus](https://www.youtube.com/watch?v=QuY0Qcdd90A)
