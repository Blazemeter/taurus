--- conflicted
+++ resolved
@@ -584,14 +584,8 @@
 
 - `storeEval(js_expr): var_eval`
 
-<<<<<<< HEAD
-Note that the result of the evaluation will be converted to String data type.
-
-The following example will store the result of finding an element by id to the `el_present` variable:
-=======
 The following example will store to the `el_present` variable a flag indicating
 whether the find element by id was successful or not:
->>>>>>> d5a66e02
 - `storeEval(document.getElementById("elem_id") !== undefined): el_present`
 
 Or use the [alternative syntax](#Alternative-syntax-supporting-multiple-locators):
