# Services Subsystem

When you need to perform some actions before test starts, after test starts, or in parallel with running test, you should use services subsystem in Taurus. To configure services, use `services` top-level section of config with list of service module configs:

```yaml
---
services:
  - shellexec:
      prepare: ...
```

## Pass/Fail Criteria

Every execution has pass/fail status and there is a way to set this status based on runtime criteria. Special `passfail` service offers this functionality. Another useful feature of pass/fail criteria is _auto-stop_ functionality, allowing to interrupt failed tests automatically, sparing the time and resources.

Pass/fail criteria are specified as array of `criteria`, set through `services` item in config:

```yaml
---
services:
 - module: passfail
   criterias:
   - avg-rt of Sample Label>150ms for 10s, stop as failed
   - fail of Sample Label>50% for 10s, stop as failed
```

The above example use short form for criteria, its general format is `subject of label{condition}threshold {logic} timeframe, action as status`, where:

  - `subject` is the KPI that will be compared, listed below
  - `label` is sample label, empty for overall
  - `{condition}` is the comparison operator, one of `>`, `<`, `>=`, `<=`, `=`, `==` (same as `=`)
  - `threshold` is the value to compare with, some KPIs allows percentage thresholds
  - `{logic}` is the way value aggregated withing timeframe, `for` means taking latest value, `within` means aggregating as average or sum (depends on criteria nature)
  - `timeframe` is number of seconds the comparison must be valid, if `timeframe` is omitted, then the cumulative value for whole test will be used for comparison.
  - `action` is one of `stop` or `continue`, default is `stop`, if you have chosen to continue, the fail status will be applied at the end of the test execution
  - `status` is one of `failed` (default) or `non-failed`

Any non-required parameters might be omitted, the minimal form is `subject{condition}threshold`. 

Possible subjects are:

 - `avg-rt` - average response time, e.g. `avg-rt>2s500ms`
 - `avg-lt`- average latency, e.g. `avg-lt for mylabel>2`
 - `avg-ct` - average connect time, e.g. `avg-ct>100ms`
 - `stdev-rt` - standard deviation for full response time, e.g. `stdev-rt>0.5`
 - `p...` - percentile timing, e.g. `p90>1s for 10s`, `p99.9>10s, stop as failed`
 - `hits` - number of responses, e.g. `hits for my-label>100 for 5s, stop as non-failed`
 - `succ` or `success` - successful responses, supports percentage threshold, e.g. `succ\<100%` 
 - `fail` or `failures` - failed responses, supports percentage threshold, e.g. `failures>50% for 5s, stop as failed`
 - `rc...` - response codes criteria, supports percentage threshold, response code may be specified using wildcards `?` and `\*`, e.g. `rc500>20 for 5s, stop as failed`, `rc4??>20%`, `rc\*>=10 for 1m`, `rcException>99% for 1m, continue as failed`, 


The full form of the criteria is conducted by Taurus automatically from short form. You can also specify it as this:

```yaml
---
services:
 - module: passfail
  criterias:
  - subject: avg-rt  # required
    label: 'Sample Label'  # optional, default is ''
    condition: '>'  # required
    threshold: 150ms  # required
    timeframe: 10s  # optional, default is none
    logic: for  # optional, logic to aggregate values within timeframe. 
                # Default 'for' means take latest, 
                # 'within' means take sum/avg of all values within interval
    fail: true  # optional, default is true
    stop: true  # optional, default is true
```

### Custom Messages for Criteria

By default, Taurus uses criteria string to present it in messages. If you want to change the message, you can do one of:
 - set `message` field for full form of criteria
 - set message by prepending it to criteria string, like this: `My message: avg-rt>10s`
 - use dictionary instead of array to specify message and criteria, like this:
 
```yaml
---
services:
 - module: passfail
   criterias:
     My Message: avg-rt of Sample Label>150ms for 10s, stop as failed
     Sample Label fails too much: fail of Sample Label>50% for 10s, stop as failed
```


## Shell Executor Service Module

Sample configuration:
```yaml
---
services:
  - module: shellexec
    prepare:  
      - mkdir /tmp/test
    startup:
      - echo 1 > /tmp/test
      - echo 2 > /tmp/test
    shutdown:
      - cat /tmp/test2 
    post-process:
      - rm /tmp/test1
      - rm /tmp/test2
execution:
  - scenario: tg1
    hold-for: 10s
scenarios:
  tg1:
    requests:
    - label: HTTP Request
      method: GET
      url: http://127.0.0.1/
```

Extended task configuration sample:
```yaml
---
services:
  - module: shellexec
    prepare: # stage names: [prepare, startup, check]
    - command: echo 1 > /tmp/1.txt && sleep 1 && dmesg | grep pci  # task command
      background: true  # wait for task completion or send it to background, false by default. 
      ignore-failure: true  # false by default, otherwise will shutdown tests if command return code != 0, 
      out: taskout.txt  # set file name for task stdout, null to print to stdout
      err: taskerr.txt  # set file name for task stderr, null to print to stdout
      run-at: local  # provisioning level to limit command usage, null to run always
      cwd: artifacts-dir  # option to change working dir for command, null to not change it
                          # special value 'artifacts-dir' will change to taurus artifacts dir
      env:  # environment variables to set for command
         VAR1: val1
         VAR2: val2
```

Minimum task configuration sample:
```yaml
---
services:
  - module: shellexec
    prepare: ls -la
    startup:
    - pwd
    - echo something
```
Notes:
 - Non-background tasks are not allowed on startup stage.
 - Background tasks will be shut down forcefully on mirror stages (see [Lifecycle](Lifecycle.md)) if they were not finished yet.
 - Background tasks on Check stage will not start until same previous task completed.
 - Special environment variable `TAURUS\_ARTIFACTS\_DIR` is set for every command, containing path to current artifacts directory
 - there is module setting `default-cwd` for `shellexec` module that allows to change `cwd` default value for all tasks
 - there is module setting `env` which contains dictionary for additional environment variables for commands

```yaml
---
modules:
  shellexec:
    default-cwd: /tmp
    env:
      VARNAME: value
      VARNAME2: value2
```
 
## Resource Monitoring Service

A frequest task for tests is to monitor target server's health. Monitoring service is built to collect data from those remote servers. It relies on [ServerAgent](http://jmeter-plugins.org/wiki/PerfMonAgent/) technology that is used by JMeter users for long time. 
 
Shortly, you need to unzip and launch small Java server on each of your target servers and then specify [metrics](http://jmeter-plugins.org/wiki/PerfMonMetrics/) to collect under `services` item. For example: 

```yaml
---
services:
  - module: monitoring
    server-agents:
      127.0.0.1:4444:
        metrics:
          - cpu
          - disks
          - memory
      application server:
        address: myserv.target.com 
        metrics:
          - cpu
          - disks
          - memory
``` 

### Sidebar Widget

Once you have resource monitoring enabled, you'll be presented with small sidebar widget that informs you on latest data from monitoring agents:

[](monitoring-widget.png)

The widget will possibly not display all the metrics for the long list, that's the limitation of screen height :)
 
### Monitoring-Based Failure Criteria 

Once you have working resource collecting process, you can use special failure criteria based on data from target servers. Most of parameters for criteria are same like in other [fail criterias](#Pass-Fail-Criteria). You'll have to use full format for metric specification because of the need to specify metric class `bzt.modules.monitoring.MonitoringCriteria`. For example, to stop test once local CPU is exhausted, use:

```yaml
<<<<<<< HEAD
---
reporting:
  - module: fail-criteria
=======
services:
  - module: passfail
>>>>>>> b336199d
    criterias:
      - class: bzt.modules.monitoring.MonitoringCriteria
        subject: 127.0.0.1/cpu:idle
        condition: '<'
        threshold: 5
        timeframe: 5s
```<|MERGE_RESOLUTION|>--- conflicted
+++ resolved
@@ -198,14 +198,9 @@
 Once you have working resource collecting process, you can use special failure criteria based on data from target servers. Most of parameters for criteria are same like in other [fail criterias](#Pass-Fail-Criteria). You'll have to use full format for metric specification because of the need to specify metric class `bzt.modules.monitoring.MonitoringCriteria`. For example, to stop test once local CPU is exhausted, use:
 
 ```yaml
-<<<<<<< HEAD
----
-reporting:
-  - module: fail-criteria
-=======
+---
 services:
   - module: passfail
->>>>>>> b336199d
     criterias:
       - class: bzt.modules.monitoring.MonitoringCriteria
         subject: 127.0.0.1/cpu:idle
