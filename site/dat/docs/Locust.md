--- conflicted
+++ resolved
@@ -56,11 +56,7 @@
  - headers and body for requests
  - set timeout/think-time on both scenario/request levels
  - assertions (for body and http-code)
-<<<<<<< HEAD
 
-=======
- 
->>>>>>> e06ae8d0
 ```yaml
 scenarios:
   request_example:
