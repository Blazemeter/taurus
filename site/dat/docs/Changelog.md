# Changelog

## 1.7.3 <sup>next</sup>
 - fix assertion disappearance in nose_plugin
 - improve exception logging in Engine/CLI
 - fix unicode issues in jmx2yaml
 - make Taurus shortcut (Windows) open command line
 - handle the absence of backtrace in RSpec
 - jmx2yaml: use `HTTPSampler.path` even when there's no `HTTPSampler.domain` set
 - fix cumulative part of BlazeMeter reporting
 - remove MirrorsManager from Gatling
 - add final stats reporting for functional mode
 - add `content-encoding` request- and scenario-level option to JMeter
 - change routing part for BlazeMeter reports opened in browser
 - fix log verbosity for HTTPError
<<<<<<< HEAD
 - bring Engine to TaurusExecution style
=======
 - send `additional-classpath` jars into cloud when preparing a cloud test
>>>>>>> 596b40f4

## 1.7.2 <sup>13 oct 2016</sup>
 - fix keep-alive processing in Gatling
 - add ability of JMeter variables usage in data-sources path options
 - add `jsr223` blocks support for JMeter
 - fix problem with jmx twins 

## 1.7.1 <sup>10 oct 2016</sup>
 - fix Mocha runner race condition
 - support more scenario options for Grinder script generation
 - add move check for executor results availability to provisioning
 - add common `run-at` option for services
 - fix CPU monitoring when multiple monitoring modules are used
 - fix `timeout` handling in Locust script generator
 - fix Locust crash when `concurrency` isn't specified
 - support scenario-level `headers` in Locust script generator
 - add exception throw to tools downloader
 - add Mocha autoinstallation for Selenium tests
 - add `selenium-webdriver` npm package installation for Mocha runner
 - make `-locations` respect `use-deprecated-api` flag
 - fix relative path processing in find_file()
 - don't exclude executable nose scripts for Selenium 
 - add setup of global `additional-classpath` ability to SeleniumExecutor
 - support `keepalive` flag for Locust and Grinder
 - make assertion messages of nose shorter and more informative
 - track `bytes received` KPI and attach it to BZA report

## 1.7.0 <sup>2 oct 2016</sup>
 - add RSpec tests runner for Selenium
 - add Mocha-based tests runner for Selenium
 - introduce `language` option for Selenium tests
 - add `action` blocks to JMeter's requests
 - fix JAR building for selenium projects with several folders
 - migrate to new online reporting format
 - add LocustIO script generation feature
 - support collection-based cloud tests
 - do not copy Selenium scripts in artifacts dir before running them
 - fix KPI merging error
 - fix nose plugin crash when setUp/setUpClass raises an exception 
 - fix percentiles values for cloud-based tests
 - add stubs for `screenshoter` and `capturehar` services
 - fix artifact upload in the cloud
 - Docker image now has all executors pre-installed
 - introduce `check-interval` option for cloud provisioning
 - rename generated Grinder script to avoid clashes with Locust

## 1.6.8 <sup>1 sep 2016</sup>
 - fix hamcrest installation for Java-based Selenium tests
 - fix Jmeter fail with unusual jmx property type
 - add variable sending example into Gatling documentation
 - fix results time and add widget for ApacheBenchmark
 - add `script: <jar-file>` capability to Gatling executor
 - handle JMeter functions in `default-address` option

## 1.6.7 <sup>23 aug 2016</sup>
 - add `cloud` and `local` aliases 
 - add `detach` mode to Cloud Provisioning
 - add worker id to cloud log file names
 - fix delay trouble in provisioning
 - fix Gatling keepalive type cast bug
 - fix grinder in the cloud with requests scenario
 - add `xml-jtl-flags` option for tuning of logging verbosity
 - add `waiting for data...` into titles of console blocks
 - fix SSL error handling for cloud provisioning
 - add Chrome profiler [service](ChromeProfiler.md) and reporter
 - add webdriver.log for requests-based Selenium tests
 - make Selenim test labels clearer

## 1.6.6 <sup>08 aug 2016</sup>
 - optimize aggregator by removing excessive calls to `BetterDict.get()`
 - use JMeter Plugins Manager for installation of plugins
 - build installer for Windows to simplify installation process
 - add Proxy2JMX service to convert tests from Selenium to JMeter format
 - fix occasional crash from inconsistent API result for cloud test KPIs
 - prefer user-supplied `download-link` over default download link for JMeter

## 1.6.5 <sup>12 jul 2016</sup>
 - fix master_id choosing for cloud reporting 
 - fix non-graceful shutdown on GUI window close
 - restructure reporting and services docs
 - do not crash when attempting to open browser in browserless env
 - update Gatling script sample in docs
 - solve slow post-processing by making reading speed of kpi.jtl adaptive

## 1.6.4 <sup>05 jul 2016</sup>
 - add short script syntax (`<scenario>: \<script>`)
 - rely on Gatling simulation auto-detection mechanism when `simulation` field is not set
 - fix 'non-existent scenario' error case
 - fix config cleanup in cloud provisioning
 - fix Selenium crash when used in multi-execution with a shared scenario
 - add `default-address` scenario option to Selenium
 - add custom gatling launcher for jar usage ability
 - fix gatling path fail on Windows
 - automatically rename Selenium Python script if it has undiscoverable name
 - fix null global headers failure
 - add `upload-files` option to JMeter requests for multipart/form-data uploads
 - `loop: false` in JMeter data source now means 'stop thread after CSV is exhausted'
 - force str for env vars in all shellexecs

## 1.6.3 <sup>17 jun 2016</sup>
 - fix percentile value handling in passfail criteria
 - add setting up of CWD on server side
 - fix problem with sending included configs into cloud
 - fix cumulative fail criteria processing order
 - limit the amount of monitoring data BlazeMeter uploader accumulates
 - fix passfail criteria with no last datapoint available
 - force str for env vars in all shellexecs

## 1.6.2 <sup>8 jun 2016</sup>
 - fix passfail-related regression crash

## 1.6.1 <sup>1 jun 2016</sup>
 - add `run-at` option for unpacker module

## 1.6.0 <sup>31 may 2016</sup>
 - add [logic blocks](JMeter.md#Logic-Blocks) to `scenario.requests` syntax for JMeter
 - add `default-location` option for cloud provisioning
 - delete test files before uploading new ones to the cloud
 - add `delete-test-files` option to cloud provisioning
 - fix reading piped config from stdin
 - don't trap KeyboardInterrupt in tool install
 - remove default xmx set for JMeter
 - add zipping folders treatment for remote execution
 - add check for resources overlap (data loss danger) for remote execution
 - add raise for JSON body without corresponding header
 - cleanup config from null values before sending it to the cloud
 - pull cumulative percentiles from cloud provisioning
 - replace 'criterias' with 'criteria', add backward compatibility
 - fix double blazemeter reporting in cloud
 - make ui type configurable with `screen` option of console reporter
 - fix console reporter crash under Windows when curses is installed
 - add subject setting to regexp extractor (similar to assertions)
 - send some monitoring data into BlazeMeter reporting service
 - do not clear cloud test files when using Blazemeter reporting

## 1.5.1 <sup>30 may 2016</sup>
 - fix JMeter 3.0 installation issues
 - make JMeter 3.0 the default installed version
 - fix downloading older JMeter versions from Apache archives

## 1.5.0 <sup>4 may 2016</sup>
 - add [Tsung](Tsung.md) executor
 - support Gatling 2.2.0
 - fix Gatling `download-link` option handling
 - fix `browser-open` regression
 - allow CLI overrides to be arbitrary YAML values
 - make log widget in console reporter smaller to leave more space for sidebar widgets
 - order sidebar widgets by their priority
 - fix "junit xml reporter + passfail + monitoring" bug 

## 1.4.4 <sup>25 apr 2016</sup>
 - fix enhanced PBench schedule generation crash on Python 3
 - ensure that `script` option for PBench is looked at scenario level
 - do not CWD into artifacts directory when running PBench
 - fix PBench script lookup when using cloud/remote provisioning
 - do not change CWD when running JMeter
 - add forgotten Gatling script template to python egg
 - fix PassFail condition flaw with few datapoints
 - explicitly write default values in jmx2yaml
 - recognize JMX variables in jmx2yaml
 - don't fail execution because of web browser
 - fix schedule size estimation and progress reporting in PBench
 - fix PBench schedule reading crashes in Python3
 - fix empty jxm error listener when write-xml-jtl=none  

## 1.4.3 <sup>14 apr 2016</sup>
 - bump up version for jmeter plugins installation to 1.4.0
 - `javac` presence check fixed for selenium
 - deeper fix detection of resource files for full-form `data-sources` items
 
## 1.4.2 <sup>11 apr 2016</sup>
 - fix detection of resource files for full-form `data-sources` items
 - fix `body-file` and `data-sources` not being detected in cloud environment

## 1.4.1 <sup>7 apr 2016</sup>
 - improve slave id analysis for JMeter distributed test
 - do not append extra \r\n to files sent to cloud/remote prov

## 1.4.0 <sup>5 apr 2016</sup>
 - add XPath extractors and assertions for JMeter
 - show warning if no element matched `set-prop` modification
 - do not create hostaliases file when aliases are not specified
 - add `force-parent-sample` option to JMeter executor
 - add `compile-target-java` option for Selenium
 - add dynamic buffer scaling ability to ResultsReader
 - add scheduling ability with `start-at` parameter  
 - apply overrides and cli-aliases before creating artifacts-dir
 - fix multiple JMeter warnings when CSV delimiter isn't set 
 - add `memory-xmx` option to JMeter to configure JVM heap size 

## 1.3.3 <sup>24 mar 2016</sup>
 - add new `hostaliases` setting for all executors
 - add delay capability to engine 

## 1.3.2 <sup>23 mar 2016</sup>
 - fix lowercase hostname for JMeter HTTP request
 - fix binary varname crash for JMeter HTTP request 

## 1.3.1 <sup>22 mar 2016</sup>
 - fix JMeter crash when `data-sources` value is not a list
 - fix non-integer port in HTTP request
 - fix Selenium crash with when using cloud/remote provisioning

## 1.3.0 <sup>16 mar 2016</sup>
 - add [Gatling](Gatling.md) script generation 
 - fix [Gatling](Gatling.md) metric parsing
 - remove explicitly cwd setting for [Gatling](Gatling.md)
 - add detection of [Gatling](Gatling.md) simulation request in case of several simulations are found
 - set unique output dir for every [Gatling](Gatling.md) execution
 - add output buffer size control to [Gatling](Gatling.md) executor 
 - fix [Grinder](Grinder.md) crash
 - join [JMeter](JMeter.md) and its plugins installation procedures
 - fix unicode handling in [JMeter](JMeter.md)'s jmx script
 - add [Apache Benchmark](ApacheBenchmark.md) executor
 - extend script path recognition for [JMeter](JMeter.md)
 - fix [PBench](PBench.md) not working with cloud provisioning
 - fix schedule generation in original [PBench](PBench.md)

## 1.2.0 <sup>19 feb 16</sup>
 - maximize browser window in Selenium test, when possible
 - add graphite support to monitoring service
 - add local monitoring service
 - create [Docker](Docker.md) image with Taurus inside
 - one virtual display for all selenium executions
 - add link for cloud provisioning results into JUnit xml
 - add interface between Taurus and Gatling test script (scala)
 - fix selenium resource files list for cloud
 - fix forced delimiter detection for JMeter (failed for single-column csv)  

## 1.1.0 <sup>11 jan 16</sup>
 - support `iterations` and `hold-for` options for Selenium
 - add concurrency-driven load support for PBench
 - add `-locations` command alias to dump available locations for Cloud tests
 - support variables in time fields for JMeter
 - support POST body in application/json format for JMeter
 - ability to set JMeter log verbosity with `write-xml-jtl`

## 1.0.0 <sup>4 jan 16</sup>
 - support [cloud](Cloud.md) provisioning
 - parse URLs for JMeter a bit better
 - add `Siege` executor
 - add command line option `-n` to skip loading system and user configs

----

[Changelog for Year 2015](Changelog2015.md)<|MERGE_RESOLUTION|>--- conflicted
+++ resolved
@@ -13,11 +13,8 @@
  - add `content-encoding` request- and scenario-level option to JMeter
  - change routing part for BlazeMeter reports opened in browser
  - fix log verbosity for HTTPError
-<<<<<<< HEAD
  - bring Engine to TaurusExecution style
-=======
  - send `additional-classpath` jars into cloud when preparing a cloud test
->>>>>>> 596b40f4
 
 ## 1.7.2 <sup>13 oct 2016</sup>
  - fix keep-alive processing in Gatling
