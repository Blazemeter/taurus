--- conflicted
+++ resolved
@@ -1,16 +1,13 @@
 # Changelog
+
+## 1.4.4 (next)
+ - do not change CWD when running JMeter
 
 ## 1.4.3 <sup>14 apr 2016</sup>
  - bump up version for jmeter plugins installation to 1.4.0
  - `javac` presence check fixed for selenium
-<<<<<<< HEAD
- - fix shorthand `data-sources` not being sent to cloud
- - do not change CWD when running JMeter
-
-=======
  - deeper fix detection of resource files for full-form `data-sources` items
  
->>>>>>> 4fd20e63
 ## 1.4.2 <sup>11 apr 2016</sup>
  - fix detection of resource files for full-form `data-sources` items
  - fix `body-file` and `data-sources` not being detected in cloud environment
