--- conflicted
+++ resolved
@@ -9,11 +9,8 @@
  - jmx2yaml: use `HTTPSampler.path` even when there's no `HTTPSampler.domain` set
  - fix cumulative part of BlazeMeter reporting
  - remove MirrorsManager from Gatling
-<<<<<<< HEAD
+ - add final stats reporting for functional mode
  - add `content-encoding` request- and scenario-level option to JMeter
-=======
- - add final stats reporting for functional mode
->>>>>>> c7ca5f85
 
 ## 1.7.2 <sup>13 oct 2016</sup>
  - fix keep-alive processing in Gatling
