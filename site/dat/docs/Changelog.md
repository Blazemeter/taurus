--- conflicted
+++ resolved
@@ -20,11 +20,8 @@
  - add TestNG-based runner for Selenium tests
  - fix gatling adding jar to classpath mistake
  - add the ability to specify path to Ruby binary
-<<<<<<< HEAD
  - bring ab, aggregator, console, gatling, grinder, chrome to own exceptions style
-=======
  - query tests list from BZA more efficiently
->>>>>>> 8b695ec7
 
 ## 1.7.2 <sup>13 oct 2016</sup>
  - fix keep-alive processing in Gatling
