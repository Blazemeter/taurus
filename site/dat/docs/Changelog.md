# Changelog
## 1.6.7 (next)
 - add worker id to cloud log file names
 - add `cloud` and `local` aliases 
 - fix delay trouble in provisioning
 - fix Gatling keepalive type cast bug
 - add `detach` mode to Cloud Provisioning
 - fix grinder in the cloud with requests scenario
 - add `xml-jtl-flags` option for tuning of logging verbosity
 - add `waiting for data...` into titles of console blocks
 - fix SSL error handling for cloud provisioning
<<<<<<< HEAD
 - add Chrome profiler [service](ChromeProfiler.md) and reporter
=======
 - add webdriver.log for requests-based Selenium tests

>>>>>>> b6b2c0ae

## 1.6.6 <sup>08 aug 2016</sup>
 - optimize aggregator by removing excessive calls to `BetterDict.get()`
 - use JMeter Plugins Manager for installation of plugins
 - build installer for Windows to simplify installation process
 - add Proxy2JMX service to convert tests from Selenium to JMeter format
 - fix occasional crash from inconsistent API result for cloud test KPIs
 - prefer user-supplied `download-link` over default download link for JMeter

## 1.6.5 <sup>12 jul 2016</sup>
 - fix master_id choosing for cloud reporting 
 - fix non-graceful shutdown on GUI window close
 - restructure reporting and services docs
 - do not crash when attempting to open browser in browserless env
 - update Gatling script sample in docs
 - solve slow post-processing by making reading speed of kpi.jtl adaptive

## 1.6.4 <sup>05 jul 2016</sup>
 - add short script syntax (`<scenario>: \<script>`)
 - rely on Gatling simulation auto-detection mechanism when `simulation` field is not set
 - fix 'non-existent scenario' error case
 - fix config cleanup in cloud provisioning
 - fix Selenium crash when used in multi-execution with a shared scenario
 - add `default-address` scenario option to Selenium
 - add custom gatling launcher for jar usage ability
 - fix gatling path fail on Windows
 - automatically rename Selenium Python script if it has undiscoverable name
 - fix null global headers failure
 - add `upload-files` option to JMeter requests for multipart/form-data uploads
 - `loop: false` in JMeter data source now means 'stop thread after CSV is exhausted'
 - force str for env vars in all shellexecs

## 1.6.3 <sup>17 jun 2016</sup>
 - fix percentile value handling in passfail criteria
 - add setting up of CWD on server side
 - fix problem with sending included configs into cloud
 - fix cumulative fail criteria processing order
 - limit the amount of monitoring data BlazeMeter uploader accumulates
 - fix passfail criteria with no last datapoint available
 - force str for env vars in all shellexecs

## 1.6.2 <sup>8 jun 2016</sup>
 - fix passfail-related regression crash

## 1.6.1 <sup>1 jun 2016</sup>
 - add `run-at` option for unpacker module

## 1.6.0 <sup>31 may 2016</sup>
 - add [logic blocks](JMeter.md#Logic-Blocks) to `scenario.requests` syntax for JMeter
 - add `default-location` option for cloud provisioning
 - delete test files before uploading new ones to the cloud
 - add `delete-test-files` option to cloud provisioning
 - fix reading piped config from stdin
 - don't trap KeyboardInterrupt in tool install
 - remove default xmx set for JMeter
 - add zipping folders treatment for remote execution
 - add check for resources overlap (data loss danger) for remote execution
 - add raise for JSON body without corresponding header
 - cleanup config from null values before sending it to the cloud
 - pull cumulative percentiles from cloud provisioning
 - replace 'criterias' with 'criteria', add backward compatibility
 - fix double blazemeter reporting in cloud
 - make ui type configurable with `screen` option of console reporter
 - fix console reporter crash under Windows when curses is installed
 - add subject setting to regexp extractor (similar to assertions)
 - send some monitoring data into BlazeMeter reporting service
 - do not clear cloud test files when using Blazemeter reporting

## 1.5.1 <sup>30 may 2016</sup>
 - fix JMeter 3.0 installation issues
 - make JMeter 3.0 the default installed version
 - fix downloading older JMeter versions from Apache archives

## 1.5.0 <sup>4 may 2016</sup>
 - add [Tsung](Tsung.md) executor
 - support Gatling 2.2.0
 - fix Gatling `download-link` option handling
 - fix `browser-open` regression
 - allow CLI overrides to be arbitrary YAML values
 - make log widget in console reporter smaller to leave more space for sidebar widgets
 - order sidebar widgets by their priority
 - fix "junit xml reporter + passfail + monitoring" bug 

## 1.4.4 <sup>25 apr 2016</sup>
 - fix enhanced PBench schedule generation crash on Python 3
 - ensure that `script` option for PBench is looked at scenario level
 - do not CWD into artifacts directory when running PBench
 - fix PBench script lookup when using cloud/remote provisioning
 - do not change CWD when running JMeter
 - add forgotten Gatling script template to python egg
 - fix PassFail condition flaw with few datapoints
 - explicitly write default values in jmx2yaml
 - recognize JMX variables in jmx2yaml
 - don't fail execution because of web browser
 - fix schedule size estimation and progress reporting in PBench
 - fix PBench schedule reading crashes in Python3
 - fix empty jxm error listener when write-xml-jtl=none  

## 1.4.3 <sup>14 apr 2016</sup>
 - bump up version for jmeter plugins installation to 1.4.0
 - `javac` presence check fixed for selenium
 - deeper fix detection of resource files for full-form `data-sources` items
 
## 1.4.2 <sup>11 apr 2016</sup>
 - fix detection of resource files for full-form `data-sources` items
 - fix `body-file` and `data-sources` not being detected in cloud environment

## 1.4.1 <sup>7 apr 2016</sup>
 - improve slave id analysis for JMeter distributed test
 - do not append extra \r\n to files sent to cloud/remote prov

## 1.4.0 <sup>5 apr 2016</sup>
 - add XPath extractors and assertions for JMeter
 - show warning if no element matched `set-prop` modification
 - do not create hostaliases file when aliases are not specified
 - add `force-parent-sample` option to JMeter executor
 - add `compile-target-java` option for Selenium
 - add dynamic buffer scaling ability to ResultsReader
 - add scheduling ability with `start-at` parameter  
 - apply overrides and cli-aliases before creating artifacts-dir
 - fix multiple JMeter warnings when CSV delimiter isn't set 
 - add `memory-xmx` option to JMeter to configure JVM heap size 

## 1.3.3 <sup>24 mar 2016</sup>
 - add new `hostaliases` setting for all executors
 - add delay capability to engine 

## 1.3.2 <sup>23 mar 2016</sup>
 - fix lowercase hostname for JMeter HTTP request
 - fix binary varname crash for JMeter HTTP request 

## 1.3.1 <sup>22 mar 2016</sup>
 - fix JMeter crash when `data-sources` value is not a list
 - fix non-integer port in HTTP request
 - fix Selenium crash with when using cloud/remote provisioning

## 1.3.0 <sup>16 mar 2016</sup>
 - add [Gatling](Gatling.md) script generation 
 - fix [Gatling](Gatling.md) metric parsing
 - remove explicitly cwd setting for [Gatling](Gatling.md)
 - add detection of [Gatling](Gatling.md) simulation request in case of several simulations are found
 - set unique output dir for every [Gatling](Gatling.md) execution
 - add output buffer size control to [Gatling](Gatling.md) executor 
 - fix [Grinder](Grinder.md) crash
 - join [JMeter](JMeter.md) and its plugins installation procedures
 - fix unicode handling in [JMeter](JMeter.md)'s jmx script
 - add [Apache Benchmark](ApacheBenchmark.md) executor
 - extend script path recognition for [JMeter](JMeter.md)
 - fix [PBench](PBench.md) not working with cloud provisioning
 - fix schedule generation in original [PBench](PBench.md)

## 1.2.0 <sup>19 feb 16</sup>
 - maximize browser window in Selenium test, when possible
 - add graphite support to monitoring service
 - add local monitoring service
 - create [Docker](Docker.md) image with Taurus inside
 - one virtual display for all selenium executions
 - add link for cloud provisioning results into JUnit xml
 - add interface between Taurus and Gatling test script (scala)
 - fix selenium resource files list for cloud
 - fix forced delimiter detection for JMeter (failed for single-column csv)  

## 1.1.0 <sup>11 jan 16</sup>
 - support `iterations` and `hold-for` options for Selenium
 - add concurrency-driven load support for PBench
 - add `-locations` command alias to dump available locations for Cloud tests
 - support variables in time fields for JMeter
 - support POST body in application/json format for JMeter
 - ability to set JMeter log verbosity with `write-xml-jtl`

## 1.0.0 <sup>4 jan 16</sup>
 - support [cloud](Cloud.md) provisioning
 - parse URLs for JMeter a bit better
 - add `Siege` executor
 - add command line option `-n` to skip loading system and user configs

----

[Changelog for Year 2015](Changelog2015.md)<|MERGE_RESOLUTION|>--- conflicted
+++ resolved
@@ -9,12 +9,8 @@
  - add `xml-jtl-flags` option for tuning of logging verbosity
  - add `waiting for data...` into titles of console blocks
  - fix SSL error handling for cloud provisioning
-<<<<<<< HEAD
  - add Chrome profiler [service](ChromeProfiler.md) and reporter
-=======
  - add webdriver.log for requests-based Selenium tests
-
->>>>>>> b6b2c0ae
 
 ## 1.6.6 <sup>08 aug 2016</sup>
  - optimize aggregator by removing excessive calls to `BetterDict.get()`
