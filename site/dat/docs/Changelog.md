# Changelog

## 1.4.0 (next)
 - add XPath extractors and assertions for JMeter
 - show warning if no element matched `set-prop` modification
 - do not create hostaliases file when aliases are not specified
 - add `force-parent-sample` option to JMeter executor
 - add `compile-target-java` option for Selenium
 - add dynamic buffer scaling ability to ResultsReader
 - add scheduling ability with `start-at` parameter  
 - apply overrides and cli-aliases before creating artifacts-dir
<<<<<<< HEAD
 - fix multiple JMeter warnings when CSV delimiter isn't set 
=======
 - add `memory-xmx` option to JMeter to configure JVM heap size 
>>>>>>> 5674096f

## 1.3.3 <sup>24 mar 2016</sup>
 - add new `hostaliases` setting for all executors
 - add delay capability to engine 

## 1.3.2 <sup>23 mar 2016</sup>
 - fix lowercase hostname for JMeter HTTP request
 - fix binary varname crash for JMeter HTTP request 

## 1.3.1 <sup>22 mar 2016</sup>
 - fix JMeter crash when `data-sources` value is not a list
 - fix non-integer port in HTTP request
 - fix Selenium crash with when using cloud/remote provisioning

## 1.3.0 <sup>16 mar 2016</sup>
 - add [Gatling](Gatling.md) script generation 
 - fix [Gatling](Gatling.md) metric parsing
 - remove explicitly cwd setting for [Gatling](Gatling.md)
 - add detection of [Gatling](Gatling.md) simulation request in case of several simulations are found
 - set unique output dir for every [Gatling](Gatling.md) execution
 - add output buffer size control to [Gatling](Gatling.md) executor 
 - fix [Grinder](Grinder.md) crash
 - join [JMeter](JMeter.md) and its plugins installation procedures
 - fix unicode handling in [JMeter](JMeter.md)'s jmx script
 - add [Apache Benchmark](ApacheBenchmark.md) executor
 - extend script path recognition for [JMeter](JMeter.md)
 - fix [PBench](PBench.md) not working with cloud provisioning
 - fix schedule generation in original [PBench](PBench.md)

## 1.2.0 <sup>19 feb 16</sup>
 - maximize browser window in Selenium test, when possible
 - add graphite support to monitoring service
 - add local monitoring service
 - create [Docker](Docker.md) image with Taurus inside
 - one virtual display for all selenium executions
 - add link for cloud provisioning results into JUnit xml
 - add interface between Taurus and Gatling test script (scala)
 - fix selenium resource files list for cloud
 - fix forced delimiter detection for JMeter (failed for single-column csv)  

## 1.1.0 <sup>11 jan 16</sup>
 - support `iterations` and `hold-for` options for Selenium
 - add concurrency-driven load support for PBench
 - add `-locations` command alias to dump available locations for Cloud tests
 - support variables in time fields for JMeter
 - support POST body in application/json format for JMeter
 - ability to set JMeter log verbosity with `write-xml-jtl`

## 1.0.0 <sup>4 jan 16</sup>
 - support [cloud](Cloud.md) provisioning
 - parse URLs for JMeter a bit better
 - add `Siege` executor
 - add command line option `-n` to skip loading system and user configs

# Year 2015
## 0.5.2 <sup>17 dec 15</sup>
 - fix JMeter installation on windows

## 0.5.1 <sup>11/16/15</sup>
 - fix shellexec env variables
 - add `assume-success` flag for JMeter assertions
 - flexibly handle '$1$' templates for JMeter regex extractor
 - fix null body parameter for JMeter

## 0.5.0 <sup>11/16/2015</sup>
 - allow using Xvfb for Selenium executor
 - don't use lynx browser when opening report links
 - add PBench executor type
 - show scenario alias in sidebar widget for JMeter
 - set `TAURUS\_ARTIFACTS\_DIR` environment variables for shellexec commands
 - add `cwd` option for shellexec tasks
 - add `env` option for shellexec tasks

## 0.4.5 <sup>22 oct 2015</sup>
 - load settings applied to Stepping Thread Groups
 - shellexec service: print to stdout/stderr when `out`/`err` options set to `null`
 - JMeter: append `user.properties` instead of overriding
 - move pass/fail to services
 - set BlazeMeter session note with test error message if present

## 0.4.4 <sup>22 sep 2015</sup>
 - limit max size of file that goes into zip for artifact upload (max-size option)
 - fix cumulative KPIset recalculating
 - JMeter, Grinder, Gatling, JUnit now use mirrors during installation
 - files from Listeners now excluded from resources
 
## 0.4.3 <sup>17 sep 2015</sup>
 - allow passing config as stdin to CLI like `./generate-config.sh | bzt`
 - allow having `report-name=ask` for BlazeMeter reporter
 - selenium test runners now using xml jtl for errors
 - console graph max height resets on data scroll
 - resource monitoring service implemented

## 0.4.2 <sup>11 sep 2015</sup>
 - bump up Gatling version to 2.1.7
 - selenium script from requests format
 - change file search algo to use paths relative to config locations
 - allow having script files relative to config locations
 - allow having `included-configs` instruction
 - allow setting path to artifacts from `settings` in config, deprecate `--data-dir` CLI option

## 0.4.1 <sup>9 sep 2015</sup>
 - fix Locust.io search paths
 - `generalize-labels` default value changed to `false`
 - fix JMeter properties not read from jmeter files
 - force JMeter to use epoch timestamp format for CSV files
 - Allow setting project ID instead of name, fail on project name clash
 - parameterize JMeter graceful shutdown time

## 0.4.0 <sup>31 aug 2015</sup>
 - allow dumping final stats in Jenkins-consumable format
 - implemented graceful shutdown for JMeter
 - for sample that failed because of embedded resources, actual error message used instead of "OK"
 - support Locust.io load generator
 - allow setting the `report-name` for blazemeter report
 - allow easy setting report/test/project options for blazemeter module

## 0.3.8 <sup>26 aug 2015</sup>
  - fixed bug when old jars were not removed during JMeter installation
  - add `project` to BlazeMeter report config, allowing to sort tests by projects
  - allow `message` for pass/fail criteria to improve readability
  - implement "services" top-level config section
  - implemented shellhook service

## 0.3.7 <sup>13 aug 2015</sup>
  - fail criteria without timeframe is checked at the end of the test
  - fixed shutdown on windows
  - fixed label names in junitxml reports
  - blazemeter report url added to every testcase in junitxml reports

## 0.3.6 <sup>13 aug 2015</sup>
  - added jmx2yaml tool
  - added updates check capability

## 0.3.5 <sup>16 jul 2015</sup>
  - fix Selenium executor logging
  - added CSS/JQuery extractor support in scenarios generated from requests option.
  - fixed JMeter installation path issue one more time

## 0.3.4 <sup>16 jul 2015</sup>
  - fixed JMeter path bug on windows
  
## 0.3.3 <sup>16 jul 2015</sup>
  - fixed tools check/installation on windows
  - fixed resource files gathering issue

## 0.3.2 <sup>14 jul 2015</sup>
  - use progressbar for download progress indicators
  - fix issue with unicode XML on Mac
  - use JTL format in Selenium results

## 0.3.1 <sup>7 jul 2015</sup>
  - fixed python3 installation issue (progressbar33 now used instead of progressbar)

## 0.3.0 <sup>6 jul 2015</sup>
  - implement `selenium` executor
  - fix crashing on second start jmeter under GUI mode
  - iterate requests forever if no limits were specified
  - fix test duration logic to respect iterations set
  - distributed tests are now supported with JMeter UI (`gui: true` option)
  - install JMeter-Plugins 1.3.0
  - all default tool locations are now under `~/.bzt` dir
  - FinalStatus reporter now provides test duration (test-duration option, True by default)
  - bzt now fails when no requests were given in requests scenario
  - six module version requirements was removed

## 0.2.23 <sup>6 jul 2015</sup>
  - rename `bulk-size` option into `send-interval` for BlazeMeter reporter
  - explicitly fail in case of wrong `body` option for HTTP request
  - fixed bug when JMeter test duration was not applied properly.

## 0.2.22 <sup>6 jul 2015</sup>
  - send data to BlazeMeter less frequently (30 secs)
  - added ability to access BZA feeding through proxy
  - fixed bug with modifying paths of resource files in distribute test mode
  
## 0.2.21 <sup>6 jul 2015</sup>
  - if `iterations` set, then duration for test will not be limited
  - added `steps` option to execution settings
  
## 0.2.20 <sup>5 jul 2015</sup>
  - add `within` logic to timeframed pass-fail criterias
  - added `use-dns-cache-mgr` option.
  - default-domain option renamed to default-address (scheme, hostname, port are now parsed from this option).
  
## 0.2.19 <sup>6 jul 2015</sup>
  - fixed bug when in distributed tests VU count was not calculated properly.
  - auto-append `${__machineName()}` for thread names in distributed test
  - fix module search path issue on MacOS

## 0.2.18 <sup>21 may 2015</sup>
  - set "clear each iteration" flag for cache and cookie managers when generating JMX from requests
  - allow wildcards in enable-disable modifications  

## 0.2.17 <sup>15 may 2015</sup>
  - added ability to change font size in Windows dashboard GUI on Ctrl + mousewheel event
  - reworked CSV reading for JMeter to support quoted data

## 0.2.16 <sup>14 may 2015</sup>
  - fix base config not copied because of broken imports
  - display console screen in separate window on windows

## 0.2.15 <sup>13 may 2015</sup>
  - replace digits and UUID sequences with N and U to decrease label count
  - fix not working `bzt 1.jmx 2.jmx 3.jmx`

## 0.2.14 <sup>13 may 2015</sup>
  - added support for user defined variables
  - fix reading for non-standard errors JTL

## 0.2.13 <sup>12 may 2015</sup>
  - Some more stats have been added to console screen
  - add `-gui` command-line alias to open JMeter UI for debugging
  - add support for JMeter distributed mode
  
## 0.2.12 <sup>5 may 2015</sup>
  - Added http request defaults options
  - Added support of RPS shaper component
  - Remove conflicting JAR libraries during JMeter installation procedure
  - Fixed bug when resource files were not properly copied to artifacts directory

## 0.2.11 <sup>5 may 2015</sup>
  - Base config fix on Windows and minor changes in setup.py

## 0.2.8 <sup>29 apr 2015</sup>
  - Fix base config not found on Windows with multiple disks
  - Added proper version of lxml in requirements

## 0.2.1 <sup>28 apr 2015</sup>
  - Added pass/fail criteria report on console reporter

## 0.2.0 <sup>15 apr 2015</sup>
  - Added JSON path assertion.
  - Added parameters for final_stats reporter
  - Added ability to generate query string based on parameters and request type.<|MERGE_RESOLUTION|>--- conflicted
+++ resolved
@@ -9,11 +9,8 @@
  - add dynamic buffer scaling ability to ResultsReader
  - add scheduling ability with `start-at` parameter  
  - apply overrides and cli-aliases before creating artifacts-dir
-<<<<<<< HEAD
  - fix multiple JMeter warnings when CSV delimiter isn't set 
-=======
  - add `memory-xmx` option to JMeter to configure JVM heap size 
->>>>>>> 5674096f
 
 ## 1.3.3 <sup>24 mar 2016</sup>
  - add new `hostaliases` setting for all executors
