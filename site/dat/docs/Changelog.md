--- conflicted
+++ resolved
@@ -17,16 +17,13 @@
  - fix double blazemeter reporting in cloud
  - make ui type configurable with `screen` option of console reporter
  - fix console reporter crash under Windows when curses is installed
-<<<<<<< HEAD
  - send some monitoring data into BlazeMeter reporting service
-=======
  - do not clear cloud test files when using Blazemeter reporting
 
 ## 1.5.1 <sup>30 may 2016</sup>
 - fix JMeter 3.0 installation issues
 - make JMeter 3.0 the default installed version
 - fix downloading older JMeter versions from Apache archives
->>>>>>> 7aa7c272
 
 ## 1.5.0 <sup>4 may 2016</sup>
  - add [Tsung](Tsung.md) executor
