# Changelog

## 0.3.0 (next)
  - implement `selenium` executor
  - fix crashing on second start jmeter under GUI mode
  - iterate requests forever if no limits were specified
  - fix test duration logic to respect iterations set
  - distributed tests are now supported with JMeter UI (gui: true option)
  - install JMeter-Plugins 1.3.0
  - all default tool locations are now under `~/.bzt` dir
<<<<<<< HEAD
  - FinalStatus reporter now provides test duration (test-duration option, True by default)
=======
  - bzt now fails when no requests were given in scenario
>>>>>>> da890ba4

## 0.2.23
  - rename `bulk-size` option into `send-interval` for BlazeMeter reporter
  - explicitly fail in case of wrong `body` option for HTTP request
  - fixed bug when JMeter test duration was not applied properly.

## 0.2.22
  - send data to BlazeMeter less frequently (30 secs)
  - added ability to access BZA feeding through proxy
  - fixed bug with modifying paths of resource files in distribute test mode
  
## 0.2.21
  - if `iterations` set, then duration for test will not be limited
  - added `steps` option to execution settings
  
## 0.2.20
  - add `within` logic to timeframed pass-fail criterias
  - added `use-dns-cache-mgr` option.
  - default-domain option renamed to default-address (scheme, hostname, port are now parsed from this option).
  
## 0.2.19
  - fixed bug when in distributed tests VU count was not calculated properly.
  - auto-append `${__machineName()}` for thread names in distributed test
  - fix module search path issue on MacOS

## 0.2.18
  - set "clear each iteration" flag for cache and cookie managers when generating JMX from requests
  - allow wildcards in enable-disable modifications  

## 0.2.17
  - added ability to change font size in Windows dashboard GUI on Ctrl + mousewheel event
  - reworked CSV reading for JMeter to support quoted data

## 0.2.16
  - fix base config not copied because of broken imports
  - display console screen in separate window on windows

## 0.2.15
  - replace digits and UUID sequences with N and U to decrease label count
  - fix not working `bzt 1.jmx 2.jmx 3.jmx`

## 0.2.14
  - added support for user defined variables
  - fix reading for non-standard errors JTL

## 0.2.13
  - Some more stats have been added to console screen
  - add `-gui` command-line alias to open JMeter UI for debugging
  - add support for JMeter distributed mode
  
## 0.2.12
  - Added http request defaults options
  - Added support of RPS shaper component
  - Remove conflicting JAR libraries during JMeter installation procedure
  - Fixed bug when resource files were not properly copied to artifacts directory

## 0.2.11
  - Base config fix on Windows and minor changes in setup.py

## 0.2.8
  - Fix base config not found on Windows with multiple disks
  - Added proper version of lxml in requirements

## 0.2.1
  - Added pass/fail criteria report on console reporter

## 0.2.0
  - Added JSON path assertion.
  - Added parameters for final_stats reporter
  - Added ability to generate query string based on parameters and request type.<|MERGE_RESOLUTION|>--- conflicted
+++ resolved
@@ -8,11 +8,8 @@
   - distributed tests are now supported with JMeter UI (gui: true option)
   - install JMeter-Plugins 1.3.0
   - all default tool locations are now under `~/.bzt` dir
-<<<<<<< HEAD
   - FinalStatus reporter now provides test duration (test-duration option, True by default)
-=======
   - bzt now fails when no requests were given in scenario
->>>>>>> da890ba4
 
 ## 0.2.23
   - rename `bulk-size` option into `send-interval` for BlazeMeter reporter
