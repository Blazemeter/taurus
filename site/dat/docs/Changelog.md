# Changelog

## 1.5.1
 - add `default-location` option for cloud provisioning
 - delete test files before uploading new ones to the cloud
 - add `delete-test-files` option to cloud provisioning
 - fix reading piped config from stdin
 - don't trap KeyboardInterrupt in tool install
 - add [logic blocks](JMeter.md#Logic-Blocks) to `scenario.requests` syntax for JMeter
 - remove default xmx set for JMeter
 - add zipping folders treatment for remote execution
 - add check for resources overlap (data loss danger) for remote execution
<<<<<<< HEAD
 - fix unicode-related crash in blazemeter uploader
=======
 - cleanup config from null values before sending it to the cloud
>>>>>>> 2c290129

## 1.5.0 <sup>4 may 2016</sup>
 - add [Tsung](Tsung.md) executor
 - support Gatling 2.2.0
 - fix Gatling `download-link` option handling
 - fix `browser-open` regression
 - allow CLI overrides to be arbitrary YAML values
 - make log widget in console reporter smaller to leave more space for sidebar widgets
 - order sidebar widgets by their priority
 - fix "junit xml reporter + passfail + monitoring" bug 

## 1.4.4 <sup>25 apr 2016</sup>
 - fix enhanced PBench schedule generation crash on Python 3
 - ensure that `script` option for PBench is looked at scenario level
 - do not CWD into artifacts directory when running PBench
 - fix PBench script lookup when using cloud/remote provisioning
 - do not change CWD when running JMeter
 - add forgotten Gatling script template to python egg
 - fix PassFail condition flaw with few datapoints
 - explicitly write default values in jmx2yaml
 - recognize JMX variables in jmx2yaml
 - don't fail execution because of web browser
 - fix schedule size estimation and progress reporting in PBench
 - fix PBench schedule reading crashes in Python3
 - fix empty jxm error listener when write-xml-jtl=none  

## 1.4.3 <sup>14 apr 2016</sup>
 - bump up version for jmeter plugins installation to 1.4.0
 - `javac` presence check fixed for selenium
 - deeper fix detection of resource files for full-form `data-sources` items
 
## 1.4.2 <sup>11 apr 2016</sup>
 - fix detection of resource files for full-form `data-sources` items
 - fix `body-file` and `data-sources` not being detected in cloud environment

## 1.4.1 <sup>7 apr 2016</sup>
 - improve slave id analysis for JMeter distributed test
 - do not append extra \r\n to files sent to cloud/remote prov

## 1.4.0 <sup>5 apr 2016</sup>
 - add XPath extractors and assertions for JMeter
 - show warning if no element matched `set-prop` modification
 - do not create hostaliases file when aliases are not specified
 - add `force-parent-sample` option to JMeter executor
 - add `compile-target-java` option for Selenium
 - add dynamic buffer scaling ability to ResultsReader
 - add scheduling ability with `start-at` parameter  
 - apply overrides and cli-aliases before creating artifacts-dir
 - fix multiple JMeter warnings when CSV delimiter isn't set 
 - add `memory-xmx` option to JMeter to configure JVM heap size 

## 1.3.3 <sup>24 mar 2016</sup>
 - add new `hostaliases` setting for all executors
 - add delay capability to engine 

## 1.3.2 <sup>23 mar 2016</sup>
 - fix lowercase hostname for JMeter HTTP request
 - fix binary varname crash for JMeter HTTP request 

## 1.3.1 <sup>22 mar 2016</sup>
 - fix JMeter crash when `data-sources` value is not a list
 - fix non-integer port in HTTP request
 - fix Selenium crash with when using cloud/remote provisioning

## 1.3.0 <sup>16 mar 2016</sup>
 - add [Gatling](Gatling.md) script generation 
 - fix [Gatling](Gatling.md) metric parsing
 - remove explicitly cwd setting for [Gatling](Gatling.md)
 - add detection of [Gatling](Gatling.md) simulation request in case of several simulations are found
 - set unique output dir for every [Gatling](Gatling.md) execution
 - add output buffer size control to [Gatling](Gatling.md) executor 
 - fix [Grinder](Grinder.md) crash
 - join [JMeter](JMeter.md) and its plugins installation procedures
 - fix unicode handling in [JMeter](JMeter.md)'s jmx script
 - add [Apache Benchmark](ApacheBenchmark.md) executor
 - extend script path recognition for [JMeter](JMeter.md)
 - fix [PBench](PBench.md) not working with cloud provisioning
 - fix schedule generation in original [PBench](PBench.md)

## 1.2.0 <sup>19 feb 16</sup>
 - maximize browser window in Selenium test, when possible
 - add graphite support to monitoring service
 - add local monitoring service
 - create [Docker](Docker.md) image with Taurus inside
 - one virtual display for all selenium executions
 - add link for cloud provisioning results into JUnit xml
 - add interface between Taurus and Gatling test script (scala)
 - fix selenium resource files list for cloud
 - fix forced delimiter detection for JMeter (failed for single-column csv)  

## 1.1.0 <sup>11 jan 16</sup>
 - support `iterations` and `hold-for` options for Selenium
 - add concurrency-driven load support for PBench
 - add `-locations` command alias to dump available locations for Cloud tests
 - support variables in time fields for JMeter
 - support POST body in application/json format for JMeter
 - ability to set JMeter log verbosity with `write-xml-jtl`

## 1.0.0 <sup>4 jan 16</sup>
 - support [cloud](Cloud.md) provisioning
 - parse URLs for JMeter a bit better
 - add `Siege` executor
 - add command line option `-n` to skip loading system and user configs

----

[Changelog for Year 2015](Changelog2015.md)<|MERGE_RESOLUTION|>--- conflicted
+++ resolved
@@ -10,11 +10,7 @@
  - remove default xmx set for JMeter
  - add zipping folders treatment for remote execution
  - add check for resources overlap (data loss danger) for remote execution
-<<<<<<< HEAD
- - fix unicode-related crash in blazemeter uploader
-=======
  - cleanup config from null values before sending it to the cloud
->>>>>>> 2c290129
 
 ## 1.5.0 <sup>4 may 2016</sup>
  - add [Tsung](Tsung.md) executor
