# Changelog

## 1.6.4 (next)
 - rely on Gatling simulation auto-detection mechanism when `simulation` field is not set
 - fix 'non-existent scenario' error case
 - fix config cleanup in cloud provisioning
 - fix Selenium crash when used in multi-execution with a shared scenario
 - add `default-address` scenario option to Selenium

## 1.6.3 <sup>17 jun 2016</sup>
 - fix percentile value handling in passfail criteria
 - add setting up of CWD on server side
 - fix problem with sending included configs into cloud
 - fix cumulative fail criteria processing order
 - add extraction of `scenario` dictionary into `scenarios` section, remove inlined scenarios mentions from docs
 - add short script syntax (`<scenario>: <script>`)
 - limit the amount of monitoring data BlazeMeter uploader accumulates
 - fix passfail criteria with no last datapoint available
<<<<<<< HEAD
 - add custom gatling launcher for jar usage ability
=======
 - force str for env vars in all shellexecs
>>>>>>> c857cc4f

## 1.6.2 <sup>8 jun 2016</sup>
 - fix passfail-related regression crash

## 1.6.1 <sup>1 jun 2016</sup>
 - add `run-at` option for unpacker module

## 1.6.0 <sup>31 may 2016</sup>
 - add [logic blocks](JMeter.md#Logic-Blocks) to `scenario.requests` syntax for JMeter
 - add `default-location` option for cloud provisioning
 - delete test files before uploading new ones to the cloud
 - add `delete-test-files` option to cloud provisioning
 - fix reading piped config from stdin
 - don't trap KeyboardInterrupt in tool install
 - remove default xmx set for JMeter
 - add zipping folders treatment for remote execution
 - add check for resources overlap (data loss danger) for remote execution
 - add raise for JSON body without corresponding header
 - cleanup config from null values before sending it to the cloud
 - pull cumulative percentiles from cloud provisioning
 - replace 'criterias' with 'criteria', add backward compatibility
 - fix double blazemeter reporting in cloud
 - make ui type configurable with `screen` option of console reporter
 - fix console reporter crash under Windows when curses is installed
 - add subject setting to regexp extractor (similar to assertions)
 - send some monitoring data into BlazeMeter reporting service
 - do not clear cloud test files when using Blazemeter reporting

## 1.5.1 <sup>30 may 2016</sup>
 - fix JMeter 3.0 installation issues
 - make JMeter 3.0 the default installed version
 - fix downloading older JMeter versions from Apache archives

## 1.5.0 <sup>4 may 2016</sup>
 - add [Tsung](Tsung.md) executor
 - support Gatling 2.2.0
 - fix Gatling `download-link` option handling
 - fix `browser-open` regression
 - allow CLI overrides to be arbitrary YAML values
 - make log widget in console reporter smaller to leave more space for sidebar widgets
 - order sidebar widgets by their priority
 - fix "junit xml reporter + passfail + monitoring" bug 

## 1.4.4 <sup>25 apr 2016</sup>
 - fix enhanced PBench schedule generation crash on Python 3
 - ensure that `script` option for PBench is looked at scenario level
 - do not CWD into artifacts directory when running PBench
 - fix PBench script lookup when using cloud/remote provisioning
 - do not change CWD when running JMeter
 - add forgotten Gatling script template to python egg
 - fix PassFail condition flaw with few datapoints
 - explicitly write default values in jmx2yaml
 - recognize JMX variables in jmx2yaml
 - don't fail execution because of web browser
 - fix schedule size estimation and progress reporting in PBench
 - fix PBench schedule reading crashes in Python3
 - fix empty jxm error listener when write-xml-jtl=none  

## 1.4.3 <sup>14 apr 2016</sup>
 - bump up version for jmeter plugins installation to 1.4.0
 - `javac` presence check fixed for selenium
 - deeper fix detection of resource files for full-form `data-sources` items
 
## 1.4.2 <sup>11 apr 2016</sup>
 - fix detection of resource files for full-form `data-sources` items
 - fix `body-file` and `data-sources` not being detected in cloud environment

## 1.4.1 <sup>7 apr 2016</sup>
 - improve slave id analysis for JMeter distributed test
 - do not append extra \r\n to files sent to cloud/remote prov

## 1.4.0 <sup>5 apr 2016</sup>
 - add XPath extractors and assertions for JMeter
 - show warning if no element matched `set-prop` modification
 - do not create hostaliases file when aliases are not specified
 - add `force-parent-sample` option to JMeter executor
 - add `compile-target-java` option for Selenium
 - add dynamic buffer scaling ability to ResultsReader
 - add scheduling ability with `start-at` parameter  
 - apply overrides and cli-aliases before creating artifacts-dir
 - fix multiple JMeter warnings when CSV delimiter isn't set 
 - add `memory-xmx` option to JMeter to configure JVM heap size 

## 1.3.3 <sup>24 mar 2016</sup>
 - add new `hostaliases` setting for all executors
 - add delay capability to engine 

## 1.3.2 <sup>23 mar 2016</sup>
 - fix lowercase hostname for JMeter HTTP request
 - fix binary varname crash for JMeter HTTP request 

## 1.3.1 <sup>22 mar 2016</sup>
 - fix JMeter crash when `data-sources` value is not a list
 - fix non-integer port in HTTP request
 - fix Selenium crash with when using cloud/remote provisioning

## 1.3.0 <sup>16 mar 2016</sup>
 - add [Gatling](Gatling.md) script generation 
 - fix [Gatling](Gatling.md) metric parsing
 - remove explicitly cwd setting for [Gatling](Gatling.md)
 - add detection of [Gatling](Gatling.md) simulation request in case of several simulations are found
 - set unique output dir for every [Gatling](Gatling.md) execution
 - add output buffer size control to [Gatling](Gatling.md) executor 
 - fix [Grinder](Grinder.md) crash
 - join [JMeter](JMeter.md) and its plugins installation procedures
 - fix unicode handling in [JMeter](JMeter.md)'s jmx script
 - add [Apache Benchmark](ApacheBenchmark.md) executor
 - extend script path recognition for [JMeter](JMeter.md)
 - fix [PBench](PBench.md) not working with cloud provisioning
 - fix schedule generation in original [PBench](PBench.md)

## 1.2.0 <sup>19 feb 16</sup>
 - maximize browser window in Selenium test, when possible
 - add graphite support to monitoring service
 - add local monitoring service
 - create [Docker](Docker.md) image with Taurus inside
 - one virtual display for all selenium executions
 - add link for cloud provisioning results into JUnit xml
 - add interface between Taurus and Gatling test script (scala)
 - fix selenium resource files list for cloud
 - fix forced delimiter detection for JMeter (failed for single-column csv)  

## 1.1.0 <sup>11 jan 16</sup>
 - support `iterations` and `hold-for` options for Selenium
 - add concurrency-driven load support for PBench
 - add `-locations` command alias to dump available locations for Cloud tests
 - support variables in time fields for JMeter
 - support POST body in application/json format for JMeter
 - ability to set JMeter log verbosity with `write-xml-jtl`

## 1.0.0 <sup>4 jan 16</sup>
 - support [cloud](Cloud.md) provisioning
 - parse URLs for JMeter a bit better
 - add `Siege` executor
 - add command line option `-n` to skip loading system and user configs

----

[Changelog for Year 2015](Changelog2015.md)<|MERGE_RESOLUTION|>--- conflicted
+++ resolved
@@ -6,6 +6,7 @@
  - fix config cleanup in cloud provisioning
  - fix Selenium crash when used in multi-execution with a shared scenario
  - add `default-address` scenario option to Selenium
+ - add custom gatling launcher for jar usage ability
 
 ## 1.6.3 <sup>17 jun 2016</sup>
  - fix percentile value handling in passfail criteria
@@ -16,11 +17,7 @@
  - add short script syntax (`<scenario>: <script>`)
  - limit the amount of monitoring data BlazeMeter uploader accumulates
  - fix passfail criteria with no last datapoint available
-<<<<<<< HEAD
- - add custom gatling launcher for jar usage ability
-=======
  - force str for env vars in all shellexecs
->>>>>>> c857cc4f
 
 ## 1.6.2 <sup>8 jun 2016</sup>
  - fix passfail-related regression crash
