--- conflicted
+++ resolved
@@ -1,14 +1,9 @@
 # Changelog
-<<<<<<< HEAD
-
-## 1.7.2 <sup>next</sup>
- - fix keep-alive processing in Gatling
- - add `jsr223` blocks support for JMeter
-=======
+
 ## 1.7.2 <sup>next</sup>
  - fix keep-alive processing in Gatling
  - add ability of JMeter variables usage in data-sources path options
->>>>>>> c2f701dc
+ - add `jsr223` blocks support for JMeter
 
 ## 1.7.1 <sup>10 oct 2016</sup>
  - fix Mocha runner race condition
