# Changelog

## 1.6.9 <sup>next</sup>
 - fix JAR building for selenium projects with several folders
 - add LocustIO script generation feature
 - do not copy Selenium scripts in artifacts dir before running them
 - fix KPI merging error
 - introduce `language` option for Selenium tests
 - fix nose plugin crash when setUp/setUpClass raises an exception 
 - add `action` blocks to JMeter's requests
<<<<<<< HEAD
 - add RSpec tests runner for Selenium
=======
 - fix percentiles values for cloud-based tests
 - support collection-based cloud tests
>>>>>>> fc055ee6

## 1.6.8 <sup>1 sep 2016</sup>
 - fix hamcrest installation for Java-based Selenium tests
 - fix Jmeter fail with unusual jmx property type
 - add variable sending example into Gatling documentation
 - fix results time and add widget for ApacheBenchmark
 - add `script: <jar-file>` capability to Gatling executor
 - handle JMeter functions in `default-address` option

## 1.6.7 <sup>23 aug 2016</sup>
 - add `cloud` and `local` aliases 
 - add `detach` mode to Cloud Provisioning
 - add worker id to cloud log file names
 - fix delay trouble in provisioning
 - fix Gatling keepalive type cast bug
 - fix grinder in the cloud with requests scenario
 - add `xml-jtl-flags` option for tuning of logging verbosity
 - add `waiting for data...` into titles of console blocks
 - fix SSL error handling for cloud provisioning
 - add Chrome profiler [service](ChromeProfiler.md) and reporter
 - add webdriver.log for requests-based Selenium tests
 - make Selenim test labels clearer

## 1.6.6 <sup>08 aug 2016</sup>
 - optimize aggregator by removing excessive calls to `BetterDict.get()`
 - use JMeter Plugins Manager for installation of plugins
 - build installer for Windows to simplify installation process
 - add Proxy2JMX service to convert tests from Selenium to JMeter format
 - fix occasional crash from inconsistent API result for cloud test KPIs
 - prefer user-supplied `download-link` over default download link for JMeter

## 1.6.5 <sup>12 jul 2016</sup>
 - fix master_id choosing for cloud reporting 
 - fix non-graceful shutdown on GUI window close
 - restructure reporting and services docs
 - do not crash when attempting to open browser in browserless env
 - update Gatling script sample in docs
 - solve slow post-processing by making reading speed of kpi.jtl adaptive

## 1.6.4 <sup>05 jul 2016</sup>
 - add short script syntax (`<scenario>: \<script>`)
 - rely on Gatling simulation auto-detection mechanism when `simulation` field is not set
 - fix 'non-existent scenario' error case
 - fix config cleanup in cloud provisioning
 - fix Selenium crash when used in multi-execution with a shared scenario
 - add `default-address` scenario option to Selenium
 - add custom gatling launcher for jar usage ability
 - fix gatling path fail on Windows
 - automatically rename Selenium Python script if it has undiscoverable name
 - fix null global headers failure
 - add `upload-files` option to JMeter requests for multipart/form-data uploads
 - `loop: false` in JMeter data source now means 'stop thread after CSV is exhausted'
 - force str for env vars in all shellexecs

## 1.6.3 <sup>17 jun 2016</sup>
 - fix percentile value handling in passfail criteria
 - add setting up of CWD on server side
 - fix problem with sending included configs into cloud
 - fix cumulative fail criteria processing order
 - limit the amount of monitoring data BlazeMeter uploader accumulates
 - fix passfail criteria with no last datapoint available
 - force str for env vars in all shellexecs

## 1.6.2 <sup>8 jun 2016</sup>
 - fix passfail-related regression crash

## 1.6.1 <sup>1 jun 2016</sup>
 - add `run-at` option for unpacker module

## 1.6.0 <sup>31 may 2016</sup>
 - add [logic blocks](JMeter.md#Logic-Blocks) to `scenario.requests` syntax for JMeter
 - add `default-location` option for cloud provisioning
 - delete test files before uploading new ones to the cloud
 - add `delete-test-files` option to cloud provisioning
 - fix reading piped config from stdin
 - don't trap KeyboardInterrupt in tool install
 - remove default xmx set for JMeter
 - add zipping folders treatment for remote execution
 - add check for resources overlap (data loss danger) for remote execution
 - add raise for JSON body without corresponding header
 - cleanup config from null values before sending it to the cloud
 - pull cumulative percentiles from cloud provisioning
 - replace 'criterias' with 'criteria', add backward compatibility
 - fix double blazemeter reporting in cloud
 - make ui type configurable with `screen` option of console reporter
 - fix console reporter crash under Windows when curses is installed
 - add subject setting to regexp extractor (similar to assertions)
 - send some monitoring data into BlazeMeter reporting service
 - do not clear cloud test files when using Blazemeter reporting

## 1.5.1 <sup>30 may 2016</sup>
 - fix JMeter 3.0 installation issues
 - make JMeter 3.0 the default installed version
 - fix downloading older JMeter versions from Apache archives

## 1.5.0 <sup>4 may 2016</sup>
 - add [Tsung](Tsung.md) executor
 - support Gatling 2.2.0
 - fix Gatling `download-link` option handling
 - fix `browser-open` regression
 - allow CLI overrides to be arbitrary YAML values
 - make log widget in console reporter smaller to leave more space for sidebar widgets
 - order sidebar widgets by their priority
 - fix "junit xml reporter + passfail + monitoring" bug 

## 1.4.4 <sup>25 apr 2016</sup>
 - fix enhanced PBench schedule generation crash on Python 3
 - ensure that `script` option for PBench is looked at scenario level
 - do not CWD into artifacts directory when running PBench
 - fix PBench script lookup when using cloud/remote provisioning
 - do not change CWD when running JMeter
 - add forgotten Gatling script template to python egg
 - fix PassFail condition flaw with few datapoints
 - explicitly write default values in jmx2yaml
 - recognize JMX variables in jmx2yaml
 - don't fail execution because of web browser
 - fix schedule size estimation and progress reporting in PBench
 - fix PBench schedule reading crashes in Python3
 - fix empty jxm error listener when write-xml-jtl=none  

## 1.4.3 <sup>14 apr 2016</sup>
 - bump up version for jmeter plugins installation to 1.4.0
 - `javac` presence check fixed for selenium
 - deeper fix detection of resource files for full-form `data-sources` items
 
## 1.4.2 <sup>11 apr 2016</sup>
 - fix detection of resource files for full-form `data-sources` items
 - fix `body-file` and `data-sources` not being detected in cloud environment

## 1.4.1 <sup>7 apr 2016</sup>
 - improve slave id analysis for JMeter distributed test
 - do not append extra \r\n to files sent to cloud/remote prov

## 1.4.0 <sup>5 apr 2016</sup>
 - add XPath extractors and assertions for JMeter
 - show warning if no element matched `set-prop` modification
 - do not create hostaliases file when aliases are not specified
 - add `force-parent-sample` option to JMeter executor
 - add `compile-target-java` option for Selenium
 - add dynamic buffer scaling ability to ResultsReader
 - add scheduling ability with `start-at` parameter  
 - apply overrides and cli-aliases before creating artifacts-dir
 - fix multiple JMeter warnings when CSV delimiter isn't set 
 - add `memory-xmx` option to JMeter to configure JVM heap size 

## 1.3.3 <sup>24 mar 2016</sup>
 - add new `hostaliases` setting for all executors
 - add delay capability to engine 

## 1.3.2 <sup>23 mar 2016</sup>
 - fix lowercase hostname for JMeter HTTP request
 - fix binary varname crash for JMeter HTTP request 

## 1.3.1 <sup>22 mar 2016</sup>
 - fix JMeter crash when `data-sources` value is not a list
 - fix non-integer port in HTTP request
 - fix Selenium crash with when using cloud/remote provisioning

## 1.3.0 <sup>16 mar 2016</sup>
 - add [Gatling](Gatling.md) script generation 
 - fix [Gatling](Gatling.md) metric parsing
 - remove explicitly cwd setting for [Gatling](Gatling.md)
 - add detection of [Gatling](Gatling.md) simulation request in case of several simulations are found
 - set unique output dir for every [Gatling](Gatling.md) execution
 - add output buffer size control to [Gatling](Gatling.md) executor 
 - fix [Grinder](Grinder.md) crash
 - join [JMeter](JMeter.md) and its plugins installation procedures
 - fix unicode handling in [JMeter](JMeter.md)'s jmx script
 - add [Apache Benchmark](ApacheBenchmark.md) executor
 - extend script path recognition for [JMeter](JMeter.md)
 - fix [PBench](PBench.md) not working with cloud provisioning
 - fix schedule generation in original [PBench](PBench.md)

## 1.2.0 <sup>19 feb 16</sup>
 - maximize browser window in Selenium test, when possible
 - add graphite support to monitoring service
 - add local monitoring service
 - create [Docker](Docker.md) image with Taurus inside
 - one virtual display for all selenium executions
 - add link for cloud provisioning results into JUnit xml
 - add interface between Taurus and Gatling test script (scala)
 - fix selenium resource files list for cloud
 - fix forced delimiter detection for JMeter (failed for single-column csv)  

## 1.1.0 <sup>11 jan 16</sup>
 - support `iterations` and `hold-for` options for Selenium
 - add concurrency-driven load support for PBench
 - add `-locations` command alias to dump available locations for Cloud tests
 - support variables in time fields for JMeter
 - support POST body in application/json format for JMeter
 - ability to set JMeter log verbosity with `write-xml-jtl`

## 1.0.0 <sup>4 jan 16</sup>
 - support [cloud](Cloud.md) provisioning
 - parse URLs for JMeter a bit better
 - add `Siege` executor
 - add command line option `-n` to skip loading system and user configs

----

[Changelog for Year 2015](Changelog2015.md)<|MERGE_RESOLUTION|>--- conflicted
+++ resolved
@@ -8,12 +8,9 @@
  - introduce `language` option for Selenium tests
  - fix nose plugin crash when setUp/setUpClass raises an exception 
  - add `action` blocks to JMeter's requests
-<<<<<<< HEAD
- - add RSpec tests runner for Selenium
-=======
  - fix percentiles values for cloud-based tests
  - support collection-based cloud tests
->>>>>>> fc055ee6
+ - add RSpec tests runner for Selenium
 
 ## 1.6.8 <sup>1 sep 2016</sup>
  - fix hamcrest installation for Java-based Selenium tests
