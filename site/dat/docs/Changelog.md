--- conflicted
+++ resolved
@@ -1,12 +1,9 @@
 # Changelog
 
-<<<<<<< HEAD
-## Next
- - add graphite support to monitoring service
-=======
 ## 1.1.1 (next)
  - maximize browser window in Selenium test, when possible
->>>>>>> 2a14371e
+ - add graphite support to monitoring service
+
 
 ## 1.1.0
  - support `iterations` and `hold-for` options for Selenium
