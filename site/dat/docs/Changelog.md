# Changelog
## 1.6.7 (next)
 - add worker id to cloud log file names
 - add `cloud` and `local` aliases 
 - fix delay trouble in provisioning
 - fix Gatling keepalive type cast bug
 - add `detach` mode to Cloud Provisioning
 - fix grinder in the cloud with requests scenario
<<<<<<< HEAD
 - add `xml-jtl-flags` option for tuning of logging verbosity
=======
 - add `waiting for data...` into titles of console blocks
 - fix SSL error handling for cloud provisioning
>>>>>>> 5baffad8

## 1.6.6 <sup>08 aug 2016</sup>
 - optimize aggregator by removing excessive calls to `BetterDict.get()`
 - use JMeter Plugins Manager for installation of plugins
 - build installer for Windows to simplify installation process
 - add Proxy2JMX service to convert tests from Selenium to JMeter format
 - fix occasional crash from inconsistent API result for cloud test KPIs
 - prefer user-supplied `download-link` over default download link for JMeter

## 1.6.5 <sup>12 jul 2016</sup>
 - fix master_id choosing for cloud reporting 
 - fix non-graceful shutdown on GUI window close
 - restructure reporting and services docs
 - do not crash when attempting to open browser in browserless env
 - update Gatling script sample in docs
 - solve slow post-processing by making reading speed of kpi.jtl adaptive

## 1.6.4 <sup>05 jul 2016</sup>
 - add short script syntax (`<scenario>: \<script>`)
 - rely on Gatling simulation auto-detection mechanism when `simulation` field is not set
 - fix 'non-existent scenario' error case
 - fix config cleanup in cloud provisioning
 - fix Selenium crash when used in multi-execution with a shared scenario
 - add `default-address` scenario option to Selenium
 - add custom gatling launcher for jar usage ability
 - fix gatling path fail on Windows
 - automatically rename Selenium Python script if it has undiscoverable name
 - fix null global headers failure
 - add `upload-files` option to JMeter requests for multipart/form-data uploads
 - `loop: false` in JMeter data source now means 'stop thread after CSV is exhausted'
 - force str for env vars in all shellexecs

## 1.6.3 <sup>17 jun 2016</sup>
 - fix percentile value handling in passfail criteria
 - add setting up of CWD on server side
 - fix problem with sending included configs into cloud
 - fix cumulative fail criteria processing order
 - limit the amount of monitoring data BlazeMeter uploader accumulates
 - fix passfail criteria with no last datapoint available
 - force str for env vars in all shellexecs

## 1.6.2 <sup>8 jun 2016</sup>
 - fix passfail-related regression crash

## 1.6.1 <sup>1 jun 2016</sup>
 - add `run-at` option for unpacker module

## 1.6.0 <sup>31 may 2016</sup>
 - add [logic blocks](JMeter.md#Logic-Blocks) to `scenario.requests` syntax for JMeter
 - add `default-location` option for cloud provisioning
 - delete test files before uploading new ones to the cloud
 - add `delete-test-files` option to cloud provisioning
 - fix reading piped config from stdin
 - don't trap KeyboardInterrupt in tool install
 - remove default xmx set for JMeter
 - add zipping folders treatment for remote execution
 - add check for resources overlap (data loss danger) for remote execution
 - add raise for JSON body without corresponding header
 - cleanup config from null values before sending it to the cloud
 - pull cumulative percentiles from cloud provisioning
 - replace 'criterias' with 'criteria', add backward compatibility
 - fix double blazemeter reporting in cloud
 - make ui type configurable with `screen` option of console reporter
 - fix console reporter crash under Windows when curses is installed
 - add subject setting to regexp extractor (similar to assertions)
 - send some monitoring data into BlazeMeter reporting service
 - do not clear cloud test files when using Blazemeter reporting

## 1.5.1 <sup>30 may 2016</sup>
 - fix JMeter 3.0 installation issues
 - make JMeter 3.0 the default installed version
 - fix downloading older JMeter versions from Apache archives

## 1.5.0 <sup>4 may 2016</sup>
 - add [Tsung](Tsung.md) executor
 - support Gatling 2.2.0
 - fix Gatling `download-link` option handling
 - fix `browser-open` regression
 - allow CLI overrides to be arbitrary YAML values
 - make log widget in console reporter smaller to leave more space for sidebar widgets
 - order sidebar widgets by their priority
 - fix "junit xml reporter + passfail + monitoring" bug 

## 1.4.4 <sup>25 apr 2016</sup>
 - fix enhanced PBench schedule generation crash on Python 3
 - ensure that `script` option for PBench is looked at scenario level
 - do not CWD into artifacts directory when running PBench
 - fix PBench script lookup when using cloud/remote provisioning
 - do not change CWD when running JMeter
 - add forgotten Gatling script template to python egg
 - fix PassFail condition flaw with few datapoints
 - explicitly write default values in jmx2yaml
 - recognize JMX variables in jmx2yaml
 - don't fail execution because of web browser
 - fix schedule size estimation and progress reporting in PBench
 - fix PBench schedule reading crashes in Python3
 - fix empty jxm error listener when write-xml-jtl=none  

## 1.4.3 <sup>14 apr 2016</sup>
 - bump up version for jmeter plugins installation to 1.4.0
 - `javac` presence check fixed for selenium
 - deeper fix detection of resource files for full-form `data-sources` items
 
## 1.4.2 <sup>11 apr 2016</sup>
 - fix detection of resource files for full-form `data-sources` items
 - fix `body-file` and `data-sources` not being detected in cloud environment

## 1.4.1 <sup>7 apr 2016</sup>
 - improve slave id analysis for JMeter distributed test
 - do not append extra \r\n to files sent to cloud/remote prov

## 1.4.0 <sup>5 apr 2016</sup>
 - add XPath extractors and assertions for JMeter
 - show warning if no element matched `set-prop` modification
 - do not create hostaliases file when aliases are not specified
 - add `force-parent-sample` option to JMeter executor
 - add `compile-target-java` option for Selenium
 - add dynamic buffer scaling ability to ResultsReader
 - add scheduling ability with `start-at` parameter  
 - apply overrides and cli-aliases before creating artifacts-dir
 - fix multiple JMeter warnings when CSV delimiter isn't set 
 - add `memory-xmx` option to JMeter to configure JVM heap size 

## 1.3.3 <sup>24 mar 2016</sup>
 - add new `hostaliases` setting for all executors
 - add delay capability to engine 

## 1.3.2 <sup>23 mar 2016</sup>
 - fix lowercase hostname for JMeter HTTP request
 - fix binary varname crash for JMeter HTTP request 

## 1.3.1 <sup>22 mar 2016</sup>
 - fix JMeter crash when `data-sources` value is not a list
 - fix non-integer port in HTTP request
 - fix Selenium crash with when using cloud/remote provisioning

## 1.3.0 <sup>16 mar 2016</sup>
 - add [Gatling](Gatling.md) script generation 
 - fix [Gatling](Gatling.md) metric parsing
 - remove explicitly cwd setting for [Gatling](Gatling.md)
 - add detection of [Gatling](Gatling.md) simulation request in case of several simulations are found
 - set unique output dir for every [Gatling](Gatling.md) execution
 - add output buffer size control to [Gatling](Gatling.md) executor 
 - fix [Grinder](Grinder.md) crash
 - join [JMeter](JMeter.md) and its plugins installation procedures
 - fix unicode handling in [JMeter](JMeter.md)'s jmx script
 - add [Apache Benchmark](ApacheBenchmark.md) executor
 - extend script path recognition for [JMeter](JMeter.md)
 - fix [PBench](PBench.md) not working with cloud provisioning
 - fix schedule generation in original [PBench](PBench.md)

## 1.2.0 <sup>19 feb 16</sup>
 - maximize browser window in Selenium test, when possible
 - add graphite support to monitoring service
 - add local monitoring service
 - create [Docker](Docker.md) image with Taurus inside
 - one virtual display for all selenium executions
 - add link for cloud provisioning results into JUnit xml
 - add interface between Taurus and Gatling test script (scala)
 - fix selenium resource files list for cloud
 - fix forced delimiter detection for JMeter (failed for single-column csv)  

## 1.1.0 <sup>11 jan 16</sup>
 - support `iterations` and `hold-for` options for Selenium
 - add concurrency-driven load support for PBench
 - add `-locations` command alias to dump available locations for Cloud tests
 - support variables in time fields for JMeter
 - support POST body in application/json format for JMeter
 - ability to set JMeter log verbosity with `write-xml-jtl`

## 1.0.0 <sup>4 jan 16</sup>
 - support [cloud](Cloud.md) provisioning
 - parse URLs for JMeter a bit better
 - add `Siege` executor
 - add command line option `-n` to skip loading system and user configs

----

[Changelog for Year 2015](Changelog2015.md)<|MERGE_RESOLUTION|>--- conflicted
+++ resolved
@@ -6,12 +6,9 @@
  - fix Gatling keepalive type cast bug
  - add `detach` mode to Cloud Provisioning
  - fix grinder in the cloud with requests scenario
-<<<<<<< HEAD
  - add `xml-jtl-flags` option for tuning of logging verbosity
-=======
  - add `waiting for data...` into titles of console blocks
  - fix SSL error handling for cloud provisioning
->>>>>>> 5baffad8
 
 ## 1.6.6 <sup>08 aug 2016</sup>
  - optimize aggregator by removing excessive calls to `BetterDict.get()`
