# Changelog

<<<<<<< HEAD
## 1.4.0 (next)
 - add XPath extractors and assertions for JMeter

## 1.3.3 <sup>25 mar 2016</sup>
=======
## 1.3.3 <sup>24 mar 2016</sup>
>>>>>>> ad788c83
 - add new `hostaliases` setting for all executors

## 1.3.2 <sup>23 mar 2016</sup>
 - fix lowercase hostname for JMeter HTTP request
 - fix binary varname crash for JMeter HTTP request 

## 1.3.1 <sup>22 mar 2016</sup>
 - fix JMeter crash when `data-sources` value is not a list
 - fix non-integer port in HTTP request
 - fix Selenium crash with when using cloud/remote provisioning

## 1.3.0 <sup>16 mar 2016</sup>
 - add [Gatling](Gatling.md) script generation 
 - fix [Gatling](Gatling.md) metric parsing
 - remove explicitly cwd setting for [Gatling](Gatling.md)
 - add detection of [Gatling](Gatling.md) simulation request in case of several simulations are found
 - set unique output dir for every [Gatling](Gatling.md) execution
 - add output buffer size control to [Gatling](Gatling.md) executor 
 - fix [Grinder](Grinder.md) crash
 - join [JMeter](JMeter.md) and its plugins installation procedures
 - fix unicode handling in [JMeter](JMeter.md)'s jmx script
 - add [Apache Benchmark](ApacheBenchmark.md) executor
 - extend script path recognition for [JMeter](JMeter.md)
 - fix [PBench](PBench.md) not working with cloud provisioning
 - fix schedule generation in original [PBench](PBench.md)

## 1.2.0 <sup>19 feb 16</sup>
 - maximize browser window in Selenium test, when possible
 - add graphite support to monitoring service
 - add local monitoring service
 - create [Docker](Docker.md) image with Taurus inside
 - one virtual display for all selenium executions
 - add link for cloud provisioning results into JUnit xml
 - add interface between Taurus and Gatling test script (scala)
 - fix selenium resource files list for cloud
 - fix forced delimiter detection for JMeter (failed for single-column csv)  

## 1.1.0 <sup>11 jan 16</sup>
 - support `iterations` and `hold-for` options for Selenium
 - add concurrency-driven load support for PBench
 - add `-locations` command alias to dump available locations for Cloud tests
 - support variables in time fields for JMeter
 - support POST body in application/json format for JMeter
 - ability to set JMeter log verbosity with `write-xml-jtl`

## 1.0.0 <sup>4 jan 16</sup>
 - support [cloud](Cloud.md) provisioning
 - parse URLs for JMeter a bit better
 - add `Siege` executor
 - add command line option `-n` to skip loading system and user configs

# Year 2015
## 0.5.2 <sup>17 dec 15</sup>
 - fix JMeter installation on windows

## 0.5.1 <sup>11/16/15</sup>
 - fix shellexec env variables
 - add `assume-success` flag for JMeter assertions
 - flexibly handle '$1$' templates for JMeter regex extractor
 - fix null body parameter for JMeter

## 0.5.0 <sup>11/16/2015</sup>
 - allow using Xvfb for Selenium executor
 - don't use lynx browser when opening report links
 - add PBench executor type
 - show scenario alias in sidebar widget for JMeter
 - set `TAURUS\_ARTIFACTS\_DIR` environment variables for shellexec commands
 - add `cwd` option for shellexec tasks
 - add `env` option for shellexec tasks

## 0.4.5 <sup>22 oct 2015</sup>
 - load settings applied to Stepping Thread Groups
 - shellexec service: print to stdout/stderr when `out`/`err` options set to `null`
 - JMeter: append `user.properties` instead of overriding
 - move pass/fail to services
 - set BlazeMeter session note with test error message if present

## 0.4.4 <sup>22 sep 2015</sup>
 - limit max size of file that goes into zip for artifact upload (max-size option)
 - fix cumulative KPIset recalculating
 - JMeter, Grinder, Gatling, JUnit now use mirrors during installation
 - files from Listeners now excluded from resources
 
## 0.4.3 <sup>17 sep 2015</sup>
 - allow passing config as stdin to CLI like `./generate-config.sh | bzt`
 - allow having `report-name=ask` for BlazeMeter reporter
 - selenium test runners now using xml jtl for errors
 - console graph max height resets on data scroll
 - resource monitoring service implemented

## 0.4.2 <sup>11 sep 2015</sup>
 - bump up Gatling version to 2.1.7
 - selenium script from requests format
 - change file search algo to use paths relative to config locations
 - allow having script files relative to config locations
 - allow having `included-configs` instruction
 - allow setting path to artifacts from `settings` in config, deprecate `--data-dir` CLI option

## 0.4.1 <sup>9 sep 2015</sup>
 - fix Locust.io search paths
 - `generalize-labels` default value changed to `false`
 - fix JMeter properties not read from jmeter files
 - force JMeter to use epoch timestamp format for CSV files
 - Allow setting project ID instead of name, fail on project name clash
 - parameterize JMeter graceful shutdown time

## 0.4.0 <sup>31 aug 2015</sup>
 - allow dumping final stats in Jenkins-consumable format
 - implemented graceful shutdown for JMeter
 - for sample that failed because of embedded resources, actual error message used instead of "OK"
 - support Locust.io load generator
 - allow setting the `report-name` for blazemeter report
 - allow easy setting report/test/project options for blazemeter module

## 0.3.8 <sup>26 aug 2015</sup>
  - fixed bug when old jars were not removed during JMeter installation
  - add `project` to BlazeMeter report config, allowing to sort tests by projects
  - allow `message` for pass/fail criteria to improve readability
  - implement "services" top-level config section
  - implemented shellhook service

## 0.3.7 <sup>13 aug 2015</sup>
  - fail criteria without timeframe is checked at the end of the test
  - fixed shutdown on windows
  - fixed label names in junitxml reports
  - blazemeter report url added to every testcase in junitxml reports

## 0.3.6 <sup>13 aug 2015</sup>
  - added jmx2yaml tool
  - added updates check capability

## 0.3.5 <sup>16 jul 2015</sup>
  - fix Selenium executor logging
  - added CSS/JQuery extractor support in scenarios generated from requests option.
  - fixed JMeter installation path issue one more time

## 0.3.4 <sup>16 jul 2015</sup>
  - fixed JMeter path bug on windows
  
## 0.3.3 <sup>16 jul 2015</sup>
  - fixed tools check/installation on windows
  - fixed resource files gathering issue

## 0.3.2 <sup>14 jul 2015</sup>
  - use progressbar for download progress indicators
  - fix issue with unicode XML on Mac
  - use JTL format in Selenium results

## 0.3.1 <sup>7 jul 2015</sup>
  - fixed python3 installation issue (progressbar33 now used instead of progressbar)

## 0.3.0 <sup>6 jul 2015</sup>
  - implement `selenium` executor
  - fix crashing on second start jmeter under GUI mode
  - iterate requests forever if no limits were specified
  - fix test duration logic to respect iterations set
  - distributed tests are now supported with JMeter UI (`gui: true` option)
  - install JMeter-Plugins 1.3.0
  - all default tool locations are now under `~/.bzt` dir
  - FinalStatus reporter now provides test duration (test-duration option, True by default)
  - bzt now fails when no requests were given in requests scenario
  - six module version requirements was removed

## 0.2.23 <sup>6 jul 2015</sup>
  - rename `bulk-size` option into `send-interval` for BlazeMeter reporter
  - explicitly fail in case of wrong `body` option for HTTP request
  - fixed bug when JMeter test duration was not applied properly.

## 0.2.22 <sup>6 jul 2015</sup>
  - send data to BlazeMeter less frequently (30 secs)
  - added ability to access BZA feeding through proxy
  - fixed bug with modifying paths of resource files in distribute test mode
  
## 0.2.21 <sup>6 jul 2015</sup>
  - if `iterations` set, then duration for test will not be limited
  - added `steps` option to execution settings
  
## 0.2.20 <sup>5 jul 2015</sup>
  - add `within` logic to timeframed pass-fail criterias
  - added `use-dns-cache-mgr` option.
  - default-domain option renamed to default-address (scheme, hostname, port are now parsed from this option).
  
## 0.2.19 <sup>6 jul 2015</sup>
  - fixed bug when in distributed tests VU count was not calculated properly.
  - auto-append `${__machineName()}` for thread names in distributed test
  - fix module search path issue on MacOS

## 0.2.18 <sup>21 may 2015</sup>
  - set "clear each iteration" flag for cache and cookie managers when generating JMX from requests
  - allow wildcards in enable-disable modifications  

## 0.2.17 <sup>15 may 2015</sup>
  - added ability to change font size in Windows dashboard GUI on Ctrl + mousewheel event
  - reworked CSV reading for JMeter to support quoted data

## 0.2.16 <sup>14 may 2015</sup>
  - fix base config not copied because of broken imports
  - display console screen in separate window on windows

## 0.2.15 <sup>13 may 2015</sup>
  - replace digits and UUID sequences with N and U to decrease label count
  - fix not working `bzt 1.jmx 2.jmx 3.jmx`

## 0.2.14 <sup>13 may 2015</sup>
  - added support for user defined variables
  - fix reading for non-standard errors JTL

## 0.2.13 <sup>12 may 2015</sup>
  - Some more stats have been added to console screen
  - add `-gui` command-line alias to open JMeter UI for debugging
  - add support for JMeter distributed mode
  
## 0.2.12 <sup>5 may 2015</sup>
  - Added http request defaults options
  - Added support of RPS shaper component
  - Remove conflicting JAR libraries during JMeter installation procedure
  - Fixed bug when resource files were not properly copied to artifacts directory

## 0.2.11 <sup>5 may 2015</sup>
  - Base config fix on Windows and minor changes in setup.py

## 0.2.8 <sup>29 apr 2015</sup>
  - Fix base config not found on Windows with multiple disks
  - Added proper version of lxml in requirements

## 0.2.1 <sup>28 apr 2015</sup>
  - Added pass/fail criteria report on console reporter

## 0.2.0 <sup>15 apr 2015</sup>
  - Added JSON path assertion.
  - Added parameters for final_stats reporter
  - Added ability to generate query string based on parameters and request type.<|MERGE_RESOLUTION|>--- conflicted
+++ resolved
@@ -1,13 +1,9 @@
 # Changelog
 
-<<<<<<< HEAD
 ## 1.4.0 (next)
  - add XPath extractors and assertions for JMeter
 
-## 1.3.3 <sup>25 mar 2016</sup>
-=======
 ## 1.3.3 <sup>24 mar 2016</sup>
->>>>>>> ad788c83
  - add new `hostaliases` setting for all executors
 
 ## 1.3.2 <sup>23 mar 2016</sup>
