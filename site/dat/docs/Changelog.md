--- conflicted
+++ resolved
@@ -2,11 +2,8 @@
 
 ## 1.6.9 <sup>next</sup>
  - fix JAR building for selenium projects with several folders
-<<<<<<< HEAD
  - add LocustIO script generation feature
-=======
  - do not copy Selenium scripts in artifacts dir before running them
->>>>>>> d4cd3888
 
 ## 1.6.8 <sup>1 sep 2016</sup>
  - fix hamcrest installation for Java-based Selenium tests
