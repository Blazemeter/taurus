--- conflicted
+++ resolved
@@ -20,11 +20,8 @@
  - add TestNG-based runner for Selenium tests
  - fix gatling adding jar to classpath mistake
  - add the ability to specify path to Ruby binary
-<<<<<<< HEAD
+ - query tests list from BZA more efficiently
  - fix list item deleting via cli overrides
-=======
- - query tests list from BZA more efficiently
->>>>>>> 8b695ec7
 
 ## 1.7.2 <sup>13 oct 2016</sup>
  - fix keep-alive processing in Gatling
