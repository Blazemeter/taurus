# Changelog

## 1.7.4 (next)
 - fix Locust crash when used with 'requests'-style scenario and cloud provisioning
<<<<<<< HEAD
 - do not generate Selenium script when in cloud provisioning mode
=======
 - fix JSR223 block handling when using cloud/remote provisioning
>>>>>>> c96ff5dd

## 1.7.3 <sup>1 nov 2016</sup>
 - add TestNG-based runner for Selenium tests
 - add `content-encoding` request- and scenario-level option to JMeter
 - send `additional-classpath` jars into cloud when preparing a cloud test
 - add the ability to specify path to Ruby binary
 - jmx2yaml: use `HTTPSampler.path` even when there's no `HTTPSampler.domain` set
 - make Taurus shortcut (Windows) open command line
 - fix assertion disappearance in nose_plugin
 - improve exception logging in Engine/CLI
 - fix unicode issues in jmx2yaml
 - handle the absence of backtrace in RSpec
 - fix cumulative part of BlazeMeter reporting
 - remove MirrorsManager from Gatling
 - add final stats reporting for functional mode
 - change routing part for BlazeMeter reports opened in browser
 - fix log verbosity for HTTPError
 - fix proxy2jmx proxy settings for Chrome 
 - fix issue when user has too many tests and test is not found in BZA
 - fix gatling adding jar to classpath mistake
 - bring ab, aggregator, console, gatling, grinder, chrome to own exceptions style
 - query tests list from BZA more efficiently
 - fix list item deleting via cli overrides
 - use vanilla Chrome in Docker image

## 1.7.2 <sup>13 oct 2016</sup>
 - fix keep-alive processing in Gatling
 - add ability of JMeter variables usage in data-sources path options
 - add `jsr223` blocks support for JMeter
 - fix problem with jmx twins 

## 1.7.1 <sup>10 oct 2016</sup>
 - fix Mocha runner race condition
 - support more scenario options for Grinder script generation
 - add move check for executor results availability to provisioning
 - add common `run-at` option for services
 - fix CPU monitoring when multiple monitoring modules are used
 - fix `timeout` handling in Locust script generator
 - fix Locust crash when `concurrency` isn't specified
 - support scenario-level `headers` in Locust script generator
 - add exception throw to tools downloader
 - add Mocha autoinstallation for Selenium tests
 - add `selenium-webdriver` npm package installation for Mocha runner
 - make `-locations` respect `use-deprecated-api` flag
 - fix relative path processing in find_file()
 - don't exclude executable nose scripts for Selenium 
 - add setup of global `additional-classpath` ability to SeleniumExecutor
 - support `keepalive` flag for Locust and Grinder
 - make assertion messages of nose shorter and more informative
 - track `bytes received` KPI and attach it to BZA report

## 1.7.0 <sup>2 oct 2016</sup>
 - add RSpec tests runner for Selenium
 - add Mocha-based tests runner for Selenium
 - introduce `language` option for Selenium tests
 - add `action` blocks to JMeter's requests
 - fix JAR building for selenium projects with several folders
 - migrate to new online reporting format
 - add LocustIO script generation feature
 - support collection-based cloud tests
 - do not copy Selenium scripts in artifacts dir before running them
 - fix KPI merging error
 - fix nose plugin crash when setUp/setUpClass raises an exception 
 - fix percentiles values for cloud-based tests
 - add stubs for `screenshoter` and `capturehar` services
 - fix artifact upload in the cloud
 - Docker image now has all executors pre-installed
 - introduce `check-interval` option for cloud provisioning
 - rename generated Grinder script to avoid clashes with Locust

## 1.6.8 <sup>1 sep 2016</sup>
 - fix hamcrest installation for Java-based Selenium tests
 - fix Jmeter fail with unusual jmx property type
 - add variable sending example into Gatling documentation
 - fix results time and add widget for ApacheBenchmark
 - add `script: <jar-file>` capability to Gatling executor
 - handle JMeter functions in `default-address` option

## 1.6.7 <sup>23 aug 2016</sup>
 - add `cloud` and `local` aliases 
 - add `detach` mode to Cloud Provisioning
 - add worker id to cloud log file names
 - fix delay trouble in provisioning
 - fix Gatling keepalive type cast bug
 - fix grinder in the cloud with requests scenario
 - add `xml-jtl-flags` option for tuning of logging verbosity
 - add `waiting for data...` into titles of console blocks
 - fix SSL error handling for cloud provisioning
 - add Chrome profiler [service](ChromeProfiler.md) and reporter
 - add webdriver.log for requests-based Selenium tests
 - make Selenim test labels clearer

## 1.6.6 <sup>08 aug 2016</sup>
 - optimize aggregator by removing excessive calls to `BetterDict.get()`
 - use JMeter Plugins Manager for installation of plugins
 - build installer for Windows to simplify installation process
 - add Proxy2JMX service to convert tests from Selenium to JMeter format
 - fix occasional crash from inconsistent API result for cloud test KPIs
 - prefer user-supplied `download-link` over default download link for JMeter

## 1.6.5 <sup>12 jul 2016</sup>
 - fix master_id choosing for cloud reporting 
 - fix non-graceful shutdown on GUI window close
 - restructure reporting and services docs
 - do not crash when attempting to open browser in browserless env
 - update Gatling script sample in docs
 - solve slow post-processing by making reading speed of kpi.jtl adaptive

## 1.6.4 <sup>05 jul 2016</sup>
 - add short script syntax (`<scenario>: \<script>`)
 - rely on Gatling simulation auto-detection mechanism when `simulation` field is not set
 - fix 'non-existent scenario' error case
 - fix config cleanup in cloud provisioning
 - fix Selenium crash when used in multi-execution with a shared scenario
 - add `default-address` scenario option to Selenium
 - add custom gatling launcher for jar usage ability
 - fix gatling path fail on Windows
 - automatically rename Selenium Python script if it has undiscoverable name
 - fix null global headers failure
 - add `upload-files` option to JMeter requests for multipart/form-data uploads
 - `loop: false` in JMeter data source now means 'stop thread after CSV is exhausted'
 - force str for env vars in all shellexecs

## 1.6.3 <sup>17 jun 2016</sup>
 - fix percentile value handling in passfail criteria
 - add setting up of CWD on server side
 - fix problem with sending included configs into cloud
 - fix cumulative fail criteria processing order
 - limit the amount of monitoring data BlazeMeter uploader accumulates
 - fix passfail criteria with no last datapoint available
 - force str for env vars in all shellexecs

## 1.6.2 <sup>8 jun 2016</sup>
 - fix passfail-related regression crash

## 1.6.1 <sup>1 jun 2016</sup>
 - add `run-at` option for unpacker module

## 1.6.0 <sup>31 may 2016</sup>
 - add [logic blocks](JMeter.md#Logic-Blocks) to `scenario.requests` syntax for JMeter
 - add `default-location` option for cloud provisioning
 - delete test files before uploading new ones to the cloud
 - add `delete-test-files` option to cloud provisioning
 - fix reading piped config from stdin
 - don't trap KeyboardInterrupt in tool install
 - remove default xmx set for JMeter
 - add zipping folders treatment for remote execution
 - add check for resources overlap (data loss danger) for remote execution
 - add raise for JSON body without corresponding header
 - cleanup config from null values before sending it to the cloud
 - pull cumulative percentiles from cloud provisioning
 - replace 'criterias' with 'criteria', add backward compatibility
 - fix double blazemeter reporting in cloud
 - make ui type configurable with `screen` option of console reporter
 - fix console reporter crash under Windows when curses is installed
 - add subject setting to regexp extractor (similar to assertions)
 - send some monitoring data into BlazeMeter reporting service
 - do not clear cloud test files when using Blazemeter reporting

## 1.5.1 <sup>30 may 2016</sup>
 - fix JMeter 3.0 installation issues
 - make JMeter 3.0 the default installed version
 - fix downloading older JMeter versions from Apache archives

## 1.5.0 <sup>4 may 2016</sup>
 - add [Tsung](Tsung.md) executor
 - support Gatling 2.2.0
 - fix Gatling `download-link` option handling
 - fix `browser-open` regression
 - allow CLI overrides to be arbitrary YAML values
 - make log widget in console reporter smaller to leave more space for sidebar widgets
 - order sidebar widgets by their priority
 - fix "junit xml reporter + passfail + monitoring" bug 

## 1.4.4 <sup>25 apr 2016</sup>
 - fix enhanced PBench schedule generation crash on Python 3
 - ensure that `script` option for PBench is looked at scenario level
 - do not CWD into artifacts directory when running PBench
 - fix PBench script lookup when using cloud/remote provisioning
 - do not change CWD when running JMeter
 - add forgotten Gatling script template to python egg
 - fix PassFail condition flaw with few datapoints
 - explicitly write default values in jmx2yaml
 - recognize JMX variables in jmx2yaml
 - don't fail execution because of web browser
 - fix schedule size estimation and progress reporting in PBench
 - fix PBench schedule reading crashes in Python3
 - fix empty jxm error listener when write-xml-jtl=none  

## 1.4.3 <sup>14 apr 2016</sup>
 - bump up version for jmeter plugins installation to 1.4.0
 - `javac` presence check fixed for selenium
 - deeper fix detection of resource files for full-form `data-sources` items
 
## 1.4.2 <sup>11 apr 2016</sup>
 - fix detection of resource files for full-form `data-sources` items
 - fix `body-file` and `data-sources` not being detected in cloud environment

## 1.4.1 <sup>7 apr 2016</sup>
 - improve slave id analysis for JMeter distributed test
 - do not append extra \r\n to files sent to cloud/remote prov

## 1.4.0 <sup>5 apr 2016</sup>
 - add XPath extractors and assertions for JMeter
 - show warning if no element matched `set-prop` modification
 - do not create hostaliases file when aliases are not specified
 - add `force-parent-sample` option to JMeter executor
 - add `compile-target-java` option for Selenium
 - add dynamic buffer scaling ability to ResultsReader
 - add scheduling ability with `start-at` parameter  
 - apply overrides and cli-aliases before creating artifacts-dir
 - fix multiple JMeter warnings when CSV delimiter isn't set 
 - add `memory-xmx` option to JMeter to configure JVM heap size 

## 1.3.3 <sup>24 mar 2016</sup>
 - add new `hostaliases` setting for all executors
 - add delay capability to engine 

## 1.3.2 <sup>23 mar 2016</sup>
 - fix lowercase hostname for JMeter HTTP request
 - fix binary varname crash for JMeter HTTP request 

## 1.3.1 <sup>22 mar 2016</sup>
 - fix JMeter crash when `data-sources` value is not a list
 - fix non-integer port in HTTP request
 - fix Selenium crash with when using cloud/remote provisioning

## 1.3.0 <sup>16 mar 2016</sup>
 - add [Gatling](Gatling.md) script generation 
 - fix [Gatling](Gatling.md) metric parsing
 - remove explicitly cwd setting for [Gatling](Gatling.md)
 - add detection of [Gatling](Gatling.md) simulation request in case of several simulations are found
 - set unique output dir for every [Gatling](Gatling.md) execution
 - add output buffer size control to [Gatling](Gatling.md) executor 
 - fix [Grinder](Grinder.md) crash
 - join [JMeter](JMeter.md) and its plugins installation procedures
 - fix unicode handling in [JMeter](JMeter.md)'s jmx script
 - add [Apache Benchmark](ApacheBenchmark.md) executor
 - extend script path recognition for [JMeter](JMeter.md)
 - fix [PBench](PBench.md) not working with cloud provisioning
 - fix schedule generation in original [PBench](PBench.md)

## 1.2.0 <sup>19 feb 16</sup>
 - maximize browser window in Selenium test, when possible
 - add graphite support to monitoring service
 - add local monitoring service
 - create [Docker](Docker.md) image with Taurus inside
 - one virtual display for all selenium executions
 - add link for cloud provisioning results into JUnit xml
 - add interface between Taurus and Gatling test script (scala)
 - fix selenium resource files list for cloud
 - fix forced delimiter detection for JMeter (failed for single-column csv)  

## 1.1.0 <sup>11 jan 16</sup>
 - support `iterations` and `hold-for` options for Selenium
 - add concurrency-driven load support for PBench
 - add `-locations` command alias to dump available locations for Cloud tests
 - support variables in time fields for JMeter
 - support POST body in application/json format for JMeter
 - ability to set JMeter log verbosity with `write-xml-jtl`

## 1.0.0 <sup>4 jan 16</sup>
 - support [cloud](Cloud.md) provisioning
 - parse URLs for JMeter a bit better
 - add `Siege` executor
 - add command line option `-n` to skip loading system and user configs

----

[Changelog for Year 2015](Changelog2015.md)<|MERGE_RESOLUTION|>--- conflicted
+++ resolved
@@ -2,11 +2,8 @@
 
 ## 1.7.4 (next)
  - fix Locust crash when used with 'requests'-style scenario and cloud provisioning
-<<<<<<< HEAD
+ - fix JSR223 block handling when using cloud/remote provisioning
  - do not generate Selenium script when in cloud provisioning mode
-=======
- - fix JSR223 block handling when using cloud/remote provisioning
->>>>>>> c96ff5dd
 
 ## 1.7.3 <sup>1 nov 2016</sup>
  - add TestNG-based runner for Selenium tests
