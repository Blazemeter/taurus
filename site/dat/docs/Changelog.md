--- conflicted
+++ resolved
@@ -17,11 +17,8 @@
  - don't exclude executable nose scripts for Selenium 
  - add setup of global `additional-classpath` ability to SeleniumExecutor
  - support `keepalive` flag for Locust and Grinder
-<<<<<<< HEAD
  - make assertion messages of nose shorter and more informative
-=======
  - track `bytes received` KPI and attach it to BZA report
->>>>>>> 60287bef
 
 ## 1.7.0 <sup>2 oct 2016</sup>
  - add RSpec tests runner for Selenium
