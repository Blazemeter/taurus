# Changelog

## 1.7.1 (upcoming)
 - fix Mocha runner race condition
 - support more scenario options for Grinder script generation
 - add move check for executor results availability to provisioning
 - add common `run-at` option for services
 - fix CPU monitoring when multiple monitoring modules are used
 - fix `timeout` handling in Locust script generator
 - fix Locust crash when `concurrency` isn't specified
 - support scenario-level `headers` in Locust script generator
 - add exception throw to tools downloader
 - add Mocha autoinstallation for Selenium tests
 - add `selenium-webdriver` npm package installation for Mocha runner
 - make `-locations` respect `use-deprecated-api` flag
<<<<<<< HEAD
 - fix relative path processing in find_file()
=======
 - don't exclude executable nose scripts for Selenium 
>>>>>>> 89dd91e5
 - add setup of global `additional-classpath` ability to SeleniumExecutor
 - support `keepalive` flag for Locust and Grinder

## 1.7.0 <sup>2 oct 2016</sup>
 - add RSpec tests runner for Selenium
 - add Mocha-based tests runner for Selenium
 - introduce `language` option for Selenium tests
 - add `action` blocks to JMeter's requests
 - fix JAR building for selenium projects with several folders
 - migrate to new online reporting format
 - add LocustIO script generation feature
 - support collection-based cloud tests
 - do not copy Selenium scripts in artifacts dir before running them
 - fix KPI merging error
 - fix nose plugin crash when setUp/setUpClass raises an exception 
 - fix percentiles values for cloud-based tests
 - add stubs for `screenshoter` and `capturehar` services
 - fix artifact upload in the cloud
 - Docker image now has all executors pre-installed
 - introduce `check-interval` option for cloud provisioning
 - rename generated Grinder script to avoid clashes with Locust

## 1.6.8 <sup>1 sep 2016</sup>
 - fix hamcrest installation for Java-based Selenium tests
 - fix Jmeter fail with unusual jmx property type
 - add variable sending example into Gatling documentation
 - fix results time and add widget for ApacheBenchmark
 - add `script: <jar-file>` capability to Gatling executor
 - handle JMeter functions in `default-address` option

## 1.6.7 <sup>23 aug 2016</sup>
 - add `cloud` and `local` aliases 
 - add `detach` mode to Cloud Provisioning
 - add worker id to cloud log file names
 - fix delay trouble in provisioning
 - fix Gatling keepalive type cast bug
 - fix grinder in the cloud with requests scenario
 - add `xml-jtl-flags` option for tuning of logging verbosity
 - add `waiting for data...` into titles of console blocks
 - fix SSL error handling for cloud provisioning
 - add Chrome profiler [service](ChromeProfiler.md) and reporter
 - add webdriver.log for requests-based Selenium tests
 - make Selenim test labels clearer

## 1.6.6 <sup>08 aug 2016</sup>
 - optimize aggregator by removing excessive calls to `BetterDict.get()`
 - use JMeter Plugins Manager for installation of plugins
 - build installer for Windows to simplify installation process
 - add Proxy2JMX service to convert tests from Selenium to JMeter format
 - fix occasional crash from inconsistent API result for cloud test KPIs
 - prefer user-supplied `download-link` over default download link for JMeter

## 1.6.5 <sup>12 jul 2016</sup>
 - fix master_id choosing for cloud reporting 
 - fix non-graceful shutdown on GUI window close
 - restructure reporting and services docs
 - do not crash when attempting to open browser in browserless env
 - update Gatling script sample in docs
 - solve slow post-processing by making reading speed of kpi.jtl adaptive

## 1.6.4 <sup>05 jul 2016</sup>
 - add short script syntax (`<scenario>: \<script>`)
 - rely on Gatling simulation auto-detection mechanism when `simulation` field is not set
 - fix 'non-existent scenario' error case
 - fix config cleanup in cloud provisioning
 - fix Selenium crash when used in multi-execution with a shared scenario
 - add `default-address` scenario option to Selenium
 - add custom gatling launcher for jar usage ability
 - fix gatling path fail on Windows
 - automatically rename Selenium Python script if it has undiscoverable name
 - fix null global headers failure
 - add `upload-files` option to JMeter requests for multipart/form-data uploads
 - `loop: false` in JMeter data source now means 'stop thread after CSV is exhausted'
 - force str for env vars in all shellexecs

## 1.6.3 <sup>17 jun 2016</sup>
 - fix percentile value handling in passfail criteria
 - add setting up of CWD on server side
 - fix problem with sending included configs into cloud
 - fix cumulative fail criteria processing order
 - limit the amount of monitoring data BlazeMeter uploader accumulates
 - fix passfail criteria with no last datapoint available
 - force str for env vars in all shellexecs

## 1.6.2 <sup>8 jun 2016</sup>
 - fix passfail-related regression crash

## 1.6.1 <sup>1 jun 2016</sup>
 - add `run-at` option for unpacker module

## 1.6.0 <sup>31 may 2016</sup>
 - add [logic blocks](JMeter.md#Logic-Blocks) to `scenario.requests` syntax for JMeter
 - add `default-location` option for cloud provisioning
 - delete test files before uploading new ones to the cloud
 - add `delete-test-files` option to cloud provisioning
 - fix reading piped config from stdin
 - don't trap KeyboardInterrupt in tool install
 - remove default xmx set for JMeter
 - add zipping folders treatment for remote execution
 - add check for resources overlap (data loss danger) for remote execution
 - add raise for JSON body without corresponding header
 - cleanup config from null values before sending it to the cloud
 - pull cumulative percentiles from cloud provisioning
 - replace 'criterias' with 'criteria', add backward compatibility
 - fix double blazemeter reporting in cloud
 - make ui type configurable with `screen` option of console reporter
 - fix console reporter crash under Windows when curses is installed
 - add subject setting to regexp extractor (similar to assertions)
 - send some monitoring data into BlazeMeter reporting service
 - do not clear cloud test files when using Blazemeter reporting

## 1.5.1 <sup>30 may 2016</sup>
 - fix JMeter 3.0 installation issues
 - make JMeter 3.0 the default installed version
 - fix downloading older JMeter versions from Apache archives

## 1.5.0 <sup>4 may 2016</sup>
 - add [Tsung](Tsung.md) executor
 - support Gatling 2.2.0
 - fix Gatling `download-link` option handling
 - fix `browser-open` regression
 - allow CLI overrides to be arbitrary YAML values
 - make log widget in console reporter smaller to leave more space for sidebar widgets
 - order sidebar widgets by their priority
 - fix "junit xml reporter + passfail + monitoring" bug 

## 1.4.4 <sup>25 apr 2016</sup>
 - fix enhanced PBench schedule generation crash on Python 3
 - ensure that `script` option for PBench is looked at scenario level
 - do not CWD into artifacts directory when running PBench
 - fix PBench script lookup when using cloud/remote provisioning
 - do not change CWD when running JMeter
 - add forgotten Gatling script template to python egg
 - fix PassFail condition flaw with few datapoints
 - explicitly write default values in jmx2yaml
 - recognize JMX variables in jmx2yaml
 - don't fail execution because of web browser
 - fix schedule size estimation and progress reporting in PBench
 - fix PBench schedule reading crashes in Python3
 - fix empty jxm error listener when write-xml-jtl=none  

## 1.4.3 <sup>14 apr 2016</sup>
 - bump up version for jmeter plugins installation to 1.4.0
 - `javac` presence check fixed for selenium
 - deeper fix detection of resource files for full-form `data-sources` items
 
## 1.4.2 <sup>11 apr 2016</sup>
 - fix detection of resource files for full-form `data-sources` items
 - fix `body-file` and `data-sources` not being detected in cloud environment

## 1.4.1 <sup>7 apr 2016</sup>
 - improve slave id analysis for JMeter distributed test
 - do not append extra \r\n to files sent to cloud/remote prov

## 1.4.0 <sup>5 apr 2016</sup>
 - add XPath extractors and assertions for JMeter
 - show warning if no element matched `set-prop` modification
 - do not create hostaliases file when aliases are not specified
 - add `force-parent-sample` option to JMeter executor
 - add `compile-target-java` option for Selenium
 - add dynamic buffer scaling ability to ResultsReader
 - add scheduling ability with `start-at` parameter  
 - apply overrides and cli-aliases before creating artifacts-dir
 - fix multiple JMeter warnings when CSV delimiter isn't set 
 - add `memory-xmx` option to JMeter to configure JVM heap size 

## 1.3.3 <sup>24 mar 2016</sup>
 - add new `hostaliases` setting for all executors
 - add delay capability to engine 

## 1.3.2 <sup>23 mar 2016</sup>
 - fix lowercase hostname for JMeter HTTP request
 - fix binary varname crash for JMeter HTTP request 

## 1.3.1 <sup>22 mar 2016</sup>
 - fix JMeter crash when `data-sources` value is not a list
 - fix non-integer port in HTTP request
 - fix Selenium crash with when using cloud/remote provisioning

## 1.3.0 <sup>16 mar 2016</sup>
 - add [Gatling](Gatling.md) script generation 
 - fix [Gatling](Gatling.md) metric parsing
 - remove explicitly cwd setting for [Gatling](Gatling.md)
 - add detection of [Gatling](Gatling.md) simulation request in case of several simulations are found
 - set unique output dir for every [Gatling](Gatling.md) execution
 - add output buffer size control to [Gatling](Gatling.md) executor 
 - fix [Grinder](Grinder.md) crash
 - join [JMeter](JMeter.md) and its plugins installation procedures
 - fix unicode handling in [JMeter](JMeter.md)'s jmx script
 - add [Apache Benchmark](ApacheBenchmark.md) executor
 - extend script path recognition for [JMeter](JMeter.md)
 - fix [PBench](PBench.md) not working with cloud provisioning
 - fix schedule generation in original [PBench](PBench.md)

## 1.2.0 <sup>19 feb 16</sup>
 - maximize browser window in Selenium test, when possible
 - add graphite support to monitoring service
 - add local monitoring service
 - create [Docker](Docker.md) image with Taurus inside
 - one virtual display for all selenium executions
 - add link for cloud provisioning results into JUnit xml
 - add interface between Taurus and Gatling test script (scala)
 - fix selenium resource files list for cloud
 - fix forced delimiter detection for JMeter (failed for single-column csv)  

## 1.1.0 <sup>11 jan 16</sup>
 - support `iterations` and `hold-for` options for Selenium
 - add concurrency-driven load support for PBench
 - add `-locations` command alias to dump available locations for Cloud tests
 - support variables in time fields for JMeter
 - support POST body in application/json format for JMeter
 - ability to set JMeter log verbosity with `write-xml-jtl`

## 1.0.0 <sup>4 jan 16</sup>
 - support [cloud](Cloud.md) provisioning
 - parse URLs for JMeter a bit better
 - add `Siege` executor
 - add command line option `-n` to skip loading system and user configs

----

[Changelog for Year 2015](Changelog2015.md)<|MERGE_RESOLUTION|>--- conflicted
+++ resolved
@@ -13,11 +13,8 @@
  - add Mocha autoinstallation for Selenium tests
  - add `selenium-webdriver` npm package installation for Mocha runner
  - make `-locations` respect `use-deprecated-api` flag
-<<<<<<< HEAD
  - fix relative path processing in find_file()
-=======
  - don't exclude executable nose scripts for Selenium 
->>>>>>> 89dd91e5
  - add setup of global `additional-classpath` ability to SeleniumExecutor
  - support `keepalive` flag for Locust and Grinder
 
