# Changelog

## 1.4.3 
 - bump up version for jmeter plugins installation to 1.4.0
<<<<<<< HEAD
 - fix shorthand `data-sources` not being sent to cloud
=======
 - `javac` presence check fixed for selenium
>>>>>>> 8493e5c3

## 1.4.2 <sup>11 apr 2016</sup>
 - fix detection of resource files for full-form `data-sources` items
 - fix `body-file` and `data-sources` not being detected in cloud environment

## 1.4.1 <sup>7 apr 2016</sup>
 - improve slave id analysis for JMeter distributed test
 - do not append extra \r\n to files sent to cloud/remote prov

## 1.4.0 <sup>5 apr 2016</sup>
 - add XPath extractors and assertions for JMeter
 - show warning if no element matched `set-prop` modification
 - do not create hostaliases file when aliases are not specified
 - add `force-parent-sample` option to JMeter executor
 - add `compile-target-java` option for Selenium
 - add dynamic buffer scaling ability to ResultsReader
 - add scheduling ability with `start-at` parameter  
 - apply overrides and cli-aliases before creating artifacts-dir
 - fix multiple JMeter warnings when CSV delimiter isn't set 
 - add `memory-xmx` option to JMeter to configure JVM heap size 

## 1.3.3 <sup>24 mar 2016</sup>
 - add new `hostaliases` setting for all executors
 - add delay capability to engine 

## 1.3.2 <sup>23 mar 2016</sup>
 - fix lowercase hostname for JMeter HTTP request
 - fix binary varname crash for JMeter HTTP request 

## 1.3.1 <sup>22 mar 2016</sup>
 - fix JMeter crash when `data-sources` value is not a list
 - fix non-integer port in HTTP request
 - fix Selenium crash with when using cloud/remote provisioning

## 1.3.0 <sup>16 mar 2016</sup>
 - add [Gatling](Gatling.md) script generation 
 - fix [Gatling](Gatling.md) metric parsing
 - remove explicitly cwd setting for [Gatling](Gatling.md)
 - add detection of [Gatling](Gatling.md) simulation request in case of several simulations are found
 - set unique output dir for every [Gatling](Gatling.md) execution
 - add output buffer size control to [Gatling](Gatling.md) executor 
 - fix [Grinder](Grinder.md) crash
 - join [JMeter](JMeter.md) and its plugins installation procedures
 - fix unicode handling in [JMeter](JMeter.md)'s jmx script
 - add [Apache Benchmark](ApacheBenchmark.md) executor
 - extend script path recognition for [JMeter](JMeter.md)
 - fix [PBench](PBench.md) not working with cloud provisioning
 - fix schedule generation in original [PBench](PBench.md)

## 1.2.0 <sup>19 feb 16</sup>
 - maximize browser window in Selenium test, when possible
 - add graphite support to monitoring service
 - add local monitoring service
 - create [Docker](Docker.md) image with Taurus inside
 - one virtual display for all selenium executions
 - add link for cloud provisioning results into JUnit xml
 - add interface between Taurus and Gatling test script (scala)
 - fix selenium resource files list for cloud
 - fix forced delimiter detection for JMeter (failed for single-column csv)  

## 1.1.0 <sup>11 jan 16</sup>
 - support `iterations` and `hold-for` options for Selenium
 - add concurrency-driven load support for PBench
 - add `-locations` command alias to dump available locations for Cloud tests
 - support variables in time fields for JMeter
 - support POST body in application/json format for JMeter
 - ability to set JMeter log verbosity with `write-xml-jtl`

## 1.0.0 <sup>4 jan 16</sup>
 - support [cloud](Cloud.md) provisioning
 - parse URLs for JMeter a bit better
 - add `Siege` executor
 - add command line option `-n` to skip loading system and user configs

# Year 2015
## 0.5.2 <sup>17 dec 15</sup>
 - fix JMeter installation on windows

## 0.5.1 <sup>11/16/15</sup>
 - fix shellexec env variables
 - add `assume-success` flag for JMeter assertions
 - flexibly handle '$1$' templates for JMeter regex extractor
 - fix null body parameter for JMeter

## 0.5.0 <sup>11/16/2015</sup>
 - allow using Xvfb for Selenium executor
 - don't use lynx browser when opening report links
 - add PBench executor type
 - show scenario alias in sidebar widget for JMeter
 - set `TAURUS\_ARTIFACTS\_DIR` environment variables for shellexec commands
 - add `cwd` option for shellexec tasks
 - add `env` option for shellexec tasks

## 0.4.5 <sup>22 oct 2015</sup>
 - load settings applied to Stepping Thread Groups
 - shellexec service: print to stdout/stderr when `out`/`err` options set to `null`
 - JMeter: append `user.properties` instead of overriding
 - move pass/fail to services
 - set BlazeMeter session note with test error message if present

## 0.4.4 <sup>22 sep 2015</sup>
 - limit max size of file that goes into zip for artifact upload (max-size option)
 - fix cumulative KPIset recalculating
 - JMeter, Grinder, Gatling, JUnit now use mirrors during installation
 - files from Listeners now excluded from resources
 
## 0.4.3 <sup>17 sep 2015</sup>
 - allow passing config as stdin to CLI like `./generate-config.sh | bzt`
 - allow having `report-name=ask` for BlazeMeter reporter
 - selenium test runners now using xml jtl for errors
 - console graph max height resets on data scroll
 - resource monitoring service implemented

## 0.4.2 <sup>11 sep 2015</sup>
 - bump up Gatling version to 2.1.7
 - selenium script from requests format
 - change file search algo to use paths relative to config locations
 - allow having script files relative to config locations
 - allow having `included-configs` instruction
 - allow setting path to artifacts from `settings` in config, deprecate `--data-dir` CLI option

## 0.4.1 <sup>9 sep 2015</sup>
 - fix Locust.io search paths
 - `generalize-labels` default value changed to `false`
 - fix JMeter properties not read from jmeter files
 - force JMeter to use epoch timestamp format for CSV files
 - Allow setting project ID instead of name, fail on project name clash
 - parameterize JMeter graceful shutdown time

## 0.4.0 <sup>31 aug 2015</sup>
 - allow dumping final stats in Jenkins-consumable format
 - implemented graceful shutdown for JMeter
 - for sample that failed because of embedded resources, actual error message used instead of "OK"
 - support Locust.io load generator
 - allow setting the `report-name` for blazemeter report
 - allow easy setting report/test/project options for blazemeter module

## 0.3.8 <sup>26 aug 2015</sup>
  - fixed bug when old jars were not removed during JMeter installation
  - add `project` to BlazeMeter report config, allowing to sort tests by projects
  - allow `message` for pass/fail criteria to improve readability
  - implement "services" top-level config section
  - implemented shellhook service

## 0.3.7 <sup>13 aug 2015</sup>
  - fail criteria without timeframe is checked at the end of the test
  - fixed shutdown on windows
  - fixed label names in junitxml reports
  - blazemeter report url added to every testcase in junitxml reports

## 0.3.6 <sup>13 aug 2015</sup>
  - added jmx2yaml tool
  - added updates check capability

## 0.3.5 <sup>16 jul 2015</sup>
  - fix Selenium executor logging
  - added CSS/JQuery extractor support in scenarios generated from requests option.
  - fixed JMeter installation path issue one more time

## 0.3.4 <sup>16 jul 2015</sup>
  - fixed JMeter path bug on windows
  
## 0.3.3 <sup>16 jul 2015</sup>
  - fixed tools check/installation on windows
  - fixed resource files gathering issue

## 0.3.2 <sup>14 jul 2015</sup>
  - use progressbar for download progress indicators
  - fix issue with unicode XML on Mac
  - use JTL format in Selenium results

## 0.3.1 <sup>7 jul 2015</sup>
  - fixed python3 installation issue (progressbar33 now used instead of progressbar)

## 0.3.0 <sup>6 jul 2015</sup>
  - implement `selenium` executor
  - fix crashing on second start jmeter under GUI mode
  - iterate requests forever if no limits were specified
  - fix test duration logic to respect iterations set
  - distributed tests are now supported with JMeter UI (`gui: true` option)
  - install JMeter-Plugins 1.3.0
  - all default tool locations are now under `~/.bzt` dir
  - FinalStatus reporter now provides test duration (test-duration option, True by default)
  - bzt now fails when no requests were given in requests scenario
  - six module version requirements was removed

## 0.2.23 <sup>6 jul 2015</sup>
  - rename `bulk-size` option into `send-interval` for BlazeMeter reporter
  - explicitly fail in case of wrong `body` option for HTTP request
  - fixed bug when JMeter test duration was not applied properly.

## 0.2.22 <sup>6 jul 2015</sup>
  - send data to BlazeMeter less frequently (30 secs)
  - added ability to access BZA feeding through proxy
  - fixed bug with modifying paths of resource files in distribute test mode
  
## 0.2.21 <sup>6 jul 2015</sup>
  - if `iterations` set, then duration for test will not be limited
  - added `steps` option to execution settings
  
## 0.2.20 <sup>5 jul 2015</sup>
  - add `within` logic to timeframed pass-fail criterias
  - added `use-dns-cache-mgr` option.
  - default-domain option renamed to default-address (scheme, hostname, port are now parsed from this option).
  
## 0.2.19 <sup>6 jul 2015</sup>
  - fixed bug when in distributed tests VU count was not calculated properly.
  - auto-append `${__machineName()}` for thread names in distributed test
  - fix module search path issue on MacOS

## 0.2.18 <sup>21 may 2015</sup>
  - set "clear each iteration" flag for cache and cookie managers when generating JMX from requests
  - allow wildcards in enable-disable modifications  

## 0.2.17 <sup>15 may 2015</sup>
  - added ability to change font size in Windows dashboard GUI on Ctrl + mousewheel event
  - reworked CSV reading for JMeter to support quoted data

## 0.2.16 <sup>14 may 2015</sup>
  - fix base config not copied because of broken imports
  - display console screen in separate window on windows

## 0.2.15 <sup>13 may 2015</sup>
  - replace digits and UUID sequences with N and U to decrease label count
  - fix not working `bzt 1.jmx 2.jmx 3.jmx`

## 0.2.14 <sup>13 may 2015</sup>
  - added support for user defined variables
  - fix reading for non-standard errors JTL

## 0.2.13 <sup>12 may 2015</sup>
  - Some more stats have been added to console screen
  - add `-gui` command-line alias to open JMeter UI for debugging
  - add support for JMeter distributed mode
  
## 0.2.12 <sup>5 may 2015</sup>
  - Added http request defaults options
  - Added support of RPS shaper component
  - Remove conflicting JAR libraries during JMeter installation procedure
  - Fixed bug when resource files were not properly copied to artifacts directory

## 0.2.11 <sup>5 may 2015</sup>
  - Base config fix on Windows and minor changes in setup.py

## 0.2.8 <sup>29 apr 2015</sup>
  - Fix base config not found on Windows with multiple disks
  - Added proper version of lxml in requirements

## 0.2.1 <sup>28 apr 2015</sup>
  - Added pass/fail criteria report on console reporter

## 0.2.0 <sup>15 apr 2015</sup>
  - Added JSON path assertion.
  - Added parameters for final_stats reporter
  - Added ability to generate query string based on parameters and request type.<|MERGE_RESOLUTION|>--- conflicted
+++ resolved
@@ -2,11 +2,8 @@
 
 ## 1.4.3 
  - bump up version for jmeter plugins installation to 1.4.0
-<<<<<<< HEAD
+ - `javac` presence check fixed for selenium
  - fix shorthand `data-sources` not being sent to cloud
-=======
- - `javac` presence check fixed for selenium
->>>>>>> 8493e5c3
 
 ## 1.4.2 <sup>11 apr 2016</sup>
  - fix detection of resource files for full-form `data-sources` items
