--- conflicted
+++ resolved
@@ -11,13 +11,10 @@
  - remove MirrorsManager from Gatling
  - add final stats reporting for functional mode
  - add `content-encoding` request- and scenario-level option to JMeter
-<<<<<<< HEAD
- - add TestNG-based runner for Selenium tests
-=======
  - change routing part for BlazeMeter reports opened in browser
  - fix log verbosity for HTTPError
  - send `additional-classpath` jars into cloud when preparing a cloud test
->>>>>>> 596b40f4
+ - add TestNG-based runner for Selenium tests
 
 ## 1.7.2 <sup>13 oct 2016</sup>
  - fix keep-alive processing in Gatling
