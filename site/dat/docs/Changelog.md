--- conflicted
+++ resolved
@@ -5,11 +5,8 @@
  - support variables in time fields for JMeter
  - support POST body in application/json format
  - add `-locations` command alias to dump available locations
-<<<<<<< HEAD
+ - ability to set JMeter log verbosity with `write-xml-jtl`
  - add concurrency-driven load to PBench
-=======
- - ability to set JMeter log verbosity with `write-xml-jtl`
->>>>>>> f231c37e
 
 ## 1.0.0
  - support [cloud](Cloud.md) provisioning
