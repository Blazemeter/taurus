--- conflicted
+++ resolved
@@ -10,12 +10,10 @@
  - remove default xmx set for JMeter
  - add zipping folders treatment for remote execution
  - add check for resources overlap (data loss danger) for remote execution
-<<<<<<< HEAD
  - add raise for JSON body without corresponding header
-=======
  - cleanup config from null values before sending it to the cloud
  - replace 'criterias' with 'criteria', add backward compatibility
->>>>>>> 889cd088
+
 
 ## 1.5.0 <sup>4 may 2016</sup>
  - add [Tsung](Tsung.md) executor
