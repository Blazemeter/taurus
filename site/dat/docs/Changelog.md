# Changelog

## 1.6.3 (next)
 - fix percentile value handling in passfail criteria
 - add setting up of CWD on server side
 - fix problem with sending included configs into cloud
 - fix cumulative fail criteria processing order
<<<<<<< HEAD
 - add extraction of `scenario` dictionary into `scenarios` section, remove inlined scenarios mentions from docs
=======
 - limit the amount of monitoring data BlazeMeter uploader accumulates
 - fix passfail criteria with no last datapoint available
>>>>>>> 49e47bba

## 1.6.2 <sup>8 jun 2016</sup>
 - fix passfail-related regression crash

## 1.6.1 <sup>1 jun 2016</sup>
 - add `run-at` option for unpacker module

## 1.6.0 <sup>31 may 2016</sup>
 - add [logic blocks](JMeter.md#Logic-Blocks) to `scenario.requests` syntax for JMeter
 - add `default-location` option for cloud provisioning
 - delete test files before uploading new ones to the cloud
 - add `delete-test-files` option to cloud provisioning
 - fix reading piped config from stdin
 - don't trap KeyboardInterrupt in tool install
 - remove default xmx set for JMeter
 - add zipping folders treatment for remote execution
 - add check for resources overlap (data loss danger) for remote execution
 - add raise for JSON body without corresponding header
 - cleanup config from null values before sending it to the cloud
 - pull cumulative percentiles from cloud provisioning
 - replace 'criterias' with 'criteria', add backward compatibility
 - fix double blazemeter reporting in cloud
 - make ui type configurable with `screen` option of console reporter
 - fix console reporter crash under Windows when curses is installed
 - add subject setting to regexp extractor (similar to assertions)
 - send some monitoring data into BlazeMeter reporting service
 - do not clear cloud test files when using Blazemeter reporting

## 1.5.1 <sup>30 may 2016</sup>
 - fix JMeter 3.0 installation issues
 - make JMeter 3.0 the default installed version
 - fix downloading older JMeter versions from Apache archives

## 1.5.0 <sup>4 may 2016</sup>
 - add [Tsung](Tsung.md) executor
 - support Gatling 2.2.0
 - fix Gatling `download-link` option handling
 - fix `browser-open` regression
 - allow CLI overrides to be arbitrary YAML values
 - make log widget in console reporter smaller to leave more space for sidebar widgets
 - order sidebar widgets by their priority
 - fix "junit xml reporter + passfail + monitoring" bug 

## 1.4.4 <sup>25 apr 2016</sup>
 - fix enhanced PBench schedule generation crash on Python 3
 - ensure that `script` option for PBench is looked at scenario level
 - do not CWD into artifacts directory when running PBench
 - fix PBench script lookup when using cloud/remote provisioning
 - do not change CWD when running JMeter
 - add forgotten Gatling script template to python egg
 - fix PassFail condition flaw with few datapoints
 - explicitly write default values in jmx2yaml
 - recognize JMX variables in jmx2yaml
 - don't fail execution because of web browser
 - fix schedule size estimation and progress reporting in PBench
 - fix PBench schedule reading crashes in Python3
 - fix empty jxm error listener when write-xml-jtl=none  

## 1.4.3 <sup>14 apr 2016</sup>
 - bump up version for jmeter plugins installation to 1.4.0
 - `javac` presence check fixed for selenium
 - deeper fix detection of resource files for full-form `data-sources` items
 
## 1.4.2 <sup>11 apr 2016</sup>
 - fix detection of resource files for full-form `data-sources` items
 - fix `body-file` and `data-sources` not being detected in cloud environment

## 1.4.1 <sup>7 apr 2016</sup>
 - improve slave id analysis for JMeter distributed test
 - do not append extra \r\n to files sent to cloud/remote prov

## 1.4.0 <sup>5 apr 2016</sup>
 - add XPath extractors and assertions for JMeter
 - show warning if no element matched `set-prop` modification
 - do not create hostaliases file when aliases are not specified
 - add `force-parent-sample` option to JMeter executor
 - add `compile-target-java` option for Selenium
 - add dynamic buffer scaling ability to ResultsReader
 - add scheduling ability with `start-at` parameter  
 - apply overrides and cli-aliases before creating artifacts-dir
 - fix multiple JMeter warnings when CSV delimiter isn't set 
 - add `memory-xmx` option to JMeter to configure JVM heap size 

## 1.3.3 <sup>24 mar 2016</sup>
 - add new `hostaliases` setting for all executors
 - add delay capability to engine 

## 1.3.2 <sup>23 mar 2016</sup>
 - fix lowercase hostname for JMeter HTTP request
 - fix binary varname crash for JMeter HTTP request 

## 1.3.1 <sup>22 mar 2016</sup>
 - fix JMeter crash when `data-sources` value is not a list
 - fix non-integer port in HTTP request
 - fix Selenium crash with when using cloud/remote provisioning

## 1.3.0 <sup>16 mar 2016</sup>
 - add [Gatling](Gatling.md) script generation 
 - fix [Gatling](Gatling.md) metric parsing
 - remove explicitly cwd setting for [Gatling](Gatling.md)
 - add detection of [Gatling](Gatling.md) simulation request in case of several simulations are found
 - set unique output dir for every [Gatling](Gatling.md) execution
 - add output buffer size control to [Gatling](Gatling.md) executor 
 - fix [Grinder](Grinder.md) crash
 - join [JMeter](JMeter.md) and its plugins installation procedures
 - fix unicode handling in [JMeter](JMeter.md)'s jmx script
 - add [Apache Benchmark](ApacheBenchmark.md) executor
 - extend script path recognition for [JMeter](JMeter.md)
 - fix [PBench](PBench.md) not working with cloud provisioning
 - fix schedule generation in original [PBench](PBench.md)

## 1.2.0 <sup>19 feb 16</sup>
 - maximize browser window in Selenium test, when possible
 - add graphite support to monitoring service
 - add local monitoring service
 - create [Docker](Docker.md) image with Taurus inside
 - one virtual display for all selenium executions
 - add link for cloud provisioning results into JUnit xml
 - add interface between Taurus and Gatling test script (scala)
 - fix selenium resource files list for cloud
 - fix forced delimiter detection for JMeter (failed for single-column csv)  

## 1.1.0 <sup>11 jan 16</sup>
 - support `iterations` and `hold-for` options for Selenium
 - add concurrency-driven load support for PBench
 - add `-locations` command alias to dump available locations for Cloud tests
 - support variables in time fields for JMeter
 - support POST body in application/json format for JMeter
 - ability to set JMeter log verbosity with `write-xml-jtl`

## 1.0.0 <sup>4 jan 16</sup>
 - support [cloud](Cloud.md) provisioning
 - parse URLs for JMeter a bit better
 - add `Siege` executor
 - add command line option `-n` to skip loading system and user configs

----

[Changelog for Year 2015](Changelog2015.md)<|MERGE_RESOLUTION|>--- conflicted
+++ resolved
@@ -5,12 +5,9 @@
  - add setting up of CWD on server side
  - fix problem with sending included configs into cloud
  - fix cumulative fail criteria processing order
-<<<<<<< HEAD
  - add extraction of `scenario` dictionary into `scenarios` section, remove inlined scenarios mentions from docs
-=======
  - limit the amount of monitoring data BlazeMeter uploader accumulates
  - fix passfail criteria with no last datapoint available
->>>>>>> 49e47bba
 
 ## 1.6.2 <sup>8 jun 2016</sup>
  - fix passfail-related regression crash
