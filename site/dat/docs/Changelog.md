# Changelog
<<<<<<< HEAD
## 1.6.5 <sup>next</sup>
 - fix master_id choosing for cloud reporting
=======
## 1.6.5 <sup>(next)</sup>
 - fix master_id choosing for cloud reporting 
>>>>>>> 9c0f6d23
 - fix non-graceful shutdown on GUI window close
 - restructure reporting and services docs

## 1.6.4 <sup>05 jul 2016</sup>
 - add short script syntax (`<scenario>: \<script>`)
 - rely on Gatling simulation auto-detection mechanism when `simulation` field is not set
 - fix 'non-existent scenario' error case
 - fix config cleanup in cloud provisioning
 - fix Selenium crash when used in multi-execution with a shared scenario
 - add `default-address` scenario option to Selenium
 - add custom gatling launcher for jar usage ability
 - fix gatling path fail on Windows
 - automatically rename Selenium Python script if it has undiscoverable name
 - fix null global headers failure
 - add `upload-files` option to JMeter requests for multipart/form-data uploads
 - `loop: false` in JMeter data source now means 'stop thread after CSV is exhausted'
 - force str for env vars in all shellexecs

## 1.6.3 <sup>17 jun 2016</sup>
 - fix percentile value handling in passfail criteria
 - add setting up of CWD on server side
 - fix problem with sending included configs into cloud
 - fix cumulative fail criteria processing order
 - limit the amount of monitoring data BlazeMeter uploader accumulates
 - fix passfail criteria with no last datapoint available
 - force str for env vars in all shellexecs

## 1.6.2 <sup>8 jun 2016</sup>
 - fix passfail-related regression crash

## 1.6.1 <sup>1 jun 2016</sup>
 - add `run-at` option for unpacker module

## 1.6.0 <sup>31 may 2016</sup>
 - add [logic blocks](JMeter.md#Logic-Blocks) to `scenario.requests` syntax for JMeter
 - add `default-location` option for cloud provisioning
 - delete test files before uploading new ones to the cloud
 - add `delete-test-files` option to cloud provisioning
 - fix reading piped config from stdin
 - don't trap KeyboardInterrupt in tool install
 - remove default xmx set for JMeter
 - add zipping folders treatment for remote execution
 - add check for resources overlap (data loss danger) for remote execution
 - add raise for JSON body without corresponding header
 - cleanup config from null values before sending it to the cloud
 - pull cumulative percentiles from cloud provisioning
 - replace 'criterias' with 'criteria', add backward compatibility
 - fix double blazemeter reporting in cloud
 - make ui type configurable with `screen` option of console reporter
 - fix console reporter crash under Windows when curses is installed
 - add subject setting to regexp extractor (similar to assertions)
 - send some monitoring data into BlazeMeter reporting service
 - do not clear cloud test files when using Blazemeter reporting

## 1.5.1 <sup>30 may 2016</sup>
 - fix JMeter 3.0 installation issues
 - make JMeter 3.0 the default installed version
 - fix downloading older JMeter versions from Apache archives

## 1.5.0 <sup>4 may 2016</sup>
 - add [Tsung](Tsung.md) executor
 - support Gatling 2.2.0
 - fix Gatling `download-link` option handling
 - fix `browser-open` regression
 - allow CLI overrides to be arbitrary YAML values
 - make log widget in console reporter smaller to leave more space for sidebar widgets
 - order sidebar widgets by their priority
 - fix "junit xml reporter + passfail + monitoring" bug 

## 1.4.4 <sup>25 apr 2016</sup>
 - fix enhanced PBench schedule generation crash on Python 3
 - ensure that `script` option for PBench is looked at scenario level
 - do not CWD into artifacts directory when running PBench
 - fix PBench script lookup when using cloud/remote provisioning
 - do not change CWD when running JMeter
 - add forgotten Gatling script template to python egg
 - fix PassFail condition flaw with few datapoints
 - explicitly write default values in jmx2yaml
 - recognize JMX variables in jmx2yaml
 - don't fail execution because of web browser
 - fix schedule size estimation and progress reporting in PBench
 - fix PBench schedule reading crashes in Python3
 - fix empty jxm error listener when write-xml-jtl=none  

## 1.4.3 <sup>14 apr 2016</sup>
 - bump up version for jmeter plugins installation to 1.4.0
 - `javac` presence check fixed for selenium
 - deeper fix detection of resource files for full-form `data-sources` items
 
## 1.4.2 <sup>11 apr 2016</sup>
 - fix detection of resource files for full-form `data-sources` items
 - fix `body-file` and `data-sources` not being detected in cloud environment

## 1.4.1 <sup>7 apr 2016</sup>
 - improve slave id analysis for JMeter distributed test
 - do not append extra \r\n to files sent to cloud/remote prov

## 1.4.0 <sup>5 apr 2016</sup>
 - add XPath extractors and assertions for JMeter
 - show warning if no element matched `set-prop` modification
 - do not create hostaliases file when aliases are not specified
 - add `force-parent-sample` option to JMeter executor
 - add `compile-target-java` option for Selenium
 - add dynamic buffer scaling ability to ResultsReader
 - add scheduling ability with `start-at` parameter  
 - apply overrides and cli-aliases before creating artifacts-dir
 - fix multiple JMeter warnings when CSV delimiter isn't set 
 - add `memory-xmx` option to JMeter to configure JVM heap size 

## 1.3.3 <sup>24 mar 2016</sup>
 - add new `hostaliases` setting for all executors
 - add delay capability to engine 

## 1.3.2 <sup>23 mar 2016</sup>
 - fix lowercase hostname for JMeter HTTP request
 - fix binary varname crash for JMeter HTTP request 

## 1.3.1 <sup>22 mar 2016</sup>
 - fix JMeter crash when `data-sources` value is not a list
 - fix non-integer port in HTTP request
 - fix Selenium crash with when using cloud/remote provisioning

## 1.3.0 <sup>16 mar 2016</sup>
 - add [Gatling](Gatling.md) script generation 
 - fix [Gatling](Gatling.md) metric parsing
 - remove explicitly cwd setting for [Gatling](Gatling.md)
 - add detection of [Gatling](Gatling.md) simulation request in case of several simulations are found
 - set unique output dir for every [Gatling](Gatling.md) execution
 - add output buffer size control to [Gatling](Gatling.md) executor 
 - fix [Grinder](Grinder.md) crash
 - join [JMeter](JMeter.md) and its plugins installation procedures
 - fix unicode handling in [JMeter](JMeter.md)'s jmx script
 - add [Apache Benchmark](ApacheBenchmark.md) executor
 - extend script path recognition for [JMeter](JMeter.md)
 - fix [PBench](PBench.md) not working with cloud provisioning
 - fix schedule generation in original [PBench](PBench.md)

## 1.2.0 <sup>19 feb 16</sup>
 - maximize browser window in Selenium test, when possible
 - add graphite support to monitoring service
 - add local monitoring service
 - create [Docker](Docker.md) image with Taurus inside
 - one virtual display for all selenium executions
 - add link for cloud provisioning results into JUnit xml
 - add interface between Taurus and Gatling test script (scala)
 - fix selenium resource files list for cloud
 - fix forced delimiter detection for JMeter (failed for single-column csv)  

## 1.1.0 <sup>11 jan 16</sup>
 - support `iterations` and `hold-for` options for Selenium
 - add concurrency-driven load support for PBench
 - add `-locations` command alias to dump available locations for Cloud tests
 - support variables in time fields for JMeter
 - support POST body in application/json format for JMeter
 - ability to set JMeter log verbosity with `write-xml-jtl`

## 1.0.0 <sup>4 jan 16</sup>
 - support [cloud](Cloud.md) provisioning
 - parse URLs for JMeter a bit better
 - add `Siege` executor
 - add command line option `-n` to skip loading system and user configs

----

[Changelog for Year 2015](Changelog2015.md)<|MERGE_RESOLUTION|>--- conflicted
+++ resolved
@@ -1,11 +1,6 @@
 # Changelog
-<<<<<<< HEAD
-## 1.6.5 <sup>next</sup>
- - fix master_id choosing for cloud reporting
-=======
 ## 1.6.5 <sup>(next)</sup>
  - fix master_id choosing for cloud reporting 
->>>>>>> 9c0f6d23
  - fix non-graceful shutdown on GUI window close
  - restructure reporting and services docs
 
