# Changelog

## 0.4.1 (next)
 - fix Locust.io search paths
 - `generalize-labels` default value changed to `false`
 - fix JMeter properties not read from jmeter files
<<<<<<< HEAD
=======
 - force JMeter to use epoch timestamp format for CSV files
 - Allow setting project ID instead of name, fail on project name clash
 - parameterize JMeter graceful shutdown time
>>>>>>> ff11726c

## 0.4.0
 - allow dumping final stats in Jenkins-consumable format
 - implemented graceful shutdown for JMeter
 - for sample that failed because of embedded resources, actual error message used instead of "OK"
 - support Locust.io load generator
 - allow setting the `report-name` for blazemeter report
 - allow easy setting report/test/project options for blazemeter module

## 0.3.8
  - fixed bug when old jars were not removed during JMeter installation
  - add `project` to BlazeMeter report config, allowing to sort tests by projects
  - allow `message` for pass/fail criteria to improve readability
  - implement "services" top-level config section
  - implemented shellhook service

## 0.3.7
  - fail criteria without timeframe is checked at the end of the test
  - fixed shutdown on windows
  - fixed label names in junitxml reports
  - blazemeter report url added to every testcase in junitxml reports

## 0.3.6
  - added jmx2yaml tool
  - added updates check capability

## 0.3.5
  - fix Selenium executor logging
  - added CSS/JQuery extractor support in scenarios generated from requests option.
  - fixed JMeter installation path issue one more time

## 0.3.4
  - fixed JMeter path bug on windows
  
## 0.3.3
  - fixed tools check/installation on windows
  - fixed resource files gathering issue

## 0.3.2
  - use progressbar for download progress indicators
  - fix issue with unicode XML on Mac
  - use JTL format in Selenium results

## 0.3.1
  - fixed python3 installation issue (progressbar33 now used instead of progressbar)

## 0.3.0
  - implement `selenium` executor
  - fix crashing on second start jmeter under GUI mode
  - iterate requests forever if no limits were specified
  - fix test duration logic to respect iterations set
  - distributed tests are now supported with JMeter UI (`gui: true` option)
  - install JMeter-Plugins 1.3.0
  - all default tool locations are now under `~/.bzt` dir
  - FinalStatus reporter now provides test duration (test-duration option, True by default)
  - bzt now fails when no requests were given in requests scenario
  - six module version requirements was removed

## 0.2.23
  - rename `bulk-size` option into `send-interval` for BlazeMeter reporter
  - explicitly fail in case of wrong `body` option for HTTP request
  - fixed bug when JMeter test duration was not applied properly.

## 0.2.22
  - send data to BlazeMeter less frequently (30 secs)
  - added ability to access BZA feeding through proxy
  - fixed bug with modifying paths of resource files in distribute test mode
  
## 0.2.21
  - if `iterations` set, then duration for test will not be limited
  - added `steps` option to execution settings
  
## 0.2.20
  - add `within` logic to timeframed pass-fail criterias
  - added `use-dns-cache-mgr` option.
  - default-domain option renamed to default-address (scheme, hostname, port are now parsed from this option).
  
## 0.2.19
  - fixed bug when in distributed tests VU count was not calculated properly.
  - auto-append `${__machineName()}` for thread names in distributed test
  - fix module search path issue on MacOS

## 0.2.18
  - set "clear each iteration" flag for cache and cookie managers when generating JMX from requests
  - allow wildcards in enable-disable modifications  

## 0.2.17
  - added ability to change font size in Windows dashboard GUI on Ctrl + mousewheel event
  - reworked CSV reading for JMeter to support quoted data

## 0.2.16
  - fix base config not copied because of broken imports
  - display console screen in separate window on windows

## 0.2.15
  - replace digits and UUID sequences with N and U to decrease label count
  - fix not working `bzt 1.jmx 2.jmx 3.jmx`

## 0.2.14
  - added support for user defined variables
  - fix reading for non-standard errors JTL

## 0.2.13
  - Some more stats have been added to console screen
  - add `-gui` command-line alias to open JMeter UI for debugging
  - add support for JMeter distributed mode
  
## 0.2.12
  - Added http request defaults options
  - Added support of RPS shaper component
  - Remove conflicting JAR libraries during JMeter installation procedure
  - Fixed bug when resource files were not properly copied to artifacts directory

## 0.2.11
  - Base config fix on Windows and minor changes in setup.py

## 0.2.8
  - Fix base config not found on Windows with multiple disks
  - Added proper version of lxml in requirements

## 0.2.1
  - Added pass/fail criteria report on console reporter

## 0.2.0
  - Added JSON path assertion.
  - Added parameters for final_stats reporter
  - Added ability to generate query string based on parameters and request type.<|MERGE_RESOLUTION|>--- conflicted
+++ resolved
@@ -4,12 +4,9 @@
  - fix Locust.io search paths
  - `generalize-labels` default value changed to `false`
  - fix JMeter properties not read from jmeter files
-<<<<<<< HEAD
-=======
  - force JMeter to use epoch timestamp format for CSV files
  - Allow setting project ID instead of name, fail on project name clash
  - parameterize JMeter graceful shutdown time
->>>>>>> ff11726c
 
 ## 0.4.0
  - allow dumping final stats in Jenkins-consumable format
