# Changelog

## 1.7.3 <sup>next</sup>
 - fix assertion disappearance in nose_plugin
 - improve exception logging in Engine/CLI
 - fix unicode issues in jmx2yaml
 - make Taurus shortcut (Windows) open command line
 - handle the absence of backtrace in RSpec
 - jmx2yaml: use `HTTPSampler.path` even when there's no `HTTPSampler.domain` set
 - fix cumulative part of BlazeMeter reporting
 - remove MirrorsManager from Gatling
 - add final stats reporting for functional mode
 - add `content-encoding` request- and scenario-level option to JMeter
 - change routing part for BlazeMeter reports opened in browser
 - fix log verbosity for HTTPError
 - bring Engine to TaurusExecution style
 - send `additional-classpath` jars into cloud when preparing a cloud test
 - fix proxy2jmx proxy settings for Chrome 
 - fix issue when user has too many tests and test is not found in BZA
 - add TestNG-based runner for Selenium tests
<<<<<<< HEAD
 - query tests list from BZA more efficiently
=======
 - fix gatling adding jar to classpath mistake
 - add the ability to specify path to Ruby binary
>>>>>>> 8fe58062

## 1.7.2 <sup>13 oct 2016</sup>
 - fix keep-alive processing in Gatling
 - add ability of JMeter variables usage in data-sources path options
 - add `jsr223` blocks support for JMeter
 - fix problem with jmx twins 

## 1.7.1 <sup>10 oct 2016</sup>
 - fix Mocha runner race condition
 - support more scenario options for Grinder script generation
 - add move check for executor results availability to provisioning
 - add common `run-at` option for services
 - fix CPU monitoring when multiple monitoring modules are used
 - fix `timeout` handling in Locust script generator
 - fix Locust crash when `concurrency` isn't specified
 - support scenario-level `headers` in Locust script generator
 - add exception throw to tools downloader
 - add Mocha autoinstallation for Selenium tests
 - add `selenium-webdriver` npm package installation for Mocha runner
 - make `-locations` respect `use-deprecated-api` flag
 - fix relative path processing in find_file()
 - don't exclude executable nose scripts for Selenium 
 - add setup of global `additional-classpath` ability to SeleniumExecutor
 - support `keepalive` flag for Locust and Grinder
 - make assertion messages of nose shorter and more informative
 - track `bytes received` KPI and attach it to BZA report

## 1.7.0 <sup>2 oct 2016</sup>
 - add RSpec tests runner for Selenium
 - add Mocha-based tests runner for Selenium
 - introduce `language` option for Selenium tests
 - add `action` blocks to JMeter's requests
 - fix JAR building for selenium projects with several folders
 - migrate to new online reporting format
 - add LocustIO script generation feature
 - support collection-based cloud tests
 - do not copy Selenium scripts in artifacts dir before running them
 - fix KPI merging error
 - fix nose plugin crash when setUp/setUpClass raises an exception 
 - fix percentiles values for cloud-based tests
 - add stubs for `screenshoter` and `capturehar` services
 - fix artifact upload in the cloud
 - Docker image now has all executors pre-installed
 - introduce `check-interval` option for cloud provisioning
 - rename generated Grinder script to avoid clashes with Locust

## 1.6.8 <sup>1 sep 2016</sup>
 - fix hamcrest installation for Java-based Selenium tests
 - fix Jmeter fail with unusual jmx property type
 - add variable sending example into Gatling documentation
 - fix results time and add widget for ApacheBenchmark
 - add `script: <jar-file>` capability to Gatling executor
 - handle JMeter functions in `default-address` option

## 1.6.7 <sup>23 aug 2016</sup>
 - add `cloud` and `local` aliases 
 - add `detach` mode to Cloud Provisioning
 - add worker id to cloud log file names
 - fix delay trouble in provisioning
 - fix Gatling keepalive type cast bug
 - fix grinder in the cloud with requests scenario
 - add `xml-jtl-flags` option for tuning of logging verbosity
 - add `waiting for data...` into titles of console blocks
 - fix SSL error handling for cloud provisioning
 - add Chrome profiler [service](ChromeProfiler.md) and reporter
 - add webdriver.log for requests-based Selenium tests
 - make Selenim test labels clearer

## 1.6.6 <sup>08 aug 2016</sup>
 - optimize aggregator by removing excessive calls to `BetterDict.get()`
 - use JMeter Plugins Manager for installation of plugins
 - build installer for Windows to simplify installation process
 - add Proxy2JMX service to convert tests from Selenium to JMeter format
 - fix occasional crash from inconsistent API result for cloud test KPIs
 - prefer user-supplied `download-link` over default download link for JMeter

## 1.6.5 <sup>12 jul 2016</sup>
 - fix master_id choosing for cloud reporting 
 - fix non-graceful shutdown on GUI window close
 - restructure reporting and services docs
 - do not crash when attempting to open browser in browserless env
 - update Gatling script sample in docs
 - solve slow post-processing by making reading speed of kpi.jtl adaptive

## 1.6.4 <sup>05 jul 2016</sup>
 - add short script syntax (`<scenario>: \<script>`)
 - rely on Gatling simulation auto-detection mechanism when `simulation` field is not set
 - fix 'non-existent scenario' error case
 - fix config cleanup in cloud provisioning
 - fix Selenium crash when used in multi-execution with a shared scenario
 - add `default-address` scenario option to Selenium
 - add custom gatling launcher for jar usage ability
 - fix gatling path fail on Windows
 - automatically rename Selenium Python script if it has undiscoverable name
 - fix null global headers failure
 - add `upload-files` option to JMeter requests for multipart/form-data uploads
 - `loop: false` in JMeter data source now means 'stop thread after CSV is exhausted'
 - force str for env vars in all shellexecs

## 1.6.3 <sup>17 jun 2016</sup>
 - fix percentile value handling in passfail criteria
 - add setting up of CWD on server side
 - fix problem with sending included configs into cloud
 - fix cumulative fail criteria processing order
 - limit the amount of monitoring data BlazeMeter uploader accumulates
 - fix passfail criteria with no last datapoint available
 - force str for env vars in all shellexecs

## 1.6.2 <sup>8 jun 2016</sup>
 - fix passfail-related regression crash

## 1.6.1 <sup>1 jun 2016</sup>
 - add `run-at` option for unpacker module

## 1.6.0 <sup>31 may 2016</sup>
 - add [logic blocks](JMeter.md#Logic-Blocks) to `scenario.requests` syntax for JMeter
 - add `default-location` option for cloud provisioning
 - delete test files before uploading new ones to the cloud
 - add `delete-test-files` option to cloud provisioning
 - fix reading piped config from stdin
 - don't trap KeyboardInterrupt in tool install
 - remove default xmx set for JMeter
 - add zipping folders treatment for remote execution
 - add check for resources overlap (data loss danger) for remote execution
 - add raise for JSON body without corresponding header
 - cleanup config from null values before sending it to the cloud
 - pull cumulative percentiles from cloud provisioning
 - replace 'criterias' with 'criteria', add backward compatibility
 - fix double blazemeter reporting in cloud
 - make ui type configurable with `screen` option of console reporter
 - fix console reporter crash under Windows when curses is installed
 - add subject setting to regexp extractor (similar to assertions)
 - send some monitoring data into BlazeMeter reporting service
 - do not clear cloud test files when using Blazemeter reporting

## 1.5.1 <sup>30 may 2016</sup>
 - fix JMeter 3.0 installation issues
 - make JMeter 3.0 the default installed version
 - fix downloading older JMeter versions from Apache archives

## 1.5.0 <sup>4 may 2016</sup>
 - add [Tsung](Tsung.md) executor
 - support Gatling 2.2.0
 - fix Gatling `download-link` option handling
 - fix `browser-open` regression
 - allow CLI overrides to be arbitrary YAML values
 - make log widget in console reporter smaller to leave more space for sidebar widgets
 - order sidebar widgets by their priority
 - fix "junit xml reporter + passfail + monitoring" bug 

## 1.4.4 <sup>25 apr 2016</sup>
 - fix enhanced PBench schedule generation crash on Python 3
 - ensure that `script` option for PBench is looked at scenario level
 - do not CWD into artifacts directory when running PBench
 - fix PBench script lookup when using cloud/remote provisioning
 - do not change CWD when running JMeter
 - add forgotten Gatling script template to python egg
 - fix PassFail condition flaw with few datapoints
 - explicitly write default values in jmx2yaml
 - recognize JMX variables in jmx2yaml
 - don't fail execution because of web browser
 - fix schedule size estimation and progress reporting in PBench
 - fix PBench schedule reading crashes in Python3
 - fix empty jxm error listener when write-xml-jtl=none  

## 1.4.3 <sup>14 apr 2016</sup>
 - bump up version for jmeter plugins installation to 1.4.0
 - `javac` presence check fixed for selenium
 - deeper fix detection of resource files for full-form `data-sources` items
 
## 1.4.2 <sup>11 apr 2016</sup>
 - fix detection of resource files for full-form `data-sources` items
 - fix `body-file` and `data-sources` not being detected in cloud environment

## 1.4.1 <sup>7 apr 2016</sup>
 - improve slave id analysis for JMeter distributed test
 - do not append extra \r\n to files sent to cloud/remote prov

## 1.4.0 <sup>5 apr 2016</sup>
 - add XPath extractors and assertions for JMeter
 - show warning if no element matched `set-prop` modification
 - do not create hostaliases file when aliases are not specified
 - add `force-parent-sample` option to JMeter executor
 - add `compile-target-java` option for Selenium
 - add dynamic buffer scaling ability to ResultsReader
 - add scheduling ability with `start-at` parameter  
 - apply overrides and cli-aliases before creating artifacts-dir
 - fix multiple JMeter warnings when CSV delimiter isn't set 
 - add `memory-xmx` option to JMeter to configure JVM heap size 

## 1.3.3 <sup>24 mar 2016</sup>
 - add new `hostaliases` setting for all executors
 - add delay capability to engine 

## 1.3.2 <sup>23 mar 2016</sup>
 - fix lowercase hostname for JMeter HTTP request
 - fix binary varname crash for JMeter HTTP request 

## 1.3.1 <sup>22 mar 2016</sup>
 - fix JMeter crash when `data-sources` value is not a list
 - fix non-integer port in HTTP request
 - fix Selenium crash with when using cloud/remote provisioning

## 1.3.0 <sup>16 mar 2016</sup>
 - add [Gatling](Gatling.md) script generation 
 - fix [Gatling](Gatling.md) metric parsing
 - remove explicitly cwd setting for [Gatling](Gatling.md)
 - add detection of [Gatling](Gatling.md) simulation request in case of several simulations are found
 - set unique output dir for every [Gatling](Gatling.md) execution
 - add output buffer size control to [Gatling](Gatling.md) executor 
 - fix [Grinder](Grinder.md) crash
 - join [JMeter](JMeter.md) and its plugins installation procedures
 - fix unicode handling in [JMeter](JMeter.md)'s jmx script
 - add [Apache Benchmark](ApacheBenchmark.md) executor
 - extend script path recognition for [JMeter](JMeter.md)
 - fix [PBench](PBench.md) not working with cloud provisioning
 - fix schedule generation in original [PBench](PBench.md)

## 1.2.0 <sup>19 feb 16</sup>
 - maximize browser window in Selenium test, when possible
 - add graphite support to monitoring service
 - add local monitoring service
 - create [Docker](Docker.md) image with Taurus inside
 - one virtual display for all selenium executions
 - add link for cloud provisioning results into JUnit xml
 - add interface between Taurus and Gatling test script (scala)
 - fix selenium resource files list for cloud
 - fix forced delimiter detection for JMeter (failed for single-column csv)  

## 1.1.0 <sup>11 jan 16</sup>
 - support `iterations` and `hold-for` options for Selenium
 - add concurrency-driven load support for PBench
 - add `-locations` command alias to dump available locations for Cloud tests
 - support variables in time fields for JMeter
 - support POST body in application/json format for JMeter
 - ability to set JMeter log verbosity with `write-xml-jtl`

## 1.0.0 <sup>4 jan 16</sup>
 - support [cloud](Cloud.md) provisioning
 - parse URLs for JMeter a bit better
 - add `Siege` executor
 - add command line option `-n` to skip loading system and user configs

----

[Changelog for Year 2015](Changelog2015.md)<|MERGE_RESOLUTION|>--- conflicted
+++ resolved
@@ -18,12 +18,9 @@
  - fix proxy2jmx proxy settings for Chrome 
  - fix issue when user has too many tests and test is not found in BZA
  - add TestNG-based runner for Selenium tests
-<<<<<<< HEAD
- - query tests list from BZA more efficiently
-=======
  - fix gatling adding jar to classpath mistake
  - add the ability to specify path to Ruby binary
->>>>>>> 8fe58062
+ - query tests list from BZA more efficiently
 
 ## 1.7.2 <sup>13 oct 2016</sup>
  - fix keep-alive processing in Gatling
