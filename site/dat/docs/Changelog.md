--- conflicted
+++ resolved
@@ -1,11 +1,8 @@
 # Changelog
 
 ## 0.3.8 (next)
-<<<<<<< HEAD
+  - fixed bug when old jars were not removed during JMeter installation
   - implement "services" top-level config section
-=======
-  - fixed bug when old jars were not removed during JMeter installation
->>>>>>> f8af708e
 
 ## 0.3.7
   - fail criteria without timeframe is checked at the end of the test
