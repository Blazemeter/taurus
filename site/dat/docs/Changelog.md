--- conflicted
+++ resolved
@@ -2,15 +2,12 @@
 
 ## 1.4.3 
  - bump up version for jmeter plugins installation to 1.4.0
-<<<<<<< HEAD
+ - `javac` presence check fixed for selenium
+ - fix shorthand `data-sources` not being sent to cloud
  - fix enhanced PBench schedule generation crash on Python 3
  - ensure that `script` option for PBench is looked at scenario level
  - do not CWD into artifacts directory when running phantom
  - fix PBench script lookup when using cloud/remote provisioning
-=======
- - `javac` presence check fixed for selenium
- - fix shorthand `data-sources` not being sent to cloud
->>>>>>> 62496556
 
 ## 1.4.2 <sup>11 apr 2016</sup>
  - fix detection of resource files for full-form `data-sources` items
