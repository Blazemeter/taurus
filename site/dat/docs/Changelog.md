# Changelog

## 1.7.5 <sup>next</sup>
 - add logging improvements
 - fix a few minor issues with the Windows installer
 - fix public cloud reporting (unauthorised notes sending)
 - add test for paths of resource files
 - bump up auto-installed JMeter to 3.1 and pmgr to 0.11
 - add limitation of response time list size to cumulative KPISets
 - fix the crash when multiple BM reporters are in use
 - add `public-report` option to BlazeMeter reporter and cloud provisioning
 - add `retrieve-resources-regex` scenario-level option to JMeter
 - fix latency growing problem
 - allow controling JMeter HTTP redirects with `follow-redirects` option
 - add warning message for concurrency setting in Selenium config
 - disable console if stdout isn't a tty
 - add creating of new stringProp ability to jmx modifications
 - fix Gatling path lookup for JARs from execution's `files`
<<<<<<< HEAD
 - alter `loop` block to JMX compilation scheme to better reflect JMeter defaults (kudos to @rogerbramon)
=======
 - add throughput ability to Gatling 
>>>>>>> c1c3a762

## 1.7.4 <sup>11 nov 2016</sup>
 - fix Locust crash when used with 'requests'-style scenario and cloud provisioning
 - fix JSR223 block handling when using cloud/remote provisioning
 - allow sequential executions with `-sequential` alias
 - do not generate Selenium scripts for cloud tests
 - add a tool installer service and an `-install-tools` CLI alias
 - fix cloud Gatling crash related to script template

## 1.7.3 <sup>1 nov 2016</sup>
 - add TestNG-based runner for Selenium tests
 - add `content-encoding` request- and scenario-level option to JMeter
 - send `additional-classpath` jars into cloud when preparing a cloud test
 - add the ability to specify path to Ruby binary
 - jmx2yaml: use `HTTPSampler.path` even when there's no `HTTPSampler.domain` set
 - make Taurus shortcut (Windows) open command line
 - fix assertion disappearance in nose_plugin
 - improve exception logging in Engine/CLI
 - fix unicode issues in jmx2yaml
 - handle the absence of backtrace in RSpec
 - fix cumulative part of BlazeMeter reporting
 - remove MirrorsManager from Gatling
 - add final stats reporting for functional mode
 - change routing part for BlazeMeter reports opened in browser
 - fix log verbosity for HTTPError
 - fix proxy2jmx proxy settings for Chrome 
 - fix issue when user has too many tests and test is not found in BZA
 - fix gatling adding jar to classpath mistake
 - bring ab, aggregator, console, gatling, grinder, chrome to own exceptions style
 - query tests list from BZA more efficiently
 - fix list item deleting via cli overrides
 - use vanilla Chrome in Docker image

## 1.7.2 <sup>13 oct 2016</sup>
 - fix keep-alive processing in Gatling
 - add ability of JMeter variables usage in data-sources path options
 - add `jsr223` blocks support for JMeter
 - fix problem with jmx twins 

## 1.7.1 <sup>10 oct 2016</sup>
 - fix Mocha runner race condition
 - support more scenario options for Grinder script generation
 - add move check for executor results availability to provisioning
 - add common `run-at` option for services
 - fix CPU monitoring when multiple monitoring modules are used
 - fix `timeout` handling in Locust script generator
 - fix Locust crash when `concurrency` isn't specified
 - support scenario-level `headers` in Locust script generator
 - add exception throw to tools downloader
 - add Mocha autoinstallation for Selenium tests
 - add `selenium-webdriver` npm package installation for Mocha runner
 - make `-locations` respect `use-deprecated-api` flag
 - fix relative path processing in find_file()
 - don't exclude executable nose scripts for Selenium 
 - add setup of global `additional-classpath` ability to SeleniumExecutor
 - support `keepalive` flag for Locust and Grinder
 - make assertion messages of nose shorter and more informative
 - track `bytes received` KPI and attach it to BZA report

## 1.7.0 <sup>2 oct 2016</sup>
 - add RSpec tests runner for Selenium
 - add Mocha-based tests runner for Selenium
 - introduce `language` option for Selenium tests
 - add `action` blocks to JMeter's requests
 - fix JAR building for selenium projects with several folders
 - migrate to new online reporting format
 - add LocustIO script generation feature
 - support collection-based cloud tests
 - do not copy Selenium scripts in artifacts dir before running them
 - fix KPI merging error
 - fix nose plugin crash when setUp/setUpClass raises an exception 
 - fix percentiles values for cloud-based tests
 - add stubs for `screenshoter` and `capturehar` services
 - fix artifact upload in the cloud
 - Docker image now has all executors pre-installed
 - introduce `check-interval` option for cloud provisioning
 - rename generated Grinder script to avoid clashes with Locust

## 1.6.8 <sup>1 sep 2016</sup>
 - fix hamcrest installation for Java-based Selenium tests
 - fix Jmeter fail with unusual jmx property type
 - add variable sending example into Gatling documentation
 - fix results time and add widget for ApacheBenchmark
 - add `script: <jar-file>` capability to Gatling executor
 - handle JMeter functions in `default-address` option

## 1.6.7 <sup>23 aug 2016</sup>
 - add `cloud` and `local` aliases 
 - add `detach` mode to Cloud Provisioning
 - add worker id to cloud log file names
 - fix delay trouble in provisioning
 - fix Gatling keepalive type cast bug
 - fix grinder in the cloud with requests scenario
 - add `xml-jtl-flags` option for tuning of logging verbosity
 - add `waiting for data...` into titles of console blocks
 - fix SSL error handling for cloud provisioning
 - add Chrome profiler [service](ChromeProfiler.md) and reporter
 - add webdriver.log for requests-based Selenium tests
 - make Selenim test labels clearer

## 1.6.6 <sup>08 aug 2016</sup>
 - optimize aggregator by removing excessive calls to `BetterDict.get()`
 - use JMeter Plugins Manager for installation of plugins
 - build installer for Windows to simplify installation process
 - add Proxy2JMX service to convert tests from Selenium to JMeter format
 - fix occasional crash from inconsistent API result for cloud test KPIs
 - prefer user-supplied `download-link` over default download link for JMeter

## 1.6.5 <sup>12 jul 2016</sup>
 - fix master_id choosing for cloud reporting 
 - fix non-graceful shutdown on GUI window close
 - restructure reporting and services docs
 - do not crash when attempting to open browser in browserless env
 - update Gatling script sample in docs
 - solve slow post-processing by making reading speed of kpi.jtl adaptive

## 1.6.4 <sup>05 jul 2016</sup>
 - add short script syntax (`<scenario>: \<script>`)
 - rely on Gatling simulation auto-detection mechanism when `simulation` field is not set
 - fix 'non-existent scenario' error case
 - fix config cleanup in cloud provisioning
 - fix Selenium crash when used in multi-execution with a shared scenario
 - add `default-address` scenario option to Selenium
 - add custom gatling launcher for jar usage ability
 - fix gatling path fail on Windows
 - automatically rename Selenium Python script if it has undiscoverable name
 - fix null global headers failure
 - add `upload-files` option to JMeter requests for multipart/form-data uploads
 - `loop: false` in JMeter data source now means 'stop thread after CSV is exhausted'
 - force str for env vars in all shellexecs

## 1.6.3 <sup>17 jun 2016</sup>
 - fix percentile value handling in passfail criteria
 - add setting up of CWD on server side
 - fix problem with sending included configs into cloud
 - fix cumulative fail criteria processing order
 - limit the amount of monitoring data BlazeMeter uploader accumulates
 - fix passfail criteria with no last datapoint available
 - force str for env vars in all shellexecs

## 1.6.2 <sup>8 jun 2016</sup>
 - fix passfail-related regression crash

## 1.6.1 <sup>1 jun 2016</sup>
 - add `run-at` option for unpacker module

## 1.6.0 <sup>31 may 2016</sup>
 - add [logic blocks](JMeter.md#Logic-Blocks) to `scenario.requests` syntax for JMeter
 - add `default-location` option for cloud provisioning
 - delete test files before uploading new ones to the cloud
 - add `delete-test-files` option to cloud provisioning
 - fix reading piped config from stdin
 - don't trap KeyboardInterrupt in tool install
 - remove default xmx set for JMeter
 - add zipping folders treatment for remote execution
 - add check for resources overlap (data loss danger) for remote execution
 - add raise for JSON body without corresponding header
 - cleanup config from null values before sending it to the cloud
 - pull cumulative percentiles from cloud provisioning
 - replace 'criterias' with 'criteria', add backward compatibility
 - fix double blazemeter reporting in cloud
 - make ui type configurable with `screen` option of console reporter
 - fix console reporter crash under Windows when curses is installed
 - add subject setting to regexp extractor (similar to assertions)
 - send some monitoring data into BlazeMeter reporting service
 - do not clear cloud test files when using Blazemeter reporting

## 1.5.1 <sup>30 may 2016</sup>
 - fix JMeter 3.0 installation issues
 - make JMeter 3.0 the default installed version
 - fix downloading older JMeter versions from Apache archives

## 1.5.0 <sup>4 may 2016</sup>
 - add [Tsung](Tsung.md) executor
 - support Gatling 2.2.0
 - fix Gatling `download-link` option handling
 - fix `browser-open` regression
 - allow CLI overrides to be arbitrary YAML values
 - make log widget in console reporter smaller to leave more space for sidebar widgets
 - order sidebar widgets by their priority
 - fix "junit xml reporter + passfail + monitoring" bug 

## 1.4.4 <sup>25 apr 2016</sup>
 - fix enhanced PBench schedule generation crash on Python 3
 - ensure that `script` option for PBench is looked at scenario level
 - do not CWD into artifacts directory when running PBench
 - fix PBench script lookup when using cloud/remote provisioning
 - do not change CWD when running JMeter
 - add forgotten Gatling script template to python egg
 - fix PassFail condition flaw with few datapoints
 - explicitly write default values in jmx2yaml
 - recognize JMX variables in jmx2yaml
 - don't fail execution because of web browser
 - fix schedule size estimation and progress reporting in PBench
 - fix PBench schedule reading crashes in Python3
 - fix empty jxm error listener when write-xml-jtl=none  

## 1.4.3 <sup>14 apr 2016</sup>
 - bump up version for jmeter plugins installation to 1.4.0
 - `javac` presence check fixed for selenium
 - deeper fix detection of resource files for full-form `data-sources` items
 
## 1.4.2 <sup>11 apr 2016</sup>
 - fix detection of resource files for full-form `data-sources` items
 - fix `body-file` and `data-sources` not being detected in cloud environment

## 1.4.1 <sup>7 apr 2016</sup>
 - improve slave id analysis for JMeter distributed test
 - do not append extra \r\n to files sent to cloud/remote prov

## 1.4.0 <sup>5 apr 2016</sup>
 - add XPath extractors and assertions for JMeter
 - show warning if no element matched `set-prop` modification
 - do not create hostaliases file when aliases are not specified
 - add `force-parent-sample` option to JMeter executor
 - add `compile-target-java` option for Selenium
 - add dynamic buffer scaling ability to ResultsReader
 - add scheduling ability with `start-at` parameter  
 - apply overrides and cli-aliases before creating artifacts-dir
 - fix multiple JMeter warnings when CSV delimiter isn't set 
 - add `memory-xmx` option to JMeter to configure JVM heap size 

## 1.3.3 <sup>24 mar 2016</sup>
 - add new `hostaliases` setting for all executors
 - add delay capability to engine 

## 1.3.2 <sup>23 mar 2016</sup>
 - fix lowercase hostname for JMeter HTTP request
 - fix binary varname crash for JMeter HTTP request 

## 1.3.1 <sup>22 mar 2016</sup>
 - fix JMeter crash when `data-sources` value is not a list
 - fix non-integer port in HTTP request
 - fix Selenium crash with when using cloud/remote provisioning

## 1.3.0 <sup>16 mar 2016</sup>
 - add [Gatling](Gatling.md) script generation 
 - fix [Gatling](Gatling.md) metric parsing
 - remove explicitly cwd setting for [Gatling](Gatling.md)
 - add detection of [Gatling](Gatling.md) simulation request in case of several simulations are found
 - set unique output dir for every [Gatling](Gatling.md) execution
 - add output buffer size control to [Gatling](Gatling.md) executor 
 - fix [Grinder](Grinder.md) crash
 - join [JMeter](JMeter.md) and its plugins installation procedures
 - fix unicode handling in [JMeter](JMeter.md)'s jmx script
 - add [Apache Benchmark](ApacheBenchmark.md) executor
 - extend script path recognition for [JMeter](JMeter.md)
 - fix [PBench](PBench.md) not working with cloud provisioning
 - fix schedule generation in original [PBench](PBench.md)

## 1.2.0 <sup>19 feb 16</sup>
 - maximize browser window in Selenium test, when possible
 - add graphite support to monitoring service
 - add local monitoring service
 - create [Docker](Docker.md) image with Taurus inside
 - one virtual display for all selenium executions
 - add link for cloud provisioning results into JUnit xml
 - add interface between Taurus and Gatling test script (scala)
 - fix selenium resource files list for cloud
 - fix forced delimiter detection for JMeter (failed for single-column csv)  

## 1.1.0 <sup>11 jan 16</sup>
 - support `iterations` and `hold-for` options for Selenium
 - add concurrency-driven load support for PBench
 - add `-locations` command alias to dump available locations for Cloud tests
 - support variables in time fields for JMeter
 - support POST body in application/json format for JMeter
 - ability to set JMeter log verbosity with `write-xml-jtl`

## 1.0.0 <sup>4 jan 16</sup>
 - support [cloud](Cloud.md) provisioning
 - parse URLs for JMeter a bit better
 - add `Siege` executor
 - add command line option `-n` to skip loading system and user configs

----

[Changelog for Year 2015](Changelog2015.md)<|MERGE_RESOLUTION|>--- conflicted
+++ resolved
@@ -16,11 +16,8 @@
  - disable console if stdout isn't a tty
  - add creating of new stringProp ability to jmx modifications
  - fix Gatling path lookup for JARs from execution's `files`
-<<<<<<< HEAD
+ - add throughput ability to Gatling 
  - alter `loop` block to JMX compilation scheme to better reflect JMeter defaults (kudos to @rogerbramon)
-=======
- - add throughput ability to Gatling 
->>>>>>> c1c3a762
 
 ## 1.7.4 <sup>11 nov 2016</sup>
  - fix Locust crash when used with 'requests'-style scenario and cloud provisioning
