--- conflicted
+++ resolved
@@ -4,12 +4,9 @@
  - optimize aggregator by removing excessive calls to `BetterDict.get()`
  - use JMeter Plugins Manager for installation of plugins
  - build installer for Windows to simplify installation process
-<<<<<<< HEAD
  - add Proxy2JMX service to convert tests from Selenium to JMeter format
-=======
  - fix occasional crash from inconsistent API result for cloud test KPIs
  - prefer user-supplied `download-link` over default download link for JMeter
->>>>>>> 92a4d6c0
 
 ## 1.6.5 <sup>12 jul 2016</sup>
  - fix master_id choosing for cloud reporting 
