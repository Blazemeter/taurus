# Changelog

## 1.7.3 <sup>next</sup>
 - fix assertion disappearance in nose_plugin
 - improve exception logging in Engine/CLI
 - fix unicode issues in jmx2yaml
 - make Taurus shortcut (Windows) open command line
 - handle the absence of backtrace in RSpec
 - jmx2yaml: use `HTTPSampler.path` even when there's no `HTTPSampler.domain` set
 - fix cumulative part of BlazeMeter reporting
 - remove MirrorsManager from Gatling
 - add final stats reporting for functional mode
 - add `content-encoding` request- and scenario-level option to JMeter
 - change routing part for BlazeMeter reports opened in browser
 - fix log verbosity for HTTPError
 - bring Engine to TaurusExecution style
 - send `additional-classpath` jars into cloud when preparing a cloud test
 - fix proxy2jmx proxy settings for Chrome 
<<<<<<< HEAD
 - add TestNG-based runner for Selenium tests
=======
 - fix issue when user has too many tests and test is not found in BZA
>>>>>>> 4a648144

## 1.7.2 <sup>13 oct 2016</sup>
 - fix keep-alive processing in Gatling
 - add ability of JMeter variables usage in data-sources path options
 - add `jsr223` blocks support for JMeter
 - fix problem with jmx twins 

## 1.7.1 <sup>10 oct 2016</sup>
 - fix Mocha runner race condition
 - support more scenario options for Grinder script generation
 - add move check for executor results availability to provisioning
 - add common `run-at` option for services
 - fix CPU monitoring when multiple monitoring modules are used
 - fix `timeout` handling in Locust script generator
 - fix Locust crash when `concurrency` isn't specified
 - support scenario-level `headers` in Locust script generator
 - add exception throw to tools downloader
 - add Mocha autoinstallation for Selenium tests
 - add `selenium-webdriver` npm package installation for Mocha runner
 - make `-locations` respect `use-deprecated-api` flag
 - fix relative path processing in find_file()
 - don't exclude executable nose scripts for Selenium 
 - add setup of global `additional-classpath` ability to SeleniumExecutor
 - support `keepalive` flag for Locust and Grinder
 - make assertion messages of nose shorter and more informative
 - track `bytes received` KPI and attach it to BZA report

## 1.7.0 <sup>2 oct 2016</sup>
 - add RSpec tests runner for Selenium
 - add Mocha-based tests runner for Selenium
 - introduce `language` option for Selenium tests
 - add `action` blocks to JMeter's requests
 - fix JAR building for selenium projects with several folders
 - migrate to new online reporting format
 - add LocustIO script generation feature
 - support collection-based cloud tests
 - do not copy Selenium scripts in artifacts dir before running them
 - fix KPI merging error
 - fix nose plugin crash when setUp/setUpClass raises an exception 
 - fix percentiles values for cloud-based tests
 - add stubs for `screenshoter` and `capturehar` services
 - fix artifact upload in the cloud
 - Docker image now has all executors pre-installed
 - introduce `check-interval` option for cloud provisioning
 - rename generated Grinder script to avoid clashes with Locust

## 1.6.8 <sup>1 sep 2016</sup>
 - fix hamcrest installation for Java-based Selenium tests
 - fix Jmeter fail with unusual jmx property type
 - add variable sending example into Gatling documentation
 - fix results time and add widget for ApacheBenchmark
 - add `script: <jar-file>` capability to Gatling executor
 - handle JMeter functions in `default-address` option

## 1.6.7 <sup>23 aug 2016</sup>
 - add `cloud` and `local` aliases 
 - add `detach` mode to Cloud Provisioning
 - add worker id to cloud log file names
 - fix delay trouble in provisioning
 - fix Gatling keepalive type cast bug
 - fix grinder in the cloud with requests scenario
 - add `xml-jtl-flags` option for tuning of logging verbosity
 - add `waiting for data...` into titles of console blocks
 - fix SSL error handling for cloud provisioning
 - add Chrome profiler [service](ChromeProfiler.md) and reporter
 - add webdriver.log for requests-based Selenium tests
 - make Selenim test labels clearer

## 1.6.6 <sup>08 aug 2016</sup>
 - optimize aggregator by removing excessive calls to `BetterDict.get()`
 - use JMeter Plugins Manager for installation of plugins
 - build installer for Windows to simplify installation process
 - add Proxy2JMX service to convert tests from Selenium to JMeter format
 - fix occasional crash from inconsistent API result for cloud test KPIs
 - prefer user-supplied `download-link` over default download link for JMeter

## 1.6.5 <sup>12 jul 2016</sup>
 - fix master_id choosing for cloud reporting 
 - fix non-graceful shutdown on GUI window close
 - restructure reporting and services docs
 - do not crash when attempting to open browser in browserless env
 - update Gatling script sample in docs
 - solve slow post-processing by making reading speed of kpi.jtl adaptive

## 1.6.4 <sup>05 jul 2016</sup>
 - add short script syntax (`<scenario>: \<script>`)
 - rely on Gatling simulation auto-detection mechanism when `simulation` field is not set
 - fix 'non-existent scenario' error case
 - fix config cleanup in cloud provisioning
 - fix Selenium crash when used in multi-execution with a shared scenario
 - add `default-address` scenario option to Selenium
 - add custom gatling launcher for jar usage ability
 - fix gatling path fail on Windows
 - automatically rename Selenium Python script if it has undiscoverable name
 - fix null global headers failure
 - add `upload-files` option to JMeter requests for multipart/form-data uploads
 - `loop: false` in JMeter data source now means 'stop thread after CSV is exhausted'
 - force str for env vars in all shellexecs

## 1.6.3 <sup>17 jun 2016</sup>
 - fix percentile value handling in passfail criteria
 - add setting up of CWD on server side
 - fix problem with sending included configs into cloud
 - fix cumulative fail criteria processing order
 - limit the amount of monitoring data BlazeMeter uploader accumulates
 - fix passfail criteria with no last datapoint available
 - force str for env vars in all shellexecs

## 1.6.2 <sup>8 jun 2016</sup>
 - fix passfail-related regression crash

## 1.6.1 <sup>1 jun 2016</sup>
 - add `run-at` option for unpacker module

## 1.6.0 <sup>31 may 2016</sup>
 - add [logic blocks](JMeter.md#Logic-Blocks) to `scenario.requests` syntax for JMeter
 - add `default-location` option for cloud provisioning
 - delete test files before uploading new ones to the cloud
 - add `delete-test-files` option to cloud provisioning
 - fix reading piped config from stdin
 - don't trap KeyboardInterrupt in tool install
 - remove default xmx set for JMeter
 - add zipping folders treatment for remote execution
 - add check for resources overlap (data loss danger) for remote execution
 - add raise for JSON body without corresponding header
 - cleanup config from null values before sending it to the cloud
 - pull cumulative percentiles from cloud provisioning
 - replace 'criterias' with 'criteria', add backward compatibility
 - fix double blazemeter reporting in cloud
 - make ui type configurable with `screen` option of console reporter
 - fix console reporter crash under Windows when curses is installed
 - add subject setting to regexp extractor (similar to assertions)
 - send some monitoring data into BlazeMeter reporting service
 - do not clear cloud test files when using Blazemeter reporting

## 1.5.1 <sup>30 may 2016</sup>
 - fix JMeter 3.0 installation issues
 - make JMeter 3.0 the default installed version
 - fix downloading older JMeter versions from Apache archives

## 1.5.0 <sup>4 may 2016</sup>
 - add [Tsung](Tsung.md) executor
 - support Gatling 2.2.0
 - fix Gatling `download-link` option handling
 - fix `browser-open` regression
 - allow CLI overrides to be arbitrary YAML values
 - make log widget in console reporter smaller to leave more space for sidebar widgets
 - order sidebar widgets by their priority
 - fix "junit xml reporter + passfail + monitoring" bug 

## 1.4.4 <sup>25 apr 2016</sup>
 - fix enhanced PBench schedule generation crash on Python 3
 - ensure that `script` option for PBench is looked at scenario level
 - do not CWD into artifacts directory when running PBench
 - fix PBench script lookup when using cloud/remote provisioning
 - do not change CWD when running JMeter
 - add forgotten Gatling script template to python egg
 - fix PassFail condition flaw with few datapoints
 - explicitly write default values in jmx2yaml
 - recognize JMX variables in jmx2yaml
 - don't fail execution because of web browser
 - fix schedule size estimation and progress reporting in PBench
 - fix PBench schedule reading crashes in Python3
 - fix empty jxm error listener when write-xml-jtl=none  

## 1.4.3 <sup>14 apr 2016</sup>
 - bump up version for jmeter plugins installation to 1.4.0
 - `javac` presence check fixed for selenium
 - deeper fix detection of resource files for full-form `data-sources` items
 
## 1.4.2 <sup>11 apr 2016</sup>
 - fix detection of resource files for full-form `data-sources` items
 - fix `body-file` and `data-sources` not being detected in cloud environment

## 1.4.1 <sup>7 apr 2016</sup>
 - improve slave id analysis for JMeter distributed test
 - do not append extra \r\n to files sent to cloud/remote prov

## 1.4.0 <sup>5 apr 2016</sup>
 - add XPath extractors and assertions for JMeter
 - show warning if no element matched `set-prop` modification
 - do not create hostaliases file when aliases are not specified
 - add `force-parent-sample` option to JMeter executor
 - add `compile-target-java` option for Selenium
 - add dynamic buffer scaling ability to ResultsReader
 - add scheduling ability with `start-at` parameter  
 - apply overrides and cli-aliases before creating artifacts-dir
 - fix multiple JMeter warnings when CSV delimiter isn't set 
 - add `memory-xmx` option to JMeter to configure JVM heap size 

## 1.3.3 <sup>24 mar 2016</sup>
 - add new `hostaliases` setting for all executors
 - add delay capability to engine 

## 1.3.2 <sup>23 mar 2016</sup>
 - fix lowercase hostname for JMeter HTTP request
 - fix binary varname crash for JMeter HTTP request 

## 1.3.1 <sup>22 mar 2016</sup>
 - fix JMeter crash when `data-sources` value is not a list
 - fix non-integer port in HTTP request
 - fix Selenium crash with when using cloud/remote provisioning

## 1.3.0 <sup>16 mar 2016</sup>
 - add [Gatling](Gatling.md) script generation 
 - fix [Gatling](Gatling.md) metric parsing
 - remove explicitly cwd setting for [Gatling](Gatling.md)
 - add detection of [Gatling](Gatling.md) simulation request in case of several simulations are found
 - set unique output dir for every [Gatling](Gatling.md) execution
 - add output buffer size control to [Gatling](Gatling.md) executor 
 - fix [Grinder](Grinder.md) crash
 - join [JMeter](JMeter.md) and its plugins installation procedures
 - fix unicode handling in [JMeter](JMeter.md)'s jmx script
 - add [Apache Benchmark](ApacheBenchmark.md) executor
 - extend script path recognition for [JMeter](JMeter.md)
 - fix [PBench](PBench.md) not working with cloud provisioning
 - fix schedule generation in original [PBench](PBench.md)

## 1.2.0 <sup>19 feb 16</sup>
 - maximize browser window in Selenium test, when possible
 - add graphite support to monitoring service
 - add local monitoring service
 - create [Docker](Docker.md) image with Taurus inside
 - one virtual display for all selenium executions
 - add link for cloud provisioning results into JUnit xml
 - add interface between Taurus and Gatling test script (scala)
 - fix selenium resource files list for cloud
 - fix forced delimiter detection for JMeter (failed for single-column csv)  

## 1.1.0 <sup>11 jan 16</sup>
 - support `iterations` and `hold-for` options for Selenium
 - add concurrency-driven load support for PBench
 - add `-locations` command alias to dump available locations for Cloud tests
 - support variables in time fields for JMeter
 - support POST body in application/json format for JMeter
 - ability to set JMeter log verbosity with `write-xml-jtl`

## 1.0.0 <sup>4 jan 16</sup>
 - support [cloud](Cloud.md) provisioning
 - parse URLs for JMeter a bit better
 - add `Siege` executor
 - add command line option `-n` to skip loading system and user configs

----

[Changelog for Year 2015](Changelog2015.md)<|MERGE_RESOLUTION|>--- conflicted
+++ resolved
@@ -16,11 +16,8 @@
  - bring Engine to TaurusExecution style
  - send `additional-classpath` jars into cloud when preparing a cloud test
  - fix proxy2jmx proxy settings for Chrome 
-<<<<<<< HEAD
+ - fix issue when user has too many tests and test is not found in BZA
  - add TestNG-based runner for Selenium tests
-=======
- - fix issue when user has too many tests and test is not found in BZA
->>>>>>> 4a648144
 
 ## 1.7.2 <sup>13 oct 2016</sup>
  - fix keep-alive processing in Gatling
