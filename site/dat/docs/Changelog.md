--- conflicted
+++ resolved
@@ -6,11 +6,9 @@
  - fix config cleanup in cloud provisioning
  - fix Selenium crash when used in multi-execution with a shared scenario
  - add `default-address` scenario option to Selenium
-<<<<<<< HEAD
  - add custom gatling launcher for jar usage ability
-=======
+ - fix gatling path fail on Windows
  - automatically rename Selenium Python script if it has undiscoverable name
->>>>>>> 8c16faad
 
 ## 1.6.3 <sup>17 jun 2016</sup>
  - fix percentile value handling in passfail criteria
