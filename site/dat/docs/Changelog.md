--- conflicted
+++ resolved
@@ -2,12 +2,9 @@
 
 ## 1.6.4 (next)
  - rely on Gatling simulation auto-detection mechanism when `simulation` field is not set
-<<<<<<< HEAD
- - fix Selenium crash when used in multi-execution with a shared scenario
-=======
  - fix 'non-existent scenario' error case
  - fix config cleanup in cloud provisioning
->>>>>>> 17540815
+ - fix Selenium crash when used in multi-execution with a shared scenario
 
 ## 1.6.3 <sup>17 jun 2016</sup>
  - fix percentile value handling in passfail criteria
