# Changelog

## 1.4.4 (next)
 - fix enhanced PBench schedule generation crash on Python 3
 - ensure that `script` option for PBench is looked at scenario level
 - do not CWD into artifacts directory when running PBench
 - fix PBench script lookup when using cloud/remote provisioning
 - do not change CWD when running JMeter
 - add forgotten Gatling script template to python egg
<<<<<<< HEAD
 - fix PassFail condition flaw with few datapoints
=======
 - explicitly write default values in jmx2yaml
 - recognize JMX variables in jmx2yaml
>>>>>>> 8d3e260e

## 1.4.3 <sup>14 apr 2016</sup>
 - bump up version for jmeter plugins installation to 1.4.0
 - `javac` presence check fixed for selenium
 - deeper fix detection of resource files for full-form `data-sources` items
 
## 1.4.2 <sup>11 apr 2016</sup>
 - fix detection of resource files for full-form `data-sources` items
 - fix `body-file` and `data-sources` not being detected in cloud environment

## 1.4.1 <sup>7 apr 2016</sup>
 - improve slave id analysis for JMeter distributed test
 - do not append extra \r\n to files sent to cloud/remote prov

## 1.4.0 <sup>5 apr 2016</sup>
 - add XPath extractors and assertions for JMeter
 - show warning if no element matched `set-prop` modification
 - do not create hostaliases file when aliases are not specified
 - add `force-parent-sample` option to JMeter executor
 - add `compile-target-java` option for Selenium
 - add dynamic buffer scaling ability to ResultsReader
 - add scheduling ability with `start-at` parameter  
 - apply overrides and cli-aliases before creating artifacts-dir
 - fix multiple JMeter warnings when CSV delimiter isn't set 
 - add `memory-xmx` option to JMeter to configure JVM heap size 

## 1.3.3 <sup>24 mar 2016</sup>
 - add new `hostaliases` setting for all executors
 - add delay capability to engine 

## 1.3.2 <sup>23 mar 2016</sup>
 - fix lowercase hostname for JMeter HTTP request
 - fix binary varname crash for JMeter HTTP request 

## 1.3.1 <sup>22 mar 2016</sup>
 - fix JMeter crash when `data-sources` value is not a list
 - fix non-integer port in HTTP request
 - fix Selenium crash with when using cloud/remote provisioning

## 1.3.0 <sup>16 mar 2016</sup>
 - add [Gatling](Gatling.md) script generation 
 - fix [Gatling](Gatling.md) metric parsing
 - remove explicitly cwd setting for [Gatling](Gatling.md)
 - add detection of [Gatling](Gatling.md) simulation request in case of several simulations are found
 - set unique output dir for every [Gatling](Gatling.md) execution
 - add output buffer size control to [Gatling](Gatling.md) executor 
 - fix [Grinder](Grinder.md) crash
 - join [JMeter](JMeter.md) and its plugins installation procedures
 - fix unicode handling in [JMeter](JMeter.md)'s jmx script
 - add [Apache Benchmark](ApacheBenchmark.md) executor
 - extend script path recognition for [JMeter](JMeter.md)
 - fix [PBench](PBench.md) not working with cloud provisioning
 - fix schedule generation in original [PBench](PBench.md)

## 1.2.0 <sup>19 feb 16</sup>
 - maximize browser window in Selenium test, when possible
 - add graphite support to monitoring service
 - add local monitoring service
 - create [Docker](Docker.md) image with Taurus inside
 - one virtual display for all selenium executions
 - add link for cloud provisioning results into JUnit xml
 - add interface between Taurus and Gatling test script (scala)
 - fix selenium resource files list for cloud
 - fix forced delimiter detection for JMeter (failed for single-column csv)  

## 1.1.0 <sup>11 jan 16</sup>
 - support `iterations` and `hold-for` options for Selenium
 - add concurrency-driven load support for PBench
 - add `-locations` command alias to dump available locations for Cloud tests
 - support variables in time fields for JMeter
 - support POST body in application/json format for JMeter
 - ability to set JMeter log verbosity with `write-xml-jtl`

## 1.0.0 <sup>4 jan 16</sup>
 - support [cloud](Cloud.md) provisioning
 - parse URLs for JMeter a bit better
 - add `Siege` executor
 - add command line option `-n` to skip loading system and user configs

# Year 2015
## 0.5.2 <sup>17 dec 15</sup>
 - fix JMeter installation on windows

## 0.5.1 <sup>11/16/15</sup>
 - fix shellexec env variables
 - add `assume-success` flag for JMeter assertions
 - flexibly handle '$1$' templates for JMeter regex extractor
 - fix null body parameter for JMeter

## 0.5.0 <sup>11/16/2015</sup>
 - allow using Xvfb for Selenium executor
 - don't use lynx browser when opening report links
 - add PBench executor type
 - show scenario alias in sidebar widget for JMeter
 - set `TAURUS\_ARTIFACTS\_DIR` environment variables for shellexec commands
 - add `cwd` option for shellexec tasks
 - add `env` option for shellexec tasks

## 0.4.5 <sup>22 oct 2015</sup>
 - load settings applied to Stepping Thread Groups
 - shellexec service: print to stdout/stderr when `out`/`err` options set to `null`
 - JMeter: append `user.properties` instead of overriding
 - move pass/fail to services
 - set BlazeMeter session note with test error message if present

## 0.4.4 <sup>22 sep 2015</sup>
 - limit max size of file that goes into zip for artifact upload (max-size option)
 - fix cumulative KPIset recalculating
 - JMeter, Grinder, Gatling, JUnit now use mirrors during installation
 - files from Listeners now excluded from resources
 
## 0.4.3 <sup>17 sep 2015</sup>
 - allow passing config as stdin to CLI like `./generate-config.sh | bzt`
 - allow having `report-name=ask` for BlazeMeter reporter
 - selenium test runners now using xml jtl for errors
 - console graph max height resets on data scroll
 - resource monitoring service implemented

## 0.4.2 <sup>11 sep 2015</sup>
 - bump up Gatling version to 2.1.7
 - selenium script from requests format
 - change file search algo to use paths relative to config locations
 - allow having script files relative to config locations
 - allow having `included-configs` instruction
 - allow setting path to artifacts from `settings` in config, deprecate `--data-dir` CLI option

## 0.4.1 <sup>9 sep 2015</sup>
 - fix Locust.io search paths
 - `generalize-labels` default value changed to `false`
 - fix JMeter properties not read from jmeter files
 - force JMeter to use epoch timestamp format for CSV files
 - Allow setting project ID instead of name, fail on project name clash
 - parameterize JMeter graceful shutdown time

## 0.4.0 <sup>31 aug 2015</sup>
 - allow dumping final stats in Jenkins-consumable format
 - implemented graceful shutdown for JMeter
 - for sample that failed because of embedded resources, actual error message used instead of "OK"
 - support Locust.io load generator
 - allow setting the `report-name` for blazemeter report
 - allow easy setting report/test/project options for blazemeter module

## 0.3.8 <sup>26 aug 2015</sup>
  - fixed bug when old jars were not removed during JMeter installation
  - add `project` to BlazeMeter report config, allowing to sort tests by projects
  - allow `message` for pass/fail criteria to improve readability
  - implement "services" top-level config section
  - implemented shellhook service

## 0.3.7 <sup>13 aug 2015</sup>
  - fail criteria without timeframe is checked at the end of the test
  - fixed shutdown on windows
  - fixed label names in junitxml reports
  - blazemeter report url added to every testcase in junitxml reports

## 0.3.6 <sup>13 aug 2015</sup>
  - added jmx2yaml tool
  - added updates check capability

## 0.3.5 <sup>16 jul 2015</sup>
  - fix Selenium executor logging
  - added CSS/JQuery extractor support in scenarios generated from requests option.
  - fixed JMeter installation path issue one more time

## 0.3.4 <sup>16 jul 2015</sup>
  - fixed JMeter path bug on windows
  
## 0.3.3 <sup>16 jul 2015</sup>
  - fixed tools check/installation on windows
  - fixed resource files gathering issue

## 0.3.2 <sup>14 jul 2015</sup>
  - use progressbar for download progress indicators
  - fix issue with unicode XML on Mac
  - use JTL format in Selenium results

## 0.3.1 <sup>7 jul 2015</sup>
  - fixed python3 installation issue (progressbar33 now used instead of progressbar)

## 0.3.0 <sup>6 jul 2015</sup>
  - implement `selenium` executor
  - fix crashing on second start jmeter under GUI mode
  - iterate requests forever if no limits were specified
  - fix test duration logic to respect iterations set
  - distributed tests are now supported with JMeter UI (`gui: true` option)
  - install JMeter-Plugins 1.3.0
  - all default tool locations are now under `~/.bzt` dir
  - FinalStatus reporter now provides test duration (test-duration option, True by default)
  - bzt now fails when no requests were given in requests scenario
  - six module version requirements was removed

## 0.2.23 <sup>6 jul 2015</sup>
  - rename `bulk-size` option into `send-interval` for BlazeMeter reporter
  - explicitly fail in case of wrong `body` option for HTTP request
  - fixed bug when JMeter test duration was not applied properly.

## 0.2.22 <sup>6 jul 2015</sup>
  - send data to BlazeMeter less frequently (30 secs)
  - added ability to access BZA feeding through proxy
  - fixed bug with modifying paths of resource files in distribute test mode
  
## 0.2.21 <sup>6 jul 2015</sup>
  - if `iterations` set, then duration for test will not be limited
  - added `steps` option to execution settings
  
## 0.2.20 <sup>5 jul 2015</sup>
  - add `within` logic to timeframed pass-fail criterias
  - added `use-dns-cache-mgr` option.
  - default-domain option renamed to default-address (scheme, hostname, port are now parsed from this option).
  
## 0.2.19 <sup>6 jul 2015</sup>
  - fixed bug when in distributed tests VU count was not calculated properly.
  - auto-append `${__machineName()}` for thread names in distributed test
  - fix module search path issue on MacOS

## 0.2.18 <sup>21 may 2015</sup>
  - set "clear each iteration" flag for cache and cookie managers when generating JMX from requests
  - allow wildcards in enable-disable modifications  

## 0.2.17 <sup>15 may 2015</sup>
  - added ability to change font size in Windows dashboard GUI on Ctrl + mousewheel event
  - reworked CSV reading for JMeter to support quoted data

## 0.2.16 <sup>14 may 2015</sup>
  - fix base config not copied because of broken imports
  - display console screen in separate window on windows

## 0.2.15 <sup>13 may 2015</sup>
  - replace digits and UUID sequences with N and U to decrease label count
  - fix not working `bzt 1.jmx 2.jmx 3.jmx`

## 0.2.14 <sup>13 may 2015</sup>
  - added support for user defined variables
  - fix reading for non-standard errors JTL

## 0.2.13 <sup>12 may 2015</sup>
  - Some more stats have been added to console screen
  - add `-gui` command-line alias to open JMeter UI for debugging
  - add support for JMeter distributed mode
  
## 0.2.12 <sup>5 may 2015</sup>
  - Added http request defaults options
  - Added support of RPS shaper component
  - Remove conflicting JAR libraries during JMeter installation procedure
  - Fixed bug when resource files were not properly copied to artifacts directory

## 0.2.11 <sup>5 may 2015</sup>
  - Base config fix on Windows and minor changes in setup.py

## 0.2.8 <sup>29 apr 2015</sup>
  - Fix base config not found on Windows with multiple disks
  - Added proper version of lxml in requirements

## 0.2.1 <sup>28 apr 2015</sup>
  - Added pass/fail criteria report on console reporter

## 0.2.0 <sup>15 apr 2015</sup>
  - Added JSON path assertion.
  - Added parameters for final_stats reporter
  - Added ability to generate query string based on parameters and request type.<|MERGE_RESOLUTION|>--- conflicted
+++ resolved
@@ -7,12 +7,9 @@
  - fix PBench script lookup when using cloud/remote provisioning
  - do not change CWD when running JMeter
  - add forgotten Gatling script template to python egg
-<<<<<<< HEAD
  - fix PassFail condition flaw with few datapoints
-=======
  - explicitly write default values in jmx2yaml
  - recognize JMX variables in jmx2yaml
->>>>>>> 8d3e260e
 
 ## 1.4.3 <sup>14 apr 2016</sup>
  - bump up version for jmeter plugins installation to 1.4.0
