--- conflicted
+++ resolved
@@ -2,11 +2,8 @@
 
 ## 1.6.4 (next)
  - rely on Gatling simulation auto-detection mechanism when `simulation` field is not set
-<<<<<<< HEAD
  - fix 'non-existent scenario' error case
-=======
  - fix config cleanup in cloud provisioning
->>>>>>> abf02814
 
 ## 1.6.3 <sup>17 jun 2016</sup>
  - fix percentile value handling in passfail criteria
