# Changelog

## 1.7.3 <sup>next</sup>
 - fix assertion disappearance in nose_plugin
 - improve exception logging in Engine/CLI
 - fix unicode issues in jmx2yaml
 - make Taurus shortcut (Windows) open command line
 - handle the absence of backtrace in RSpec
 - jmx2yaml: use `HTTPSampler.path` even when there's no `HTTPSampler.domain` set
 - fix cumulative part of BlazeMeter reporting
 - remove MirrorsManager from Gatling
 - add final stats reporting for functional mode
 - add `content-encoding` request- and scenario-level option to JMeter
 - change routing part for BlazeMeter reports opened in browser
 - fix log verbosity for HTTPError
 - bring Engine to TaurusExecution style
 - send `additional-classpath` jars into cloud when preparing a cloud test
<<<<<<< HEAD
 - add TestNG-based runner for Selenium tests
=======
 - fix proxy2jmx proxy settings for Chrome 
>>>>>>> 3997cb77

## 1.7.2 <sup>13 oct 2016</sup>
 - fix keep-alive processing in Gatling
 - add ability of JMeter variables usage in data-sources path options
 - add `jsr223` blocks support for JMeter
 - fix problem with jmx twins 

## 1.7.1 <sup>10 oct 2016</sup>
 - fix Mocha runner race condition
 - support more scenario options for Grinder script generation
 - add move check for executor results availability to provisioning
 - add common `run-at` option for services
 - fix CPU monitoring when multiple monitoring modules are used
 - fix `timeout` handling in Locust script generator
 - fix Locust crash when `concurrency` isn't specified
 - support scenario-level `headers` in Locust script generator
 - add exception throw to tools downloader
 - add Mocha autoinstallation for Selenium tests
 - add `selenium-webdriver` npm package installation for Mocha runner
 - make `-locations` respect `use-deprecated-api` flag
 - fix relative path processing in find_file()
 - don't exclude executable nose scripts for Selenium 
 - add setup of global `additional-classpath` ability to SeleniumExecutor
 - support `keepalive` flag for Locust and Grinder
 - make assertion messages of nose shorter and more informative
 - track `bytes received` KPI and attach it to BZA report

## 1.7.0 <sup>2 oct 2016</sup>
 - add RSpec tests runner for Selenium
 - add Mocha-based tests runner for Selenium
 - introduce `language` option for Selenium tests
 - add `action` blocks to JMeter's requests
 - fix JAR building for selenium projects with several folders
 - migrate to new online reporting format
 - add LocustIO script generation feature
 - support collection-based cloud tests
 - do not copy Selenium scripts in artifacts dir before running them
 - fix KPI merging error
 - fix nose plugin crash when setUp/setUpClass raises an exception 
 - fix percentiles values for cloud-based tests
 - add stubs for `screenshoter` and `capturehar` services
 - fix artifact upload in the cloud
 - Docker image now has all executors pre-installed
 - introduce `check-interval` option for cloud provisioning
 - rename generated Grinder script to avoid clashes with Locust

## 1.6.8 <sup>1 sep 2016</sup>
 - fix hamcrest installation for Java-based Selenium tests
 - fix Jmeter fail with unusual jmx property type
 - add variable sending example into Gatling documentation
 - fix results time and add widget for ApacheBenchmark
 - add `script: <jar-file>` capability to Gatling executor
 - handle JMeter functions in `default-address` option

## 1.6.7 <sup>23 aug 2016</sup>
 - add `cloud` and `local` aliases 
 - add `detach` mode to Cloud Provisioning
 - add worker id to cloud log file names
 - fix delay trouble in provisioning
 - fix Gatling keepalive type cast bug
 - fix grinder in the cloud with requests scenario
 - add `xml-jtl-flags` option for tuning of logging verbosity
 - add `waiting for data...` into titles of console blocks
 - fix SSL error handling for cloud provisioning
 - add Chrome profiler [service](ChromeProfiler.md) and reporter
 - add webdriver.log for requests-based Selenium tests
 - make Selenim test labels clearer

## 1.6.6 <sup>08 aug 2016</sup>
 - optimize aggregator by removing excessive calls to `BetterDict.get()`
 - use JMeter Plugins Manager for installation of plugins
 - build installer for Windows to simplify installation process
 - add Proxy2JMX service to convert tests from Selenium to JMeter format
 - fix occasional crash from inconsistent API result for cloud test KPIs
 - prefer user-supplied `download-link` over default download link for JMeter

## 1.6.5 <sup>12 jul 2016</sup>
 - fix master_id choosing for cloud reporting 
 - fix non-graceful shutdown on GUI window close
 - restructure reporting and services docs
 - do not crash when attempting to open browser in browserless env
 - update Gatling script sample in docs
 - solve slow post-processing by making reading speed of kpi.jtl adaptive

## 1.6.4 <sup>05 jul 2016</sup>
 - add short script syntax (`<scenario>: \<script>`)
 - rely on Gatling simulation auto-detection mechanism when `simulation` field is not set
 - fix 'non-existent scenario' error case
 - fix config cleanup in cloud provisioning
 - fix Selenium crash when used in multi-execution with a shared scenario
 - add `default-address` scenario option to Selenium
 - add custom gatling launcher for jar usage ability
 - fix gatling path fail on Windows
 - automatically rename Selenium Python script if it has undiscoverable name
 - fix null global headers failure
 - add `upload-files` option to JMeter requests for multipart/form-data uploads
 - `loop: false` in JMeter data source now means 'stop thread after CSV is exhausted'
 - force str for env vars in all shellexecs

## 1.6.3 <sup>17 jun 2016</sup>
 - fix percentile value handling in passfail criteria
 - add setting up of CWD on server side
 - fix problem with sending included configs into cloud
 - fix cumulative fail criteria processing order
 - limit the amount of monitoring data BlazeMeter uploader accumulates
 - fix passfail criteria with no last datapoint available
 - force str for env vars in all shellexecs

## 1.6.2 <sup>8 jun 2016</sup>
 - fix passfail-related regression crash

## 1.6.1 <sup>1 jun 2016</sup>
 - add `run-at` option for unpacker module

## 1.6.0 <sup>31 may 2016</sup>
 - add [logic blocks](JMeter.md#Logic-Blocks) to `scenario.requests` syntax for JMeter
 - add `default-location` option for cloud provisioning
 - delete test files before uploading new ones to the cloud
 - add `delete-test-files` option to cloud provisioning
 - fix reading piped config from stdin
 - don't trap KeyboardInterrupt in tool install
 - remove default xmx set for JMeter
 - add zipping folders treatment for remote execution
 - add check for resources overlap (data loss danger) for remote execution
 - add raise for JSON body without corresponding header
 - cleanup config from null values before sending it to the cloud
 - pull cumulative percentiles from cloud provisioning
 - replace 'criterias' with 'criteria', add backward compatibility
 - fix double blazemeter reporting in cloud
 - make ui type configurable with `screen` option of console reporter
 - fix console reporter crash under Windows when curses is installed
 - add subject setting to regexp extractor (similar to assertions)
 - send some monitoring data into BlazeMeter reporting service
 - do not clear cloud test files when using Blazemeter reporting

## 1.5.1 <sup>30 may 2016</sup>
 - fix JMeter 3.0 installation issues
 - make JMeter 3.0 the default installed version
 - fix downloading older JMeter versions from Apache archives

## 1.5.0 <sup>4 may 2016</sup>
 - add [Tsung](Tsung.md) executor
 - support Gatling 2.2.0
 - fix Gatling `download-link` option handling
 - fix `browser-open` regression
 - allow CLI overrides to be arbitrary YAML values
 - make log widget in console reporter smaller to leave more space for sidebar widgets
 - order sidebar widgets by their priority
 - fix "junit xml reporter + passfail + monitoring" bug 

## 1.4.4 <sup>25 apr 2016</sup>
 - fix enhanced PBench schedule generation crash on Python 3
 - ensure that `script` option for PBench is looked at scenario level
 - do not CWD into artifacts directory when running PBench
 - fix PBench script lookup when using cloud/remote provisioning
 - do not change CWD when running JMeter
 - add forgotten Gatling script template to python egg
 - fix PassFail condition flaw with few datapoints
 - explicitly write default values in jmx2yaml
 - recognize JMX variables in jmx2yaml
 - don't fail execution because of web browser
 - fix schedule size estimation and progress reporting in PBench
 - fix PBench schedule reading crashes in Python3
 - fix empty jxm error listener when write-xml-jtl=none  

## 1.4.3 <sup>14 apr 2016</sup>
 - bump up version for jmeter plugins installation to 1.4.0
 - `javac` presence check fixed for selenium
 - deeper fix detection of resource files for full-form `data-sources` items
 
## 1.4.2 <sup>11 apr 2016</sup>
 - fix detection of resource files for full-form `data-sources` items
 - fix `body-file` and `data-sources` not being detected in cloud environment

## 1.4.1 <sup>7 apr 2016</sup>
 - improve slave id analysis for JMeter distributed test
 - do not append extra \r\n to files sent to cloud/remote prov

## 1.4.0 <sup>5 apr 2016</sup>
 - add XPath extractors and assertions for JMeter
 - show warning if no element matched `set-prop` modification
 - do not create hostaliases file when aliases are not specified
 - add `force-parent-sample` option to JMeter executor
 - add `compile-target-java` option for Selenium
 - add dynamic buffer scaling ability to ResultsReader
 - add scheduling ability with `start-at` parameter  
 - apply overrides and cli-aliases before creating artifacts-dir
 - fix multiple JMeter warnings when CSV delimiter isn't set 
 - add `memory-xmx` option to JMeter to configure JVM heap size 

## 1.3.3 <sup>24 mar 2016</sup>
 - add new `hostaliases` setting for all executors
 - add delay capability to engine 

## 1.3.2 <sup>23 mar 2016</sup>
 - fix lowercase hostname for JMeter HTTP request
 - fix binary varname crash for JMeter HTTP request 

## 1.3.1 <sup>22 mar 2016</sup>
 - fix JMeter crash when `data-sources` value is not a list
 - fix non-integer port in HTTP request
 - fix Selenium crash with when using cloud/remote provisioning

## 1.3.0 <sup>16 mar 2016</sup>
 - add [Gatling](Gatling.md) script generation 
 - fix [Gatling](Gatling.md) metric parsing
 - remove explicitly cwd setting for [Gatling](Gatling.md)
 - add detection of [Gatling](Gatling.md) simulation request in case of several simulations are found
 - set unique output dir for every [Gatling](Gatling.md) execution
 - add output buffer size control to [Gatling](Gatling.md) executor 
 - fix [Grinder](Grinder.md) crash
 - join [JMeter](JMeter.md) and its plugins installation procedures
 - fix unicode handling in [JMeter](JMeter.md)'s jmx script
 - add [Apache Benchmark](ApacheBenchmark.md) executor
 - extend script path recognition for [JMeter](JMeter.md)
 - fix [PBench](PBench.md) not working with cloud provisioning
 - fix schedule generation in original [PBench](PBench.md)

## 1.2.0 <sup>19 feb 16</sup>
 - maximize browser window in Selenium test, when possible
 - add graphite support to monitoring service
 - add local monitoring service
 - create [Docker](Docker.md) image with Taurus inside
 - one virtual display for all selenium executions
 - add link for cloud provisioning results into JUnit xml
 - add interface between Taurus and Gatling test script (scala)
 - fix selenium resource files list for cloud
 - fix forced delimiter detection for JMeter (failed for single-column csv)  

## 1.1.0 <sup>11 jan 16</sup>
 - support `iterations` and `hold-for` options for Selenium
 - add concurrency-driven load support for PBench
 - add `-locations` command alias to dump available locations for Cloud tests
 - support variables in time fields for JMeter
 - support POST body in application/json format for JMeter
 - ability to set JMeter log verbosity with `write-xml-jtl`

## 1.0.0 <sup>4 jan 16</sup>
 - support [cloud](Cloud.md) provisioning
 - parse URLs for JMeter a bit better
 - add `Siege` executor
 - add command line option `-n` to skip loading system and user configs

----

[Changelog for Year 2015](Changelog2015.md)<|MERGE_RESOLUTION|>--- conflicted
+++ resolved
@@ -15,11 +15,8 @@
  - fix log verbosity for HTTPError
  - bring Engine to TaurusExecution style
  - send `additional-classpath` jars into cloud when preparing a cloud test
-<<<<<<< HEAD
+ - fix proxy2jmx proxy settings for Chrome 
  - add TestNG-based runner for Selenium tests
-=======
- - fix proxy2jmx proxy settings for Chrome 
->>>>>>> 3997cb77
 
 ## 1.7.2 <sup>13 oct 2016</sup>
  - fix keep-alive processing in Gatling
