# Nose Executor
Allows to run functional Python tests based on nose library.

Taurus can loop test suite execution in a loop until desired number of `iterations` will complete or `hold-for` time
will be exceeded.

Usage:
```yaml
execution:
- executor: nose  
  scenario:
    script: tests/
```

## Supported file types:

It is valid to specify both single Python module (single .py file) and a Python package (folder with Python modules
and packages).

Configuration options:

```yaml
modules:
  nose:
    working-dir: classes  # set name of runner working directory within artifacts dir
    interpreter: /home/user/interpreter/python  # path to custom interpreter.
```

## Request Scenario

Nose executor supports building test script from the `requests` option of `scenario`. In that case Taurus will
generate a Python script that will be launched with `nose`.

Supported features:
  - select browser Chrome, Firefox, Ie, Opera, Android-Chome, iOS-Safari, Remote
  - local webdriver, local remote webdriver or remote webdriver (selenium grid or others)
  - capabilities for remote webdriver - browser, version, javascript, platform, os_version, selenium, device, app
  - set timeout/think-time on both scenario and request levels
  - assertions (requested page source inspected use the new assertTitle or assertTextBy* for item level)
  - pauseFor (pause for n seconds) 
  - request method GET (only)
  - selenium commands:
    - keysBy*   
    - waitBy* 
    - clickBy* 
    - doubleClickBy* 
    - mouseDownBy* 
    - mouseUpBy* 
    - assertTextBy* Assert text on element
    - selectBy* Select value in drop down list
    - assertTitle

Note: * selected by ID/Name/CSS/XPath 
   
Action names are built as `<action>By<selector type>(<selector>)`. Sometimes actions can have value. Options are:
  - `waitByID`, `waitByName`, `waitByLinkText`, `waitByCSS` and `waitByXPath` - to wait until desired option becomes present on page.
  Timeout is taken from scenario-level `timeout` option. Optionally, you can specify parameter `visible` to wait
  for visibility rather than presence (like `waitByName(elmName): visible`)
  - `clickByID`, `clickByName`, `clickByLinkText`, `clickByCSS` and `clickByXPath` - no parameter, just click on object
  - `keysByID`, `keysByName`, `keysByLinkText`, `keysByCSS` and `keysByXPath` - to enter keys into input items, requires parameter.
  Like this: `keysByName(MyFormInputName): Value To Enter`. Special keys are allowed using the prefix `KEY_` . Like this: `keysByName(MyFormInputName): KEY_ENTER`.  See some of the possible values supported [here](http://selenium-python.readthedocs.io/api.html#module-selenium.webdriver.common.keys)

There is special action `pauseFor(<time>)` which makes script to sleep for specified amount of time. Also, calling action `clearCookies()` will force `delete_all_cookies` method to be called on WebDriver object.

Sample request scenario:
```yaml
scenarios:
  request_example:
<<<<<<< HEAD
    browser: Firefox  # available browsers are: ["Firefox", "Chrome", "Ie", "Opera"]
    headless: true  # available only for Chrome/Firefox and only on Selenium 3.8.0+, disabled by default
=======
    browser: Firefox  # available browsers are: ["Firefox", "Chrome", "Ie", "Opera", "Chrome-Android", "Safari-iOS"]
>>>>>>> f2280f36
    timeout: 10  #  global scenario timeout for connecting, receiving results, 30 seconds by default
    think-time: 1s500ms  # global scenario delay between each request
    default-address: http://demo.blazemeter.com  # specify a base address, so you can use short urls in requests
    requests:
    - url: /  # url to open, only get method is supported
      actions:  # holds list of actions to perform
      - waitByCSS(body)
      - clickByID(mySubmitButton)
      - pauseFor(5s)
      - clearCookies()
      - keysByName(myInputName): keys_to_type
      - waitByID(myObjectToAppear): visible
      assert: # assert executed after actions
      - contains:
        - blazemeter  # list of search patterns
        - Trusted
        subject: body # only body subject supported
        regexp: false  # treat string as regular expression
        not: false  # inverse assertion condition
```

## Remote WebDriver

It is possible to use the browser remotely using Remote WebDriver. It must be indicated as the browser name `Remote` and indicate in the `remote` property the URL in which the webdriver service is located to control the browser.

To specify the capabilities of the Remote WebDriver, it is necessary to be able to configure properties necessary for remote instantiation. You must use the `capabilities` structure where you can specify the main properties required by the remote webdriver.

Note: The capabilities are a way in which the remote service filters and selects the device or browser to be selected for the test, depending on its configuration according to the configured specifications. It is recommended to read the documentation of who provides the service

### Capabilities commonly used 

  - browser
  - version
  - platform
  - device # Id of the device (Mobile browser)
  - os_version # commonly used only for mobile

Note: Currently it is possible to perform basic tests in mobile browsers using the available actions commands, in the future more commands related to mobile will be incorporated to allow a better interactivity.

Sample Remote Webdriver scenario:
```yaml
scenarios:
  request_example:
    browser: Remote
    remote: http://user:key@remote_web_driver_host:port/wd/hub
    capabilities:
      browser: firefox  # Depends on the capabilities of the remote selenium server
      version: "54.0"
    requests:
    - url: http://demo.blazemeter.com  # url to open, only get method is supported
      actions:  # holds list of actions to perform
      - waitByCSS(body)
    ...
```
It is possible to use only the `remote` property, and in this way declare the intention to use the `browser: Remote`, allowing a more compact yaml

Sample usage of `remote` without `browser: Remote` clausule declaration:
```yaml
scenarios:
  request_example:
    remote: http://user:key@remote_web_driver_host:port/wd/hub
    capabilities:
      browser: firefox  # Depends on the capabilities of the remote selenium server
      version: "54.0"
    requests:
    - url: http://demo.blazemeter.com  # url to open, only get method is supported
      actions:  # holds list of actions to perform
      - waitByCSS(body)
    ...
```

## Mobile Browsers

It is also possible to perform tests on mobile browsers. Currently the browsers supported are `Chrome-Android` and `Safari-iOS`.
Mobile test services are provided by Appium, and it is possible to use Appium locally or some remote Appium service through the Remote WebDriver capability.

Note: Taurus provides the ability to provide Appium provisioning support, it is recommended to read the documentation related to [Selenium Executor / Appium](Selenium.md#appium)

Sample Mobile Browser scenario:
```yaml
scenarios:
  request_example:
    browser: Chrome-Android
    capabilities:
      device: id_device # set the id of the device here (adb devices)
    # remote: custom_appium_url # You can specify a custom url 
    timeout: 10  #  global scenario timeout for connecting, receiving results, 30 seconds by default
    think-time: 1s500ms  # global scenario delay between each request
    default-address: http://demo.blazemeter.com  # specify a base address, so you can use short urls in requests
    requests:
    - url: /  # url to open, only get method is supported
      actions:  # holds list of actions to perform
      - waitByCSS(body)
      - clickByID(mySubmitButton)
      - pauseFor(5s)
      - clearCookies()
      - keysByName(myInputName): keys_to_type
      - waitByID(myObjectToAppear): visible
      assert: # assert executed after actions
      - contains:
        - blazemeter  # list of search patterns
        - Trusted
        subject: body # only body subject supported
        regexp: false  # treat string as regular expression
        not: false  # inverse assertion condition

services:
- appium
- android-emulator

modules:
  android-emulator:
    avd: android10_arm128
```
<|MERGE_RESOLUTION|>--- conflicted
+++ resolved
@@ -66,12 +66,8 @@
 ```yaml
 scenarios:
   request_example:
-<<<<<<< HEAD
     browser: Firefox  # available browsers are: ["Firefox", "Chrome", "Ie", "Opera"]
     headless: true  # available only for Chrome/Firefox and only on Selenium 3.8.0+, disabled by default
-=======
-    browser: Firefox  # available browsers are: ["Firefox", "Chrome", "Ie", "Opera", "Chrome-Android", "Safari-iOS"]
->>>>>>> f2280f36
     timeout: 10  #  global scenario timeout for connecting, receiving results, 30 seconds by default
     think-time: 1s500ms  # global scenario delay between each request
     default-address: http://demo.blazemeter.com  # specify a base address, so you can use short urls in requests
