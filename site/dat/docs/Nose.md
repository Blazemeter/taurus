--- conflicted
+++ resolved
@@ -52,14 +52,9 @@
     - waitBy* 
     - clickBy* 
     - doubleClickBy* 
-<<<<<<< HEAD
     - mouseDownBy* 
     - mouseUpBy*
     - dragBy*<sup>2</sup>
-=======
-    - mouseDownBy*
-    - mouseUpBy* 
->>>>>>> 86020385
     - assertTextBy* Assert text on element
     - assertValueBy* Assert value attribute
     - selectBy* Select value in drop down list
