**/target/
*.iml
**/.idea/
/.cache/
/site/img/docs
/site/dat/eg_globals.xml
/build/
/dist/
/*.egg-info/
.coverage

*.pyc
*.project

/site/composer.lock
/site/.htaccess
/site/vendor
/site/img/design
/site/dat/tmp

# node.js
node_modules
.npm

/tests/build/
/examples/BOOTH1/converted/

bzt/resources/NUnitRunner/*
.gradle

integr-artifacts*
*.log
examples/local*
bzt/20*
<<<<<<< HEAD




# vscode
.vscode
=======
bzt/runtest/**
>>>>>>> 87dd8033
<|MERGE_RESOLUTION|>--- conflicted
+++ resolved
@@ -32,13 +32,4 @@
 *.log
 examples/local*
 bzt/20*
-<<<<<<< HEAD
-
-
-
-
-# vscode
-.vscode
-=======
-bzt/runtest/**
->>>>>>> 87dd8033
+bzt/runtest/**