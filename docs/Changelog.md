--- conflicted
+++ resolved
@@ -16,11 +16,7 @@
   - Added http request defaults options
   - Added support of RPS shaper component
   - Remove conflicting JAR libraries during JMeter installation procedure
-<<<<<<< HEAD
-  - add GUI window for status screen on Windows
-=======
   - Fixed bug when resource files were not properly copied to artifacts directory
->>>>>>> 7368aacd
 
 ## 0.2.11
   - Base config fix on Windows and minor changes in setup.py
