sudo: false
language: python

branches:
  only:
  - master

matrix:
  include:
  - os: linux
    python: 2.7
  - os: linux
    python: 3.3
  - os: linux
    python: 3.4
  - os: linux
    python: 3.5
  - os: osx
    language: generic

addons:
  firefox: "54.0"
  apt:
    packages:
      - oracle-java8-set-default
      - mono-complete

before_install:
- export DISPLAY=:99.0
- if [ "$TRAVIS_OS_NAME" = "linux" ]; then sh -e /etc/init.d/xvfb start; fi
- (if [ "$TRAVIS_OS_NAME" = "osx" ]; then sudo xvfb :99; fi)&

install:
- |
  if [ "$TRAVIS_OS_NAME" = "linux" ]; then
    mono --version
<<<<<<< HEAD
    nvm install 4.2
    nvm use 4.2
    gem install rspec
    pip install pip --upgrade
    pip install -r requirements.txt
    pip install codecov nose-exclude locustio robotframework==3.0.2
  else
    rvm get stable
    nvm install 4.2
    nvm use 4.2
    gem install rspec
    pip install pip --upgrade
    pip install -r requirements.txt
    pip install codecov nose-exclude locustio robotframework==3.0.2
=======
  else
    rvm get stable
>>>>>>> 73371ca8
  fi
  nvm install 6.11
  nvm use 6.11
  gem install rspec
  pip install pip --upgrade
  pip install -r requirements.txt
  pip install -r tests/ci/requirements.txt

script:
- |
  if [ "$TRAVIS_OS_NAME" = "linux" ]; then
    coverage run  --source=. `which nosetests` tests -v --exclude-dir=tests/resources  --exclude-dir=tests/ci
  else
    coverage run  --source=. `which nosetests` tests -v \
      --exclude-dir=tests/resources  \
      --exclude-dir=tests/ci --exclude-test=tests.modules.selenium.test_csharp
    #  tests/ci/build-brew.sh
  fi

after_success:
- if [ "$TRAVIS_OS_NAME" = "linux" ]; then coverage report -m; fi
- if [ "$TRAVIS_OS_NAME" = "linux" ]; then codecov; fi


<|MERGE_RESOLUTION|>--- conflicted
+++ resolved
@@ -34,25 +34,8 @@
 - |
   if [ "$TRAVIS_OS_NAME" = "linux" ]; then
     mono --version
-<<<<<<< HEAD
-    nvm install 4.2
-    nvm use 4.2
-    gem install rspec
-    pip install pip --upgrade
-    pip install -r requirements.txt
-    pip install codecov nose-exclude locustio robotframework==3.0.2
   else
     rvm get stable
-    nvm install 4.2
-    nvm use 4.2
-    gem install rspec
-    pip install pip --upgrade
-    pip install -r requirements.txt
-    pip install codecov nose-exclude locustio robotframework==3.0.2
-=======
-  else
-    rvm get stable
->>>>>>> 73371ca8
   fi
   nvm install 6.11
   nvm use 6.11
