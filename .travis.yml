sudo: false
language: python

matrix:
  include:
  - os: linux
    python: 2.7
  #- os: linux
  #  python: 3.3
  - os: linux
    python: 3.4
  #- os: linux
  #  python: 3.5
  - os: osx
    language: generic

#addons:
#
#  firefox: "54.0"
#  apt:
#    packages:
#      - oracle-java8-set-default
#      - mono-complete

before_install:
- if [ "$TRAVIS_OS_NAME" == "osx" ]; then true; fi
- if [ "$TRAVIS_OS_NAME" == "linux" ]; then export DISPLAY=:99.0; sh -e /etc/init.d/xvfb start; fi

install: true
#- |
#  if [ "$TRAVIS_OS_NAME" == "osx" ]; then
#    true
#    # tests/ci/travis/install_osx.sh
#  else
#    true
#    # tests/ci/travis/install_linux.sh
#  fi
script: true
after_success:
#- coverage report -m
# - codecov
- |
  if [ "$TRAVIS_OS_NAME" == "osx" ]; then
    ./build-brew.sh
  else
    ./build-brew.sh
  fi

<<<<<<< HEAD
=======
install:
- mono --version
- nvm install 4.2
- nvm use 4.2
- gem install rspec
- pip install pip --upgrade
- pip install -r requirements.txt
- pip install codecov nose-exclude locustio
- if [[ $TRAVIS_PYTHON_VERSION == 3.5 ]]; then pip install molotov; fi
script: coverage run  --source=. `which nosetests` tests -v --exclude-dir=tests/resources
after_success:
- coverage report -m
- codecov
>>>>>>> 5049f6e4
<|MERGE_RESOLUTION|>--- conflicted
+++ resolved
@@ -45,20 +45,3 @@
   else
     ./build-brew.sh
   fi
-
-<<<<<<< HEAD
-=======
-install:
-- mono --version
-- nvm install 4.2
-- nvm use 4.2
-- gem install rspec
-- pip install pip --upgrade
-- pip install -r requirements.txt
-- pip install codecov nose-exclude locustio
-- if [[ $TRAVIS_PYTHON_VERSION == 3.5 ]]; then pip install molotov; fi
-script: coverage run  --source=. `which nosetests` tests -v --exclude-dir=tests/resources
-after_success:
-- coverage report -m
-- codecov
->>>>>>> 5049f6e4
