language: python
dist: bionic
cache: pip  # use caching for pip's packages to speed up builds

branches:
  only:
  - master

os: linux

python:
- "3.7"
- "3.8"
- "3.9"

env:
  global:
  - DISPLAY=:99.0
  - PIP_INSTALL="pip install"
  - GENERAL_EXCLUDE="--exclude-dir=tests/resources --exclude-dir=tests/ci"
  - PYTHON=python

jobs:
  include:
  - os: osx
    name: "Python 3 on macOS"
    osx_image: xcode11    # Python 3.7.4 running on macOS 10.14.4
    language: shell
    env:
    - PYTHON=python3
    - PIP_INSTALL="sudo pip3 install"
    - RVM_KEY="409B6B1796C275462A1703113804BB82D39DC0E3"
    - OSX_EXCLUDE="--exclude-test=tests.unit.modules.selenium.test_csharp"

addons:
  firefox: latest
  chrome: stable
  apt:
    packages:
    - openjdk-8-jdk
    - python-tk
    - python3-tk

install:
- |
  if [ "$TRAVIS_OS_NAME" != "linux" ]; then
    gpg --keyserver hkp://keys.gnupg.net --recv-keys $RVM_KEY && rvm get stable || echo "rvm update fail"
  fi
- gem install rspec
- $PIP_INSTALL --upgrade pip
- $PIP_INSTALL -r requirements.txt -r tests/ci/requirements.txt

before_script:
- if [ "$TRAVIS_OS_NAME" = "linux" ]; then nohup bash -c "Xvfb :99 &"; fi
- if [ "$TRAVIS_OS_NAME" = "osx" ]; then sudo nohup bash -c "xvfb :99 &"; fi
- $PYTHON tests/resources/httpserver/start.py &
- if [ "$TRAVIS_OS_NAME" = "linux" ] && [ "$TRAVIS_PYTHON_VERSION" = "3.8" ]; then CHECK_COV=true; fi
- |
  if [ "$CHECK_COV" = true ]; then
    _PREFIX="coverage run --source=bzt"
    echo "let's check code coverage..."
  else
    _PREFIX=$PYTHON
  fi

script:
<<<<<<< HEAD
- $PYTHON -m nose2 -s tests/unit -v
=======
- $_PREFIX -m nose2 -s tests/unit -v
>>>>>>> 93758a90

after_success:
- if [ "$CHECK_COV" = true ]; then coverage report -m && codecov; fi<|MERGE_RESOLUTION|>--- conflicted
+++ resolved
@@ -64,11 +64,7 @@
   fi
 
 script:
-<<<<<<< HEAD
-- $PYTHON -m nose2 -s tests/unit -v
-=======
 - $_PREFIX -m nose2 -s tests/unit -v
->>>>>>> 93758a90
 
 after_success:
 - if [ "$CHECK_COV" = true ]; then coverage report -m && codecov; fi